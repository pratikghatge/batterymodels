--- conflicted
+++ resolved
@@ -275,7 +275,6 @@
         CMakeFound = False
         logger.info("Could not find CMake. Skipping compilation of KLU module.")
     try:
-<<<<<<< HEAD
         from pybind11 import get_cmake_dir
         pybind11_config = os.path.join(get_cmake_dir(), "pybind11Tools.cmake")
         logger.info(f"Found pybind11 at {pybind11_config}")
@@ -283,17 +282,6 @@
         logger.info(pybind11_msg)
 
         PyBind11Found = False
-=======
-        open(os.path.join(pybind11_dir, "tools", "pybind11Tools.cmake"))
-        logger.info(f"Found pybind11 directory ({pybind11_dir})")
-    except FileNotFoundError:
-        PyBind11Found = False
-        msg = (
-            f"Could not find PyBind11 directory ({pybind11_dir})."
-            " Skipping compilation of KLU module."
-        )
-        logger.info(msg)
->>>>>>> e2d87926
 
     if WindowsFound:
         return True if WindowsWheelFound else False
