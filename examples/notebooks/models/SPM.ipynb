{
 "cells": [
  {
   "cell_type": "markdown",
   "metadata": {},
   "source": [
    "# Single Particle Model (SPM) "
   ]
  },
  {
   "cell_type": "markdown",
   "metadata": {},
   "source": [
    "## Model Equations"
   ]
  },
  {
   "cell_type": "markdown",
   "metadata": {},
   "source": [
    "The SPM consists of two spherically symmetric diffusion equations: one within a representative negative particle ($k=\\text{n}$) and one within a representative positive particle ($k=\\text{p}$). In the centre of the particle the classical no-flux condition is imposed. Since the SPM assumes that all particles in an electrode behave in exactly the same way, the flux on the surface of a particle is simply the current divided by the thickness of the electrode. We shall use $r_k\\in[0,1]$ for the radial coordinate of the particle in electrode $k$. The concentration of lithium in electrode $k$ is denoted $c_k$ and the current is denoted by $\\mathcal{I}$. All parameters in the model stated here are dimensionless and are given in terms of dimensional parameters at the end of this notebook.The model equations for the SPM are then: \n",
    "$$\n",
    "\\frac{\\partial c_k}{\\partial t} = \\gamma_k \\frac{\\partial}{\\partial r_k}\\left( r_k^2 \\frac{\\partial c_k}{\\partial r_k} \\right) \\\\ \n",
    "\\frac{\\partial c_k}{\\partial r_k}\\bigg|_{r_k=0} = 0, \\quad -\\beta_k \\hat{C}_k \\gamma_k \\frac{\\partial c_k}{\\partial r_k}\\bigg|_{r_k=1} = \\begin{cases} \n",
    "    \\frac{\\mathcal{I}}{L_n}, \\quad k=\\text{n}, \\\\ \n",
    "    -\\frac{\\mathcal{I}}{L_p}, \\quad k=\\text{p},\n",
    "\\end{cases} ,\n",
    "$$ \n",
    "for $k\\in\\{\\text{n, p}\\}$.\n",
    "\n",
    "### Voltage Expression\n",
    "The terminal voltage is obtained from the expression: \n",
    "$$\n",
    "V = U_p(c_p)\\big|_{r_p=1}-U_n(c_n)\\big|_{r_n=1}-\\frac{2}{\\Lambda}\\sinh^{-1}\\left(\\frac{\\mathcal{I}}{g_p L_p} \\right)  -\\frac{2}{\\Lambda}\\sinh^{-1}\\left(\\frac{\\mathcal{I}}{g_n L_n} \\right)\n",
    "$$\n",
    "with the exchange current densities given by\n",
    "$$\n",
    "g_k = m_k \\hat{C}_k (c_k)^{1/2} (1-c_k)^{1/2}, \\quad \\text{for } k\\in\\{\\text{n, p}\\}.\n",
    "$$"
   ]
  },
  {
   "cell_type": "markdown",
   "metadata": {},
   "source": [
    "## Example solving SPM using PyBaMM\n",
    "\n",
    "Below we show how to solve the SPM model, using the default geometry, mesh, paramters, discretisation and solver provided with PyBaMM.\n",
    "\n",
    "First we need to import pybamm, and then change our working directory to the root of the pybamm folder. "
   ]
  },
  {
   "cell_type": "code",
   "execution_count": 1,
   "metadata": {},
   "outputs": [],
   "source": [
    "import pybamm\n",
    "import numpy as np\n",
    "import os\n",
    "import matplotlib.pyplot as plt\n",
    "os.chdir(pybamm.__path__[0]+'/..')"
   ]
  },
  {
   "cell_type": "markdown",
   "metadata": {},
   "source": [
    "We then get the SPM model equations:"
   ]
  },
  {
   "cell_type": "code",
   "execution_count": 2,
   "metadata": {},
   "outputs": [],
   "source": [
    "model = pybamm.lithium_ion.SPM()"
   ]
  },
  {
   "cell_type": "markdown",
   "metadata": {},
   "source": [
    "The model object is a subtype of [`pybamm.BaseModel`](https://pybamm.readthedocs.io/en/latest/source/models/base_model.html), and contains all the equations that define this particular model. For example, the `rhs` dict contained in `model` has a dictionary mapping variables such as $c_n$ to the equation representing its rate of change with time (i.e. $\\partial{c_n}/\\partial{t}$). We can see this explicitly be visualising this entry in the `rhs` dict:"
   ]
  },
  {
   "cell_type": "code",
   "execution_count": 3,
   "metadata": {},
   "outputs": [
    {
     "name": "stdout",
     "output_type": "stream",
     "text": [
      "rhs equation for variable ' Negative particle concentration ' is:\n"
     ]
    }
   ],
   "source": [
    "variable = next(iter(model.rhs.keys()))\n",
    "equation = next(iter(model.rhs.values()))\n",
    "print('rhs equation for variable \\'',variable,'\\' is:')\n",
    "path = 'examples/notebooks/models/'\n",
    "equation.visualise(path+'spm1.png')"
   ]
  },
  {
   "cell_type": "markdown",
   "metadata": {},
   "source": [
    "![](spm1.png)"
   ]
  },
  {
   "cell_type": "markdown",
   "metadata": {},
   "source": [
    "We need a geometry to define our model equations over. In pybamm this is represented by the [`pybamm.Geometry`](https://pybamm.readthedocs.io/en/latest/source/geometry/geometry.html) class. In this case we use the default geometry object defined by the model"
   ]
  },
  {
   "cell_type": "code",
   "execution_count": 4,
   "metadata": {},
   "outputs": [],
   "source": [
    "geometry = model.default_geometry"
   ]
  },
  {
   "cell_type": "markdown",
   "metadata": {},
   "source": [
    "This geometry object defines a number of geometry domains, each with its own name, spatial variables and min/max limits (the latter are represented as equations similar to the rhs equation shown above). For instance, the SPM model has the following domains:"
   ]
  },
  {
   "cell_type": "code",
   "execution_count": 5,
   "metadata": {},
   "outputs": [
    {
     "name": "stdout",
     "output_type": "stream",
     "text": [
      "SPM domains:\n",
      "1. negative electrode with variables:\n",
      "  -( 0.0 ) <= x_n <= ( Negative electrode width / Negative electrode width + Separator width + Positive electrode width )\n",
      "2. separator with variables:\n",
      "  -( Negative electrode width / Negative electrode width + Separator width + Positive electrode width ) <= x_s <= ( Negative electrode width / Negative electrode width + Separator width + Positive electrode width + Separator width / Negative electrode width + Separator width + Positive electrode width )\n",
      "3. positive electrode with variables:\n",
      "  -( Negative electrode width / Negative electrode width + Separator width + Positive electrode width + Separator width / Negative electrode width + Separator width + Positive electrode width ) <= x_p <= ( 1.0 )\n",
      "4. negative particle with variables:\n",
      "  -( 0.0 ) <= r_n <= ( 1.0 )\n",
      "5. positive particle with variables:\n",
      "  -( 0.0 ) <= r_p <= ( 1.0 )\n"
     ]
    }
   ],
   "source": [
    "print('SPM domains:')\n",
    "for i, (k, v) in enumerate(geometry.items()):\n",
    "    print(str(i+1)+'.',k,'with variables:')\n",
    "    for var, rng in v['primary'].items():\n",
    "        print('  -(',rng['min'],') <=',var,'<= (',rng['max'],')')"
   ]
  },
  {
   "cell_type": "markdown",
   "metadata": {},
   "source": [
    "Both the model equations and the geometry are defined by a set of parameters, such as $\\gamma_p$ or $L_p$. We can substitute these symbolic parameters in the model with values by using the [`pybamm.ParameterValues`](https://pybamm.readthedocs.io/en/latest/source/parameters/parameter_values.html) class, which takes either a python dictionary or CSV file with the mapping between parameter names and values. Rather than create our own instance of `pybamm.ParameterValues`, we will use the default parameter set included in the model"
   ]
  },
  {
   "cell_type": "code",
   "execution_count": 6,
   "metadata": {},
   "outputs": [],
   "source": [
    "param = model.default_parameter_values"
   ]
  },
  {
   "cell_type": "markdown",
   "metadata": {},
   "source": [
    "We can then apply this parameter set to the model and geometry"
   ]
  },
  {
   "cell_type": "code",
   "execution_count": 7,
   "metadata": {},
   "outputs": [],
   "source": [
    "param.process_model(model)\n",
    "param.process_geometry(geometry)"
   ]
  },
  {
   "cell_type": "markdown",
   "metadata": {},
   "source": [
    "The next step is to mesh the input geometry. We can do this using the [`pybamm.Mesh`](https://pybamm.readthedocs.io/en/latest/source/meshes/meshes.html) class. This class takes in the geometry of the problem, and also two dictionaries containing the type of mesh to use within each domain of the geometry (i.e. within the positive or negative electrode domains), and the number of mesh points. \n",
    "\n",
    "The default mesh types and the default number of points to use in each variable for the SPH model are:"
   ]
  },
  {
   "cell_type": "code",
   "execution_count": 8,
   "metadata": {},
   "outputs": [
    {
     "name": "stdout",
     "output_type": "stream",
     "text": [
      "negative electrode is of type Uniform1DSubMesh\n",
      "separator is of type Uniform1DSubMesh\n",
      "positive electrode is of type Uniform1DSubMesh\n",
      "negative particle is of type Uniform1DSubMesh\n",
      "positive particle is of type Uniform1DSubMesh\n",
      "x_n has 40 mesh points\n",
      "x_s has 25 mesh points\n",
      "x_p has 35 mesh points\n",
      "r_n has 10 mesh points\n",
      "r_p has 10 mesh points\n"
     ]
    }
   ],
   "source": [
    "for k, t in model.default_submesh_types.items():\n",
    "    print(k,'is of type',t.__name__)\n",
    "for var, npts in model.default_var_pts.items():\n",
    "    print(var,'has',npts,'mesh points')"
   ]
  },
  {
   "cell_type": "markdown",
   "metadata": {},
   "source": [
    "With these defaults, we can then create our mesh of the given geometry:"
   ]
  },
  {
   "cell_type": "code",
   "execution_count": 9,
   "metadata": {},
   "outputs": [],
   "source": [
    "mesh = pybamm.Mesh(geometry, model.default_submesh_types, model.default_var_pts)"
   ]
  },
  {
   "cell_type": "markdown",
   "metadata": {},
   "source": [
    "The next step is to discretise the model equations over this mesh. We do this using the [`pybamm.Discretisation`](https://pybamm.readthedocs.io/en/latest/source/discretisations/discretisation.html) class, which takes both the mesh we have already created, and a dictionary of spatial methods to use for each geometry domain. For the case of the SPM model, we use the following defaults for the spatial discretisation methods:"
   ]
  },
  {
   "cell_type": "code",
   "execution_count": 10,
   "metadata": {},
   "outputs": [
    {
     "name": "stdout",
     "output_type": "stream",
     "text": [
      "macroscale is discretised using FiniteVolume method\n",
      "negative particle is discretised using FiniteVolume method\n",
      "positive particle is discretised using FiniteVolume method\n"
     ]
    }
   ],
   "source": [
    "for k, method in model.default_spatial_methods.items():\n",
    "    print(k,'is discretised using',method.__name__,'method')"
   ]
  },
  {
   "cell_type": "markdown",
   "metadata": {},
   "source": [
    "We then create the `pybamm.Discretisation` object, and use this to discretise the model equations"
   ]
  },
  {
   "cell_type": "code",
   "execution_count": 11,
   "metadata": {},
   "outputs": [
    {
     "data": {
      "text/plain": [
<<<<<<< HEAD
       "<pybamm.models.lithium_ion.spm.SPM at 0x7fb769125b38>"
=======
       "<pybamm.models.lithium_ion.spm.SPM at 0x7f57286882b0>"
>>>>>>> f6a73143
      ]
     },
     "execution_count": 11,
     "metadata": {},
     "output_type": "execute_result"
    }
   ],
   "source": [
    "disc = pybamm.Discretisation(mesh, model.default_spatial_methods)\n",
    "disc.process_model(model)"
   ]
  },
  {
   "cell_type": "markdown",
   "metadata": {},
   "source": [
    "After this stage, all the equations in `model` have been discretised into purely linear algebra expressions that are ready to be evaluated within a time-stepping loop of a given solver. For example, the rhs expression for $\\partial{c_n}/\\partial{t}$ that we visualised above is now represented by:"
   ]
  },
  {
   "cell_type": "code",
   "execution_count": 12,
   "metadata": {},
   "outputs": [],
   "source": [
    "model.concatenated_rhs.children[0].visualise(path+'spm2.png')"
   ]
  },
  {
   "cell_type": "markdown",
   "metadata": {},
   "source": [
    "![](spm2.png)\n",
    "\n",
    "Now we are ready to run the time-stepping loop to solve the model. Once again we use the default ODE solver like so:"
   ]
  },
  {
   "cell_type": "code",
   "execution_count": 26,
   "metadata": {},
   "outputs": [
    {
     "name": "stdout",
     "output_type": "stream",
     "text": [
      "Solving using ScikitsOdeSolver solver...\n",
      "Finished.\n"
     ]
    }
   ],
   "source": [
    "# Solve the model at the given time points\n",
    "solver = model.default_solver\n",
    "n = 100\n",
    "t_eval = np.linspace(0, 0.25, n)\n",
    "print('Solving using',type(solver).__name__,'solver...')\n",
    "solver.solve(model, t_eval)\n",
    "print('Finished.')"
   ]
  },
  {
   "cell_type": "markdown",
   "metadata": {},
   "source": [
    "Each model in pybamm has a list of relevent variables defined in the model, for use in visualising the model solution or for comparison with other models. The SPM model defines the following variables:"
   ]
  },
  {
   "cell_type": "code",
   "execution_count": 27,
   "metadata": {},
   "outputs": [
    {
     "name": "stdout",
     "output_type": "stream",
     "text": [
      "SPM model variables:\n",
      "\t- Negative electrode current density\n",
      "\t- Positive electrode current density\n",
      "\t- Electrolyte current density\n",
      "\t- Interfacial current density\n",
      "\t- Exchange-current density\n",
      "\t- Negative electrode current density [A m-2]\n",
      "\t- Positive electrode current density [A m-2]\n",
      "\t- Electrolyte current density [A m-2]\n",
      "\t- Interfacial current density [A m-2]\n",
      "\t- Exchange-current density [A m-2]\n",
      "\t- Negative electrode open circuit potential\n",
      "\t- Positive electrode open circuit potential\n",
      "\t- Average negative electrode open circuit potential\n",
      "\t- Average positive electrode open circuit potential\n",
      "\t- Average open circuit voltage\n",
      "\t- Measured open circuit voltage\n",
      "\t- Terminal voltage\n",
      "\t- Negative electrode open circuit potential [V]\n",
      "\t- Positive electrode open circuit potential [V]\n",
      "\t- Average negative electrode open circuit potential [V]\n",
      "\t- Average positive electrode open circuit potential [V]\n",
      "\t- Average open circuit voltage [V]\n",
      "\t- Measured open circuit voltage [V]\n",
      "\t- Terminal voltage [V]\n",
      "\t- Negative reaction overpotential\n",
      "\t- Positive reaction overpotential\n",
      "\t- Average negative reaction overpotential\n",
      "\t- Average positive reaction overpotential\n",
      "\t- Average reaction overpotential\n",
      "\t- Average electrolyte overpotential\n",
      "\t- Average solid phase ohmic losses\n",
      "\t- Negative reaction overpotential [V]\n",
      "\t- Positive reaction overpotential [V]\n",
      "\t- Average negative reaction overpotential [V]\n",
      "\t- Average positive reaction overpotential [V]\n",
      "\t- Average reaction overpotential [V]\n",
      "\t- Average electrolyte overpotential [V]\n",
      "\t- Average solid phase ohmic losses [V]\n",
      "\t- Electrolyte concentration\n",
      "\t- Electrolyte concentration [mols m-3]\n",
      "\t- Negative electrode potential [V]\n",
      "\t- Positive electrode potential [V]\n",
      "\t- Electrolyte potential [V]\n",
      "\t- Total current density\n",
      "\t- Total current density [A m-2]\n",
      "\t- Current [A]\n",
      "\t- Time\n",
      "\t- x\n",
      "\t- x [m]\n",
      "\t- x_n\n",
      "\t- x_n [m]\n",
      "\t- x_s\n",
      "\t- x_s [m]\n",
      "\t- x_p\n",
      "\t- x_p [m]\n",
      "\t- Time [h]\n",
      "\t- Negative particle concentration\n",
      "\t- Positive particle concentration\n",
      "\t- Negative particle surface concentration\n",
      "\t- Positive particle surface concentration\n",
      "\t- Negative particle concentration [mols m-3]\n",
      "\t- Positive particle concentration [mols m-3]\n",
      "\t- Negative particle surface concentration [mols m-3]\n",
      "\t- Positive particle surface concentration [mols m-3]\n",
      "\t- r_n\n",
      "\t- r_n [m]\n",
      "\t- r_p\n",
      "\t- r_p [m]\n",
      "\t- Negative particle flux\n",
      "\t- Positive particle flux\n",
      "\t- Negative electrolyte concentration\n",
      "\t- Separator electrolyte concentration\n",
      "\t- Positive electrolyte concentration\n",
      "\t- Reduced cation flux\n",
      "\t- Negative electrolyte concentration [mols m-3]\n",
      "\t- Separator electrolyte concentration [mols m-3]\n",
      "\t- Positive electrolyte concentration [mols m-3]\n",
      "\t- Negative electrode interfacial current density\n",
      "\t- Positive electrode interfacial current density\n",
      "\t- Negative electrode exchange-current density\n",
      "\t- Positive electrode exchange-current density\n",
      "\t- Negative electrode interfacial current density [A m-2]\n",
      "\t- Positive electrode interfacial current density [A m-2]\n",
      "\t- Negative electrode exchange-current density [A m-2]\n",
      "\t- Positive electrode exchange-current density [A m-2]\n",
      "\t- Negative electrolyte potential\n",
      "\t- Separator electrolyte potential\n",
      "\t- Positive electrolyte potential\n",
      "\t- Electrolyte potential\n",
      "\t- Negative electrolyte potential [V]\n",
      "\t- Separator electrolyte potential [V]\n",
      "\t- Positive electrolyte potential [V]\n",
      "\t- Average concentration overpotential\n",
      "\t- Average electrolyte ohmic losses\n",
      "\t- Average concentration overpotential [V]\n",
      "\t- Average electrolyte ohmic losses [V]\n",
      "\t- Negative electrode potential\n",
      "\t- Positive electrode potential\n",
      "\t- Electrode potential\n",
      "\t- Electrode current density\n",
      "\t- Electrode potential [V]\n",
      "\t- Electrode current density [A m-2]\n"
     ]
    }
   ],
   "source": [
    "print('SPM model variables:')\n",
    "for v in model.variables.keys():\n",
    "    print('\\t-',v)"
   ]
  },
  {
   "cell_type": "markdown",
   "metadata": {},
   "source": [
    "To help visualise the results, pybamm provides the `pybamm.ProcessedVariable` class, which takes the output of a solver and a variable, and allows the user to evaluate the value of that variable at any given time or $x$ value. For example, we can create a `pybamm.ProcessedVariable` using the SPM voltage variable, and plot the voltage versus time, along with the surface particle concentration."
   ]
  },
  {
   "cell_type": "code",
   "execution_count": 28,
   "metadata": {},
   "outputs": [],
   "source": [
    "voltage = pybamm.ProcessedVariable(model.variables['Terminal voltage [V]'], solver.t, solver.y, mesh=mesh)#\n",
    "c_s_n_surf = pybamm.ProcessedVariable(\n",
    "    model.variables['Negative particle surface concentration'], solver.t, solver.y, mesh=mesh\n",
    ")\n",
    "c_s_p_surf = pybamm.ProcessedVariable(\n",
    "    model.variables['Positive particle surface concentration'], solver.t, solver.y, mesh=mesh\n",
    ")"
   ]
  },
  {
   "cell_type": "markdown",
   "metadata": {},
   "source": [
    "One we have these variables in hand, we can begin generating plots using a library such as Matplotlib. Below we plot the terminal voltage and surface particle concentrations versus time"
   ]
  },
  {
   "cell_type": "code",
   "execution_count": 29,
   "metadata": {},
   "outputs": [
    {
     "data": {
      "image/png": "iVBORw0KGgoAAAANSUhEUgAAA6AAAAEYCAYAAABCw5uAAAAABHNCSVQICAgIfAhkiAAAAAlwSFlzAAALEgAACxIB0t1+/AAAADl0RVh0U29mdHdhcmUAbWF0cGxvdGxpYiB2ZXJzaW9uIDMuMC4yLCBodHRwOi8vbWF0cGxvdGxpYi5vcmcvOIA7rQAAIABJREFUeJzs3XecVPXVx/HPme27bAF2WcqydKQodenGaGIS1ERFQQVFQBAVrDEmdo0+plnSBBSVaqGoKLH3RCnCUqVI703qAtvLef6Yu7AhwA7LzN6dmfN+ve5rZu7Mnf1OHp/hnrm/8/uJqmKMMcYYY4wxxgSax+0AxhhjjDHGGGPCgxWgxhhjjDHGGGOqhRWgxhhjjDHGGGOqhRWgxhhjjDHGGGOqhRWgxhhjjDHGGGOqhRWgxhhjjDHGGGOqhRWgxhhjjDHGGGOqhRWgxhhjjDHGGGOqhRWgxhhjjDHGGGOqRaTbASpKTU3Vpk2buh3DGOOCRYsW7VPVNLdzBJJ9xxkTvsLhOw7se86YcObr91yNKkCbNm1Kdna22zGMMS4QkS1uZwg0+44zJnyFw3cc2PecMeHM1+85G4JrjDHGGGOMMaZaWAFqjDHGGGOMMaZaWAFqjDHGGGOMMaZaWAFqjDHGGGOMMaZaWAFqjDHGGBOiRGSCiPwgIitO8byIyD9EZL2ILBeRLhWeGyIi65xtSPWlNsaEMitAjTHmJESkr4iscU7K7j/J85ki8qWILHFO2i51I6cxxlRiEtD3NM9fArRytpHAOAARqQM8BvQAugOPiUjtgCY1xoQFK0CNMeYEIhIBjMF7YtYOGCgi7U542cPADFXtDFwHjK3elMYYUzlV/Q9w4DQvuQKYol7zgRQRaQD8AvhUVQ+o6kHgU05fyBpjjE+CsgBduu0Q7yzZwbYDeaiq23GMMaGnO7BeVTeqahEwDe9JWkUKJDn3k4Gd/vrjZWXKZ6v28M26ff56S2OMOZVGwLYKj7c7+0613xgTBgqKS3nh3xsoKS3z+3tH+v0dq8E7S3Ywae5mAOolxtAlszbN0hLIqB1H49rxNEyJpX5yHLVigvLjGWPcd7ITrx4nvOZx4BMRuQNIAC4+2RuJyEi8w9rIzMz06Y+LwB8/XE1KfDTnt0o9s+TGGFPNqvI9Z4ypufYfLWTElGyWbjtEh0bJ9G7p33ORoKzQHvllO67JasyiLQfI3nKQZdsO8dnqPZSU/ffV0FoxkaQnxVAvMZZ6STHUS4whtVYMac5taq0YUhOjqRMfTWREUF4MNsa4ZyAwSVWfFZFewFQROVdV/+unQlUdD4wHyMrK8mnIhogwIKsxf/rwezbsPUqLtFp+D2+MMY4dQOMKjzOcfTuAC0/Y/9XJ3qAq33PGmJpp875chk5cwK6cAsZd39XvxScEaQEa4RHaNUyiXcMkBvdqCkBpmbLncAHbDuSx+3ABu3IK2J1TwJ7DBfxwpJDFWw/yw+FCCktOfhm5dnwUdRKiqZsQQ52EaGonRFMnIYra8dHUjo8mJT6KlPhoasdHkRzn3axoNSZkneqErKLhOP1QqjpPRGKBVOAHfwTo17kRf/noe95atJ3f9m3jj7c0xpiTmQ3cLiLT8I70yFHVXSLyMfCHChMP/Rx4wK2QxpjAW7z1ICMmZwPwxsiedMkMzLxjQVmAnkyER2iYEkfDlLhTvkZVOVpYwt4jhew7WsS+o4XsP+q9vz+3kAO5RRzILWLjvqMc2FLMwbwiSstO/UNerZhIkuOiSIqLIjnOuR/rfZwYG0libBSJMZHH7teKjaRWjHdLiIkgIToSj0cC8T+HMebsLARaiUgzvIXndcCgE16zFfgpMElE2gKxwF5/BUhPiuXHrdN4e/EO7v35OUTYd4UxpgpE5A28VzJTRWQ73pltowBU9QXgA+BSYD2QBwxznjsgIk/i/T4EeEJVTzeZkTEmiH20Yjd3TVtC/eRYJg/rTtPUhID9rZApQH0hIt6iMDaK5mmVv15VOZxfwqH8Ig7meQvSQ3lF5OQVcyi/mEN5xRwuKOZwfjE5+cVs2Z/H4fxiDheUcLSwxKdM8dERxEdHUivGe5tQ4TYuKtJ5PoK4Y7eRxEd5H8dFRxAX5eyPOv44ISaSmEgPInbCakxVqGqJiNwOfAxEABNUdaWIPAFkq+ps4F7gJRG5B++EREPVz7OiDchqzKjXFvP1ur1ceE49f761MSZMqOrASp5XYPQpnpsATAhELmNMzTFxziaeeG8VnRqn8PKNWdStFRPQvxdWBeiZEhGS46NIjo+iSd0zO7a0TDlaUMKRwmKOOAXp0YISDhcUk1tYSm6hd19uYQm5RaXkFXnv5xWVcii/mB2H8sl39ucVlZ5y6PCps0N8VATxMZEklBe5sZEkxji3scev2JYPL66T4B1iXDchhuS4KLs6a8Kaqn6A98pAxX2PVri/CugTyAw/bVuPlPgo3ly03QpQY4wxxvhVWZny1AereeWbTfyifTp/u7YzcdERAf+7VoAGSITnePHqD6VlSn5xKflFzlbsLU6P3y89XrAWl98vL2yPF7y7DxdwdG8JRwpKyMkvPuUQ4wiPUDs+mtRa0aTWiqGuc1snobxQ9fbFlvfDJsdFER8dYVddjfGjmMgIruzUiNcXbCUnr9hv3yfGGGOMCW8FxaXcM30pH67YzdDeTXnkl+2qrd3HCtAgEeGRY/2j/qKq5BaVciiviEPOEOPyPtj95T2yud7brVvz2H+0kNyi0lO+n0cgwclYPrS4fFhwbJSH2KgIYiMjiInyEBPpITrSQ3SE93F0RPlj5zbSQ1SEh6gIObY/ytmiI+XY/cgIIcrjISrSQ6RHiI7w2JVbE1L6d81g0tzNzF6249ika8YYY4wxVXUgt4ibp2SzeOtBHr6sLSN+1Lxa/74VoGFM5HhRm+HjJFcFxaUczPMWqDlO7+uhvGKOFBRztNB7ZTW30HsVNq98SHFeEQXFZeQXl1JY4h1OXFRSRkFxKaeZ46nKPAKREd6iNTJCiPR4C9ny+5EeITKi/FaI9AgRHm9RG+E5/jjS4z0+wuMtcstfGxlxvDg+XhR7t5jI8kLbe1teiJf39ibGRhIbFfihDeY4EekNNKXC952qTnEt0Blq3zCJNvUTmZG9nRt6NrFRBsYYY4ypsi37cxk6cSE7DuUzZlAXLj2vQbVnsALUnJHYqAgaJMfRIPnUsw2fiZLSMopKvQVpUcnx+8WlSnFp2bFitaSsjOITnisqKaO4TCkp9T5XXKqUOM8de1xWvr+MkjL1buX3j92qt2e3pISyY69RisvKKHXulzj3y9+ruEwpOsO+3HLRER6S4iKPLetTOz6atMQY0pNiSU+KoX5yHJl14mmUEkd0pC31czZEZCrQAlgKlF++VyBoClAR4cZeTXlw1ne8tXgH/btmuB3JGGOMMUFoibPMSqkqr4/oQVbTOq7ksALUuCoywkNkhIf4aLeTnDlVPVaUFpWUHbu6W1hSSkGx9wpvfnEpuYXHJ5k6XOC9Sny4oJhDzpDnLfvzWLTlIPtzi/7r/T0CjWrH0aZ+Eu0bJtG+YTJdm9SmTkIQ/o/lniygnb9np61u13VrzDtLdvD7f63k/Jap1E+OdTuSMcYYY4LIJyt3c+e0JdRLjGXSsG40T6vlWhYrQI2pIhFnCG8EzoxhZzdBTFFJGXuPFrLjYD5bD+SxdX8uG/flsmrXYT5bvQdV7+zGHTJS+HHrNH7eLp1zGyX758OErhVAfWCX20HOhscj/KV/By75+9fc//ZyJg7tZkNxjQlDwd5SYIxxx+S5m3n8XyvpkJHCK0OySA3wMiuVsQLUmBoiOtJDo5Q4GqXE0b3Zfw+JyCsqYdXOw8zdsJ+v1vzA81+s4x+fr6NLZgrD+jSj77n1iYqw4bonkQqsEpEFQGH5TlW93L1IVdM0NYH7L2nDY7NXMjN7O9d0a+x2JGNMNQqFlgJjTPUqK1P+9NH3jP/PRi5um84/B1bPMiuVsQLUmCAQHx1JVtM6ZDWtw50/bcWhvCLeWbKDiXM3c8cbS2iYHMsTV5zLxe3S3Y5a0zzudgB/GtyzCR+u2MWT762iV4u6NK4T73YkY0z1CYmWAmNM9SgoLuXemct4f/kubuzVhMd+1b7allmpjF0yMSYIpcRHM7RPM76890JeGZJFUlwUI6Zk88Dby8ktLHE7Xo2hqv8GvgcSnW21sy8oeTzC0/07gsDIqYvIK7L/WxsTRspbCowx5rQO5RUx+JVveX/5Lh66tC2/v7zmFJ9gBagxQc3jEX7aNp13b+/DLT9uzrSF27j0H1+zcmeO29FqBBG5BlgADACuAb4Vkf7upjo7jevE88+BnVmz+zD3zlhGWSDWMjLG1ETlLQUfi8js8s3tUMaYmmXbgTyuGjeXZdty+OfAztx8QfMaN2+EDcE1JgTEREbwwCVt+ck59bh7+lKGTFjArFF9bIgmPAR0U9UfAEQkDfgMeNPVVGfpwnPq8eClbfm/91fzjy/WcffFrd2OZIwJvMfdDmCMqdmWbTvE8MkLKS5VXh3R43/mFKkp7AqoMSGkR/O6TB3eg+JSZcjEBRzKK6r8oNDmKS8+HfsJke+94ec3o3/XDP722TreXx7Uk/waY3wQai0Fxhj/+mzVHq4bP5/YqAjeuq13jS0+IUROxIwxx7WsV4vxg7uy/UA+t0xdRGFJaeUHha6PnOFqQ0VkKPA+8IHLmfxCRHiq37l0bVKbe6YvZe6GfW5HMsYEUCi2FBhj/GPq/C2MnJpNy3q1eHtUb1rWc2+NT19YAWpMCOrRvC5PD+jAt5sO8ODbK9yO4xpVvQ8YD3RwtvGq+jt3U/lPTGQErwzJomlqPCOnLOK77db7a0wIK28pGKKqNwLdgUdczmSMcVFZmfLHD1fzyDsruOiceky/pSf1EmPdjlUpK0CNCVFXdGrE6Ita8Nbi7SzeetDtOK5R1bdU9dfONsvtPP6WEh/NlJt6kBwXxZCJC9iw96jbkYwxgRGyLQXGmDNXWFLKXdOX8uK/N3JDz0xeHNyV+OjgmN7HvriMCWGjLmxJ3YRonvl4jdtRqpWIfOPcHhGRwxW2IyJy2O18/lY/OZZXR/RAgMEvf8u2A3luRzLG+F/IthQYY85MTl4xg19ZwL+W7eR3fdvw5BXnEhkRPGVd8CQ1xpyxhJhIRl/Ukrkb9vPNuvDpEVTV853bRFVNqrAlqmqS2/kCoVlqApNv6s7RwhIGvjSf7QetCDUmlIR6S4ExxjfbDuRx9QtzWbr1EH+/rhO3Xdiixi2zUhkrQI0Jcdf3zKRhcixPf/w9quG1ZqSITPVlX6g4t1Eyr43oSU5+MQNfms+OQ/luRzLG+FFVWgpEpK+IrBGR9SJy/0mebyIin4vIchH5SkQyKjxXKiJLnc3WHDXGZd9tz+GqcXP54XABU4Z354pOjdyOVCVWgBoT4mIiI7j74tYs257DJ6v2uB2nurWv+EBEIoGuLmWpFudlJPPq8B4cyi1m4Pj57LQi1JigdjYtBSISAYwBLgHaAQNFpN0JL3sGmKKqHYAngD9WeC5fVTs52+V++1DGmDP25fc/cO34eURHeHjrtt70bF7X7UhVZgWoMWHgqi6NaJ6awLOfrKG0LPSvgorIAyJyBOhQ8WQN2AO863K8gOvYOIUpw7tzMLeIa16cZz2hxgSxs2wp6A6sV9WNqloETAOuOOE17YAvnPtfnuR5Y4zLXv92KyOmZNM8LYFZo3rTKj3R7UhnxQpQY8JAZISHuy5uxdo9R/l63V634wScqv5RVROBp084Waurqg+4na86dM6szWs39+BIQQkDXpjHRpsd15igVsWWgkbAtgqPtzv7KloGXOXc7wckikj5pZVYEckWkfkicuVpso10Xpe9d2/o/xtjTHVRVZ7++HsenPUdF7RKZfrIXtRLqvnLrFTGClBjwsQv2tcnITqCj1fudjtKtVHVB0Sktoh0F5ELyjdfjvWhb+qvFXqj1orIIf9/grPTISOFaSN7UlxaxjUvzmfN7iNuRzLGVF2gWgp+A/xYRJYAPwZ2AKXOc01UNQsYBPxNRFqc7A1UdbyqZqlqVlpamh8iGWMKS0q5e/pSxny5gYHdG/PSjVkkxATHMiuVsQLUmDARGxXBT9qm88nKPWExDBdAREYA/wE+Bn7v3D7uw3GV9k2p6j3lvVHAP4G3/ZveP9o2SGL6Lb2I8MC14+exdFuNq5ONMadxli0FO4DGFR5nOPuOUdWdqnqVqnYGHnL2HXJudzi3G4GvgM5++EjGmErk5BczZMIC3l26k/t+cQ5/6HdeUC2zUpnQ+STGmEr1bV+f/blFLNx8wO0o1eUuoBuwRVUvwnvy5EsF5kvfVEUDgTfONmygtKxXizdv7U1SbBSDXprPnPXhsySPMcHuLFsKFgKtRKSZiEQD1wH/NZutiKSKSPn54APABGd/bRGJKX8N0AdY5cePZow5iR2H8uk/bi6Lthzkr9d2ZPRFLYNumZXKWAFqTBi58Jw0YiI9fLQibIbhFqhqAYCIxKjq98A5PhznS98Uzvs2AZpxfBKPE5+vEb1RjevE8+atvcisE8+wiQvD6b8BY0JCVVoKVLUEuB3v6I/VwAxVXSkiT4hI+ay2FwJrRGQtkA485exvC2SLyDK8kxP9SVWtADUmgFbsyKHfmDnsPlzA5GHd6dc5o/KDgpAVoMaEkYSYSC5oncZHK3ZTFh7DcLeLSArwDvCpiLwLbPHz37gOeFNVS0/2ZE3qjaqXFMu0kT1p3yiJUa8tYtqCra7mMcb4rqotBar6gaq2VtUWqvqUs+9RVZ3t3H9TVVs5rxmhqoXO/rmqep6qdnRuXwnUZzPGwFdrfuDaF+cR6RHeuq03vVumuh0pYKwANSbM9G1fn92HC1i+I8ftKAGnqv1U9ZCqPg48ArwCnHImxwoq7Zuq4Dpq8PDbE6XER/PaiB78qFUa97/9Hc9/sQ7VsPgxwphgV9WWAmNMDTd94VaGT86mSd0EZo3uQ+sgX2alMlaAGhNmLm6bTqRH+HDFLrejBJSIRIjI9+WPVfXfqjrb6emsTKV9U87faAPUBub5K3d1iI+O5OUhWfTr3IhnPlnL47NXhs3EVMYEsaq2FBhjaihV5blP1vC7t76jT8tUZtzai/QQWGalMlaAGhNmkuOj6NWiLh+v2B3SV76cIbFrRCSzCsf60jcF3sJ0mgbh/5BRER6eHdCREec3Y/K8LdzxxmIKik86itgYUzNUR0uBMaaaFJWUce/MZfzji/Vcm9WYV4ZkUStEllmpTMA+pYjE4u1ViHH+zpuq+lig/p4xxneXnNuAB2d9x/e7j9C2QZLbcQKpNrBSRBYAueU7VfXyUx9y7DUfAB+csO/REx4/7p+Y7vB4hId/2Y70pFie+mA1+44u4KXBWSTHR7kdzRhzAlXt59x9XES+BJKBj1yMZIyposMFxdz26iLmrN/Pr3/Wmjt+Enoz3Z5OIMvsQuAnqnpURKKAb0TkQ1WdH8C/aYzxwc/apfPQO9/x6ao9oV6APuJ2gGBw8wXNSU+O5d4ZSxnw4lwmDetOw5Q4t2MZYxzO2sQrVbUNeFsKXI5kjKminYfyGTZxIRv2HuXZAR25umtoznR7OgEbgqteR52HUc4WdMPUjAlFaYkxtK6XyOKtB92OEmiXOr2fxzbgUrdD1USXd2zI5GHd2XWogKvGzmX1rsNuRzLGOM6mpcAYU3Os2nmYfmPnsPNQPpNv6h6WxScEuAfUmQRkKfAD8KmqfnuS19SINfKMCTcdMpJZvj0npPtAgZ+dZN8l1Z4iSPRumcrM23oBMOCFeXy9zr6TjalBylsKPheR2eWb26GMMb75z9q9XPPiPARh5m296BPCy6xUJqAFqKqWqmonvEsYdBeRc0/ymhqzRp4x4aRD4xQO5Bax/WC+21H8TkRuE5HvgHNEZHmFbRPwndv5arI29ZOYNbo3GbXjGDZxIW8u2u52JGOM1yPAL4EngGcrbMaYGm5G9jZumrSQjNpxzBrdmzb1Q7r9qVLVMguuqh4CvgT6VsffM8ZUrmNGMgDLt4fkeqCvA7/Cu3TKrypsXVX1ejeDBYMGyXHMuLUXPZrX4Tczl/G3z9aG+pVyY4KBtRQYE2RUlec+Xctv31xOrxZ1mXlrLxok2xwLAStARSTNmS4cEYnDOxTu+9MfZYypLm3qJxEd4WH59tBbx1xVc1R1s6oOBLYDxXh70GtZD5VvkmKjmDi0O1d3yeBvn63jvjeXU1RS5nYsY8KZtRQYE0SKS8u4783l/OPzdfTvmsGEod1IjLVZ5iGws+A2ACY7M7d58K6j914A/54x5gxER3po2yCRZSFYgJYTkduBx4E9QHn1pEAHtzIFk+hID88M6EDjOnH87bN17MrJZ+z1XUmOs39AjakuInIbMApoLiLLKzyVCMx1J5Ux5nSOFBQz6rXFfL1uH3df3Iq7ftoqrJZZqUzAClBVXQ50DtT7G2PO3nkZybyzZCdlZYrHE5JfjHcD56jqfreDBCsR4e6LW5NRO57731rOgBfmMmFoNzJqx7sdzZhw8TrwIfBH4P4K+4+o6gF3IhljTmV3TgFDJy5g/Q9Hebp/BwZkNXY7Uo1TLT2gxpiaqUNGCkcLS9i4L9ftKIGyDQjJJtfq1r9rBlNu6s6unAL6jZ0bkkO3jamJrKXAmODx/W7vMivbD+YzYWg3Kz5PwQpQY8JYx4wUgFAuJjYCX4nIAyLy6/LN7VDBqnfLVGaN6k1MpIdrX5zPJyt3ux3JmLDhtBTsAT4F3nc2a20ypoaYs34fA8bNo0yVGbf04oLWtrrHqVgBakwYa1mvFvHREaE6Ey7AVrwna9F4+6XKN1NFLeslMmtUH1rXT+SWVxfxyjebbIZcY6pHeUtBe1U9z9msn92YGuCtRdsZMmEBDVPimDWqD+0ahvcyK5UJ5CRExpgaLsIjnNswOWQnIlLV3wOISLyq5rmdJ1SkJcYw7eae3DN9KU++t4ot+3N59JftiIyw3zSNCSBrKTCmhlFV/vH5ev762Vp6t6jLC4O7kmQz3VbKzhaMCXMdMpJZtfMwxaWht8SGiPQSkVU4S0CJSEcRGetyrJAQFx3B2Ou7cMsFzZkybws3T8nmaGGJ27GMCWXWUmBMDVJcWsbv3lrOXz9by1VdGjFpWHcrPn1kBagxYe68jGQKS8pYs/uI21EC4W/AL4D9AKq6DLjA1UQhxOMRHri0LX/odx7/WbeP/uPmsvNQvtuxjAlVVWopEJG+IrJGRNaLyP0neb6JiHwuIstF5CsRyajw3BARWedsQ/z4WYwJakcKirlp0kJmZG/nzp+05NkBHYmOtLLKVzYE15gwd3wiohzObZTschr/U9VtJ6y9VepWllA1qEcmGbXjGP3aYq4cM4dXhnTjvIzQ+2/JGDdVpaXAWYt9DPAzvDPoLhSR2aq6qsLLngGmqOpkEfkJ3uVeBotIHeAxIAvvrLuLnGMP+u9TGRN89hwuYOjEhazdc4Q/XXUe13W3yajPlJXqxoS5JnXjSY6L4rsdIdkHuk1EegMqIlEi8htgtduhQtEFrdN487beREV4uObFeXxsM+Qa41dVbCnoDqxX1Y2qWgRMA6444TXtgC+c+19WeP4XwKeqesApOj8F+vrhoxgTtNbuOUK/MXPYuj+XCUO7WfFZRVaAGhPmRIQOGcks2xaSc1vcCowGGgE7gE7OYxMA59RPZNbo3rSun8itry7ipf9stBlyjfGfqrQUNMI7eVG57c6+ipYBVzn3+wGJIlLXx2MBEJGRIpItItl79+714aMYE3zmbtjH1ePmUlKmTL+lFz+2ZVaqzApQYwyt0xPZsPcoZWWhVSyo6j5VvV5V01W1nqreoKr73c4VyuolxjLt5p5ccm59nvpgNQ/OWhGSE1wZ4wZV3XbCLn+0FPwG+LGILAF+jPfHujN6X1Udr6pZqpqVlmYn5Sb0zFriXWalQXIss0b3CcmWpepkBagxhqapCRSWlLHnSIHbUfxKRCaLSEqFx7VFZIKbmcJBXHQEzw/swqgLW/DGgq0Mm7iQnPxit2MZE+yq0lKwA2hc4XGGs+8YVd2pqlepamfgIWffIV+ONSbUqSrPf7GOe6YvI6tJHWbe2ptGKXFuxwp6VoAaY2hWNwGATftyXU7idx2cEykAnD6mzi7mCRsej/Dbvm34S/8OfLtpP1ePm8vW/bYUqzFnoSotBQuBViLSTESigeuA2RVfICKpIlJ+PvgAUP4j3cfAz50f7moDP3f2GRMWSkrLeHDWdzzzyVr6dW7E5Ju6kxxny6z4gxWgxhiapsYDsHlfyBUIHufECQBnVkefZv+ubOkC5zXXiMgqEVkpIq/7KXNIuSarMVNu6sHeI4VcOXYOi7YccDuSMUGpKi0FqloC3I63cFwNzFDVlSLyhIhc7rzsQmCNiKwF0oGnnGMPAE/iLWIXAk84+4wJebmFJYyYks0bC7Yx+qIWPHeNLbPiT7YMizGGhslxREd62Lw/5K6APgvME5GZgAD9cU6uTseXpQtEpBXeqwV9VPWgiNQLxAcIBb1a1GXWqN7cNGkhA1/6lqf7d+CKTiedy8QYcwoiMhm4q3xUh/Pj2rOqetPpjlPVD4APTtj3aIX7bwJvnuLYCRy/ImpMWPjhcAE3TV7I6l1H+EO/8xjUw2a69Tcr5Y0xeDxCZp14NofYEFxVnQJcDewBdgNXqepUHw71ZemCm4Ex5WviqeoP/kseepqn1WLWqD50apzCXdOW8rfP1toMucacGWspMCbA1u05Qr+xc9m4N5eXb8yy4jNArAA1xgDQtG5CKF4BBe+aeW/j7Xs6KiK+/Gviy/IDrYHWIjJHROaLiK2PV4naCdG8OrwH/btm8LfP1nHP9KUUFPtjEk9jwkKVWwqMMZWbv9E7X0FRaRnTR/biojY2sClQ7IvLGANAs9R4vl63l7IyxeMRt+P4hYjcATyG9wpoKd5huAp08MPbRwKt8PZPZQD/EZHzKl6hcDKMBEYCZGbaL6nRkR6e7t+BZqkJPP3xGrYdzGf84K7UrRXjdjRjaroqtRQYYyr37tId3DdzOZl145k4tBuN68S7HSmk2RVQYwxwfCk/lhyMAAAgAElEQVSW3YdDaimWu4BzVLW9qnZQ1fNU1Zfi05flB7YDs1W1WFU3AWvxFqT/xdbH+18iwuiLWjL2+i6s2JHDlWPnsG7PEbdjGVOjnUVLgTHmFFSVcV9t4K5pS+mcmcJbt/a24rMaWAFqjAGOL8USYn2g24CcKhxX6dIFwDt4r34iIql4h+RurHrU8HPpeQ2Yfksv8ovKuGrsXP6zdq/bkYyp6arSUmCMOYmS0jIeeXcFf/7oe37VsSFThncnOd6WWakOVoAaYwBokuqsBRpafaAbga9E5AER+XX5VtlBPi5d8DGwX0RWAV8C91W2JIL5X50ap/Du7X1oVDuOYZMW8ur8LW5HMqZGcloK9gCfAu8B7zu3xpgzlFdUwi1TF/Hq/K3c+uMW/P3aTsRERrgdK2xYD6gxBoAGSbHERHpC7QroVmeLdjaf+bB0gQK/djZzFhqlxDHz1l7c+cYSHn5nBRv35vLQZW2JCJFeZGP8pLylwH7oMuYs/HCkgBGTs1mxI4cnrzyXwT2buB0p7FRagIpIS7zr4dVX1Y4i0gG4TFX/GPB0xphq4/EITerGs3l/nttR/EZVfw8gIrWcx0fdTWROJTE2ipeHdOOp91czYc4mNu/P5R8DO1Mrxn4nNcZR1ZYCY4xj/Q9HGTpxAfuPFjF+cBYXt0t3O1JY8mUI7svA74Ey5/F3wA0BS2SMcU3TugkhdQVURM4VkSXASmCliCwSkfZu5zInF+ERHv1VO5688lz+vXYv/cfNZcehfLdjGVNTVKmlwBjjtWDTAa4eN5eC4lKmjexpxaeLfClAE1R1bvkDZ9hZceAiGWPc0iw1gS0H8igrU7ej+Mt44Neq2kRVmwD3Ai+5nMlUYnDPJkwc2o0dB/O54vk5LN12qPKDjAl9W/H2f0YDiRU2Y0wl/rVsJze8/C11a0Uza1QfOjZOcTtSWPNlbNN+EWmGd+08RORKvNN/G2NCTJO6CRSVlLEzJ5+M2iExDXmCqn5Z/kBVvxKRBDcDGd9c0DqNt0f15qbJC7n2xXk8d00nLuvQwO1YxrjGWgqMOXOqyktfb+QPH3xPt6a1eenGLFLiz2hKCBMAvlwBvR14BWgjIluA+4HbAprKGOOKpqneonNL6PSBbhSRR0SkqbM9jC2VEjRapScya1Qfzm2UzOjXF/P8F+vwDsIxJvxYS4ExZ6a0THls9kr+8MH3XNahAVOH97Dis4aotABV1fWq+hOgAdBRVXs6i64bY0JMs/KlWEKnD/QmIA3vunlvAanOPhMkUmvF8NqIHlzZqSHPfLKWe2cuo7Ck1O1YxrjBWgqM8VF+USm3TF3ElHlbGHlBc/55XWdio2yZlZrCl1lw7zzhMXhnYVukqisClMsY44L0xFhio0JnKRZVPQjcWekLTY0WGxXBX6/tRPO0Wjz36Vq2HcjjxcFZ1EmwX7JNWLGWAmN8sO9oIcMnZ/Pd9kM8cUV7buzV1O1I5gS+DMHtjXftqRbOdgdwOTBFRO4NYDZjTDXzeMQ7E+7+0ChAReRTEUmp8Li2iHzsZiZTNSLCnT9txT8HdmbZ9hyuHDOH9T9YC5wJK9ZSYEwlNu49ylVj57Jm92FeuKGrFZ81lC8FaAOgk6repap3AV3wDmM7HxgeyHDGmOoXYmuBpqrqsSlUnSui9VzMY87Srzo2ZNrInuQVldBv7By+WbfP7UjGVBdrKTDmNLI3H+CqcXPJLSzhjZt78vP29d2OZE7BlwI0Hai4EFshkK6qec59Y0wIaZqawNb9eZSGxlIsZSKSWf5ARJrgzOhtgleXzNq8M7oPDZPjGDJxAa99u8XtSMYEnKoeVNU7VbWLqnZV1budH9WMCXsffLeLQS9/S+34aN4e1ZvOmbXdjmROw5cCdDowT0QeEpGHgK+B6U7fwZqApjPGVLtmdRMoKi1j56H8yl9c8z0EfCMiU0XkVeA/wAMuZzJ+kFE7njdv68WPWqXy0KwVPPneqlD50cSYk6pqS4GI9BWRNSKyXkTuP8nzmSLypYgsEZHlInKps7+piOSLyFJne8G/n8iYs6eqvPz1Rka/vpjzGiXz1m29aVLXWqNrukonIVLVx0TkQ6CPs+suVZ3v3L8uYMmMMa7IrONdimX7wXwa1wnutUBV9SMR6QL0dHbdrao2ZjNEJMZG8fKNWfzf+6t55ZtNbN6Xy98HdqZWjC9LXBsTdP6npUBETttSICIRwBjgZ8B2YKGIzFbVVRVe9jAwQ1XHiUg74AOgqfPcBlXt5M8PYYy/lJYpT763iklzN3PpefV57ppONtNtkPDpX2lVnS8ia4FYABFpqKo7A5rMGOOK+smxAOzKCYkroDgF53tu5zCBERnh4fHL29MiLYHH/7WK/uPm8srQbjRKiXM7mjH+ViYimaq6FXxuKegOrFfVjc4x04ArgIoFqAJJzv1kwM7vTI2XX1TKXdOW8MmqPYw4vxkPXtoWj0fcjmV8VOkQXBG5zCk+twPzgW3AF4EOZoxxR4Nk74n7rpwCl5MY47vBvZoyYWg3dhzM54rn57B026HKDzImuFSlpaAR3vO2ctudfRU9DtwgItvxXv28o8JzzZyhuf8WkR+d6o+IyEgRyRaR7L179/r4cYypmv1HCxn08nw+Xb2Hx37Vjod/2c6KzyDjSw/oU3iH365R1UygL94+UGNMCIqLjqB2fFTIXAE14ePHrdN4e1Rv4qI9XPviPN5fvsvtSMb4jap+hHclgunANKCrqvpjWamBwCRVzQAuBaaKiAfYBWSqamfg18DrIpJ0sjdQ1fGqmqWqWWlpaX6IZMzJbdqXy1Xj5rJq52HGXd+VYX2auR3JVIEvBWiJqu4FPCIiqvop3iEdxpgQ1SA5jl2HQuMKqIicLyLDnPtpImL/WoWwVumJvDOqD+c1Smb064t5/ot1qNrkRCY0qOo+VX3P2XzpZ98BNK7wOMPZV9FwYIbz/vPwtlulqmqhqu539i8CNgCtz/YzGFNVi7Yc5KqxczhSUMIbI3vS91xbZiVY+VKA5ohILeAbYIqIPMt/L8tijAkxDVNi2RkCQ3BF5DHgdxwfphYFvOpeIlMd6taK4bWbe9CvcyOe+WQt985YRmFJqduxjHHDQqCViDQTkWi8k0fOPuE1W4GfAohIW7wF6F7nB7sIZ39zoBWwsdqSG1PBRyt2Meil+STHRfH2bb3pYsusBDVfJiG6Em/BeTdwI94G9V8GMpQxxl0NkuPI3hISy8v1AzoDiwFUdaeIJLobyVSHmMgInrumIy3SEnjmk7VsPZDHi4O7UrdWjNvRjKk2qloiIrcDHwMRwARVXSkiTwDZqjobuBd4SUTuwTsh0VBVVRG5AHhCRIqBMuBWVT3g0kcxYWzCN5t48v1VdGqcwss3Ztn3eAjwpQB9QFUfBEqBVwBE5A/Ag4EMZoxxT/3kWA7lFZNfVEpcdFBPaV7knEgpgLN+sQkTIsLtP2lF09QE7p2xjH5j5zJhaBYt69lvECY4icj5QCtVnSgiaUAtVd10umNU9QO8kwtV3PdohfurOL7UXsXXvAW85ZfgxlRBaZny1PurmTBnE79on87fru0c7OckxuHLENy+J9l3mb+DGGNqjoYp3qVYdgb/REQzRORFIEVEbgY+A15yOZOpZr/s0JDpt/Qir6iUfmPn8vU6m6XTBB9rKTDhpKC4lNtfX8yEOZsY2rspY6/vasVnCDllASoit4jIEuAcEVlcYVsHrK7sjUWksYh8KSKrRGSliNzlz+DGmMA5thRLkE9EpKrPAG/i/RX/HOBRVf2nu6mMGzo1TuHd2/vQKCWOoRMXMnX+FrcjGXOm+gGXA7ngbSkA7HK+CTkHcosY9NJ8Plq5m4cva8vjl7cnwpZZCSmnG4I7A/gc+CNwf4X9R1T1Bx/euwS4V1UXOz1Xi0TkU2eohzGmBmt4bC3Q4L4C6sx4+7UzezciEiciTVV1sw/H9gX+jrdv6mVV/dMJzw8Fnub4jJLPq+rLfoxv/KxRShxv3tabO99YwiPvrGDj3qM8fFk7O7ExwcJaCkzI27wvl6ETF7Azp4Axg7pw6XkN3I5kAuB0Q3BLgR/wTs+9t8JWcKp1oCpS1V2qWj7xxxG8V01PXPzYGFMDpSd7G/x3Bf9MuDPxTp5RrtTZd1rOzI9jgEuAdsBAEWl3kpdOV9VOzmbFZxCoFRPJSzdmMfz8Zkycs5kRkxdypKDY7VjG+MJaCkxIW7L1IFeNm0tOfjFv3NzDis8QdroroCvxzoYGcOLPwwpk+vpHRKQp3pkovz3JcyOBkQCZmT6/pTEmgGIiI0itFRP0V0CBSFUtKn+gqkXOUgSV6Q6sV9WNACIyDbgCsBEcISDCIzzyy3Y0S03gsdkr6T9uHq8MzSKjdrzb0Yw5JVV9RkR+BhzmeEvBpy7HMsYvPl65m7umLaFeYiyThnWjeVottyOZADrlFVBVbayqmc7W+ITtTIrPWnj7r+5W1cMn+TvjVTVLVbPS0tKq9imMMX7XMCWWnUHeA4p3LbvLyx+IyBWAL4u3NwK2VXi8nZOP4LhaRJaLyJsi0vgkzyMiI0UkW0Sy9+61yW9qkht6NmHysO7szMnnyjFzWLw1JJYeMiGqQkvBfar6G+Ab5wd+Y4LapDmbuPXVRbSpn8Tbo3pb8RkGfJkFFxG5VET+5GwnmxX3VMdF4S0+X1PVt6sa0hhT/eonxYbCFdBbgQdFZKuIbMM7g+QtfnrvfwFNVbUD8Ckw+WQvsh/ZarbzW6Uya1Rv4qMjuW78fP61bKfbkYw5lSq1FBhTU5WVKU+9v4rH/7WKi9um88bNPUm1NT7DQqUFqIg8BfwW2OhsvxWR//PhOMG7buhqVX3ubIMaY6pXw5S4UJgFd4Oq9sTbx9lWVXur6nofDt0BVLyimcHxyYbK33u/qhY6D18Guvojs6l+Lesl8s7oPnTMSOaON5bw98/WoaqVH2hM9fqflgLAl5YCY2qcguJS7nhjCS99vYkhvZrwwg22zEo4OV0PaLlfAZ1VtRRARCYAi4GHKzmuDzAY+E5Eljr7HnQWRDbG1HANkmM5UljCkYJiEmOj3I5TZSJyGdAeiPX+Lgaq+kQlhy0EWjlD3nYA1wGDTnjfBqq6y3l4OT4sT2VqrjoJ0bw6ogcPvP0df/1sLRv3HeXPV3cgNspOiEyNsVdELlfV2XBGLQXG1CgHc4u4eUo22VsO8tClbRnxo2aU//tswoMvBShAElDeHOPTmlOq+g3/O3mRMSZINEjxLsWyO6cgaAtQEXkBiAcuwnuVsj+woLLjVLVERG4HPsa7DMsEVV0pIk8A2c4J4J1Of2kJcAAYGphPYapLTGQEzw7oSIu0Wjz98Rq2Hchj/I1ZNiTM1BS3Aq+JyPN4z6+2ATe6G8mYM7N1fx5DJy1g+4F8nh/UmV92aOh2JOMCXwrQvwCLReRzvF94FwKPBDKUMcZ9DZNjAdiZU0Cr9KBd67y3qnYQkeWq+nsReRb40JcDndEaH5yw79EK9x8AHvBrWuM6EWH0RS1plprAr2cs5coxc3hlSDfOqR+0/z9gQoSqbgB6OpM7oqpHXY5kzBlZtu0QwycvpLhUeXVED7o3q+N2JOOSSgtQVX1VRL4Eeji7HlXVHac7xhgT/MqvgO46FNQTEZU3seaJSENgP2ALi5lKXXpeAxqlxDFiSjZXj5vL84M6c+E59dyOZcJcFVsKjHHdZ6v2cPsbi0lLjGHa0O60rGcz3YYzXyYhehvoDXyoqm9b8WlMeKiXGIOI9wpoEPuXiKQAT+PtXd8MvO5qIhM0OjZO4d3RfcisE89NkxYyee5mtyOZMOa0FFwL3IF3RNoAoImroYzxwdR5mxk5NZvW6Ym8fVsfKz6NT8uwjAF+BqwRkWkicqWPC7kbY4JYVISHeokxQXkFVEQGOHdfVdVDqvoW3hO1NhWH0RpTmYYpccy8tRc/aZPOY7NX8ui7KygpLav8QGP8r7eq3ggcVNXfA72A1i5nMuaUysqUP364mkfeXclF59Rj2siepCVaT73xoQBV1c9VdSTQHO86dzcAPwQ6mDHGfQ2S49gVnFdAy3sz3yrfoaqFqprjUh4TxBJiInlxcFdGXtCcKfO2MHxyNocLit2OZcLPiS0FxVhLgamhCktKuWv6Ul7890Zu6JnJi4O7Eh/t69ynJtT59F+CiMQAl+Ed+pEFvBHIUMaYmqFhSixrdh9xO0ZV7BeRT4DmIjL7xCdV9XIXMpkgFuERHry0Lc1TE3j4nRVcPXYuE4Z2o3GdeLejmfBxYkuBAi+5G8mY/5WTV8zNU7NZsOkA91/ShlsuaG7LrJj/UmkBKiKv413T81O8yxgMKl8T1BgT2hokx/HVmr2oarD943EZ0AWYCjzrchYTQq7rnklmnXhufXURV46Zw/gbu9K1ic3kaAJHRAao6kyclgLgLRF5D4i1UR2mptl2II9hkxaydX8ef7+uE1d0auR2JFMD+dID+hrQUlVHqOqnVnwaEz4aJMeSV1TK4fwSt6OcEVUtAhYC/1bV/9nczmeCW++Wqbwzug+JsZEMHP8t7yyxuflMQJ11S4GI9BWRNSKyXkTuP8nzmSLypYgsEZHlInJphececI5bIyK/OKtPYkLad9tz6Dd2Lj8cLmDK8O5WfJpT8mUZlverI4gxpuZp6CzFsjMnn+T4KJfTnBlVLRWR9m7nMKGpeVotZo3qw62vLuLu6UvZuC+Xey5uFWwjBUxwOKuWAhGJ4PiEktuBhSIyW1VXVXjZw8AMVR0nIu3wroHc1Ll/Hd6lXxoCn4lIa7sYYU70xfd7GP3aEuokRDNtZA9a1rO1k82pWTewMeaU6ifHArArJ5+2DZJcTlMlS50TtplAbvlOVX3bvUgmVNROiGbq8B48NOs7/vH5OjbuPcozAzoSGxXhdjQTWs62paA7sF5VNwKIyDTgCqBiAapA+Zd8MrDTuX8FME1VC4FNIrLeeb95VchhQtRr327hkXdW0K5hEhOGdqNeYqzbkUwNZwWoMeaUGiY7V0APBeVMuACxwH7gJxX2KWAFqPGL6EgPf+nfgRb1avHnj75n+8F8Xroxy5YaMH6jqkUicqyloApv0QjYVuHxdqDHCa95HPhERO4AEoCLKxw7/4Rj/2dcpYiMBEYCZGZmViGiCUZlZcrTn6xh3FcbuOicNJ4f1IWEGCstTOVO+V+JiHQ43YGqutz/cYwxNUlaYgwRHmF3cC7FgqoOczuDCX0iwq0/bkHTugncM30pV46ZwytDs2hTPyhHDZgaqBpaCgYCk1T1WRHpBUwVkXN9PVhVxwPjAbKysjRAGU0NUlhSym/fXM67S3cysHsmT17RnsgIX6aWMeb0V0DHnOY5BS7wcxZjTA0T4RHqJcaw+3BwFqAiMhHv99V/UdWbXIhjQlzfc+vTKKUXI6Ys5Oqxc/nnoM78pE2627FM6KhqS8EOoHGFxxnOvoqGA32d95snIrFAqo/HmjCTk1fMyKnZfLvpAPf94hxGXdjC+t/NGTllAaqqP6rOIMaYmqleUix7grQABd6rcD8W6Mfx3iZj/O68jGTeHX0+wycvZMTkbB66rB039WlqJ2fGH6raUrAQaCUizfAWj9cBg054zVbgp8AkEWnr/K29wGzgdRF5Du8kRK2ABWf5OUwQ234wj2ETF7J5fy5/u7YTV3a2mW7NmfNpoLaItAHa4f1CAkBVXw9UKGNMzVE/KYbN+/LcjlElqvpWxcci8gbwjUtxTJionxzLzFt7cfe0pTz53io27j3K45e3J8qGp5mzUNWWAlUtEZHbgY+BCGCCqq4UkSeAbFWdDdwLvCQi9+AtaoeqqgIrRWQG3gmLSoDRNgNu+FqxI4dhkxZSUFzK5Ju607tFqtuRTJCqtAAVkYeBnwNt8H55/QLvCZwVoMaEgfSkWOZvPOB2DH9pBdRzO4QJffHRkbxwQ1f+/PH3vPjvjWw9kMfzg7qQHBdcyxmZmuNsWgpU9QO8S6tU3PdohfurgD6nOPYp4KkzzWtCy5drfmD0a4tJiYvitdt60zrdllkxVefLz7HXAhcBu1R1MNAR7wxpxpgwkJ4US05+MQXFwfejt4gcEZHD5RvwL+B3bucy4cHjER64pC1/uboD8zbs5+pxc9myP7fyA405ufeA953tc7zLphx1NZEJC9MWbGXE5Gya1k1g1ug+Vnyas+bLENx8Z/a1EhFJBHYDTQKcyxhTQ6QneUfe7zlcQJO6wfXbk6rav5LGddd0a0zjOvHc9toirhwzh/E3ZtGtaR23Y5kgYy0FprqpKs99upZ/frGeC1qnMfb6LtSyZVaMH/hyBXSJiKQAE4BsvM3n1oBuTJhIT/KuZ7jncKHLSc6ciPQRkQTn/g0i8pyI2A9optr1alGXWaP6UDs+mutf+pa3Fm13O5IJftZSYAKmqKSMe2cs459frOe6bo15ZUiWFZ/GbyotQFX1FlU9pKpjgMuAW1T1xsBHM8bUBPUrXAENQuOAPBHpiHeSjQ3AFHcjmXDVLDWBt0f1pmuT2tw7cxlPf/w9ZWW2ZKLxjbUUmOpyuKCYoRMX8PaSHfzm563541Xn2SRqxq98nQW3PpBZ/noR6a2qcwMZzBhTM9QL7gK0RFVVRK4AnlfVV0RkuNuhTPhKiY9myvDuPPLOCsZ8uYFN+3J5dkAn4qIj3I5majhrKTDVYeehfIZNXMiGvUd5dkBHru6a4XYkE4J8mQX3D8ANwPdA+SwkClwawFzGmBoiKTaS2ChPsBagR0TkAbzfYReIiAewaUiNq6IiPPzxqvNokVaLP3y4mu0H5/HyjVnHfuwx5mREpA+wVFVzReQGoAvwd1Xd4nI0EyJW7szhpkkLySv0LrPSp6Uts2ICw5fr6VcDrVX156p6ibNZ8WlMmBAR6ifFsjsIe0DxzuJdCAxX1d1ABvC0LweKSF8RWSMi60Xk/tO87moRURHJ8k9kEw5EhJsvaM74wVms/+EoV4yZw6qdh92OZWo2aykwAfOftXu55oV5eESYeVsvKz5NQPlSgG7Cu3CxMSZM1UuKDcoroKq6W1WfU9WvncdbVbXSEzYRiQDGAJcA7YCBItLuJK9LBO4CvvVvchMuftYunZm39gKg/wtz+WzVHpcTmRqsRFUVKG8pGAPYsFxz1mYs3MawSQvJrJvArFF9aFM/ye1IJsT5UoAeARaLyBhnBsnnROS5QAczxtQc6Umx/BCEBehZ6A6sV9WNqloETMN70neiJ4E/A2H1P47xr/YNk3lndB9a1qvFzVOzefnrjXjrDGP+S8WWgvetpcCcrfJlVn771nJ6t6jLjFt6Uj/ZWgFM4PlSgH4E/AVYDKyssBljwkT9pBh2Hy4Ip5PiRsC2Co+3O/uOEZEuQGNVff90byQiI0UkW0Sy9+7d6/+kJiSkJ8UyfWQv+ravz/+9v5oHZ62guLTM7VimZqlyS4ExJyoqKeM3M5fzj8/XcU1WBhOGdiMx1n7PMNWj0kmIVPWV6ghijKm50pNiKSgu43BBCclxwfUPlIjEAZmqusaP7+kBngOGVvZaVR0PjAfIysoKmwrenLm46AjGDOrCs5+uYcyXG9iyP5dx13clOT64/n/OBIZTdD5X4fFWrAfUVMGRgmJue3Ux36zfxz0Xt+bOn7ZERNyOZcLIKa+Aisgbzu0SEVl84lZ9EY0xbksP0qVYRORXwFK8IzkQkU4iMtuHQ3cAjSs8znD2lUsEzgW+EpHNQE9gtk1EZM6WxyPc94s2PDugIws3H6Df2Dls3pfrdixjTIjYlZPPgBfmMX/jfp4Z0JG7Lm5lxaepdqe7Anqfc9u/OoIYY2quigVo6/SgmvPicbz9nF8BqOpSEWnmw3ELgVbOa3cA1wGDyp9U1Rzg2BSBIvIV8BtVzfZXcBPeru6aQeM68dwyNZsrx87hhRu60rN5XbdjGWOC2Opdhxk2cSFHC0uYOKwbP2qV5nYkE6ZOeQVUVbc7txtUdQOwC9hbYTPGhIn0pBgA9gTfUizFTrFYUaXDYFW1BLgd+BhYDcxQ1ZUi8oSIXB6AnMb8j+7N6vDO6D7UTYhm8CvfMjN7W+UHmZAmInEico7bOUzw+XrdXga8MA+AGbf0suLTuKrSSYhEZISI7ALWAivwTkC0ItDBjDE1R7AOwQVWisggIEJEWonIP4G5vhyoqh+oamtVbaGqTzn7HlXV/xnCq6oX2tVPEwhN6ibw9qg+9GhWl/veXM6fP/qesjJrJQ5HZ9FSYMLczOxtDJu4kIzaccwa3Zt2DW2ZFeMuX2bB/R3QUVUzVDVTVRuramaggxljao7YqAiS46KCsQC9A2iPd+bIN4DDwN2uJjLmDCXHRTFxWDcG9chk3FcbGPXaYvKKStyOZarf43hbCg6Bt6UA8KWlwIQpVeXvn63jvjeX07N5XWbc2osGyXFuxzKm8llwgY14T9qMMWEsPSmG3TnBVYCqah7wkLMZE7SiIjw8deW5tEirxf+9v4prX8zn5SFZx0YnmLBQrKo5J0wYY5fDzUkVl5bx0KzvmJG9nau6NOJPV3UgOtKX607GBJ4vBej9wBwRmY/3KgIAqvrrgKUyxtQ46Umx7DkSHD2gIvIvTnNipqrWx2mCjogw/PxmNK0bz51vLOGK5+fw8pAszm2U7HY0Uz3+q6UAuBMfWgpEpC/wdyAC+P/27jtMqvJu4/j3xwLbYKkLLCBVpChKWbpJJDaMiYIVbKAICJqYmLxRE2MM6W+ab4xIESxExBIsMagx0WikgyJIkQ6CiPTeFn7vH3M2GVdgZ3dn9szs3p/rOtfOnDnl3jPswzxznvKou/+qyOt/APoGT7OABu5eO3jtGLA4eG2Dys7UsO9wAaOeeo93VmzlW+e34Tsa6VaSTCwV0LHADCIFkGbFFqmkGuZksOqzbWHHiNVvww4gkijnt2/I8yN7M/TxeVw9dhYPDuzExWc2CjuWJN43ifqiLq0AACAASURBVLTmKOxS8Drw01PtYGZpwMPAhcBGYJ6ZvezuSwu3cffvRG3/TaBz1CEOununuP0GknBb9hzi5sfm8dGWvfzvlWdzTbfTit9JpJzFUgFNd/dvJTyJiCS1RjkZfLb3MMeOO2lVkvubVHd/G8DMsol8gDoePE8D0sPMJhIP7fNyePGOPgx7cgG3/XkB9/Rrx/Avt9JdjgqslF0KugOr3H0NgJlNBS4Hlp5k+0HAj8uSU8Lz0ad7ufmxuew+eJRJQ7rxlTM00q0kp1gqoH8zs1uAv/L5JrjqFypSiTTMSefYcWf7/sM0qJky/c7+CVwA7AueZwJ/B3qHlkgkThrUzOCZ4T357nMf8MtXl7N66z5+1r+j+nlVMGXsUtAEiJ6/ZyPQ4yTnaU5kUKM3o1ZnmNl8oAD4lbu/GGtuKV8zV21jxJ8XkFktjWdv68WZjdU0X5JXLBXQm4KfP4la54BGwhWpRBoUTsWyO6UqoBnuXlj5xN33mVlWmIFE4imjWhoPDexM6/rZ/PHNVWzYcYCxN3Sldlb1sKNJ/JRXl4KBwPPufixqXXN332RmrYA3zWxxMDf855jZcGA4QLNm+nhY3l54fyPff34RLetn89jN3WlSWyPdSnI7ZQXUzKoAV7v77HLKIyJJqlHUXKAdSZlvVvebWRd3fw/AzLoCB0POJBJXVaoYd13Ulla5Nfj+84sYMGYmEwfn0yq3RtjRJA7K2KVgExDdCbBpsO5EBgK3Fzn3puDnGjP7F5H+oV+ogLr7eGA8QH5+vkbmLSfuzsNvreK3f19Br1b1GHtjV2plVgs7lkixTtlOJyjkxpZTFhFJYoXTPXyaWnOBfht4zsz+bWbvAs8Ad4ScSSQh+nduwpRhPdhz8CgDxsxk5uqUGTRMYvNPIqPUFsoE/lHMPvOANmbW0syqE6lkvlx0IzNrB9QBZkWtq2Nm6cHj+kAfTt53VMrZ0WPHuXfaYn779xUM6NyEJ27prsqnpIxYOoq8ZWaXl/TAZjbJzD4zsw9LkUtEkkz9GtWpYvBZClVA3X0e0A4YCdwGtHf3BeGmEkmc/BZ1efH2PjSomc5NE+cyde6GsCNJ/HyhSwGfr5B+gbsXEPnS7XVgGfCsuy8xs9FmFt13dCAw1d2j7162B+ab2QfAW0T6gKoCmgT2HS7g1ifmM3Xex9zR93R+f8056vstKSWWPqBDgDvN7DCRpmsGuLvXLWa/x4E/AU+WJaCIJIeqaVWoXyOdLXuSfy5QM/uqu79pZlcUeekMM8Pdp4USTKQcnFY3i7+M6s0dU97nnmmLWbNtP3f3a5f0o1dLsUrVpcDdpwPTi6y7v8jzB06w30ygY1kCS/xFT7PyiwEdua6H+txK6omlAlq/NAd293fMrEVp9hWR5NQwJyNVmuB+hchIjt84wWsOqAIqFVpORjUmDc5n9CtLGf/OGtZu28+D13YiOz2W//YlSRV2KfiEyM2ARsC14UaS8rRiy15ufmweOw8c4dHB+fRt2yDsSCKlUuz/RO5+zMwGAq3c/Rdm1hRoCMSlGZtGThNJHQ1zMti480DYMYrl7oXz2I1297XRr5lZyxAiiZS7qmlVGH35WbSqn83oV5Zy9dhZTByST14tjZCZitx9XtBXs22w6iN3PxpmJik/M1dvY8TkBWRUS+PZEb04q0nKDAYo8gXFNhg3sz8BfYEbg1UHiOPARO4+3t3z3T0/N1cT5ooks0a10lPlDmihv5xg3fPlnkIkREP6tGTikG5s2HGAy/80g0Ubd4UdSUrAzL4a/LyCSKuOM4LlGyfoZiAV0EsLNzF40lwa5mTwwqjeqnxKyoulLU5vd+9iZu8DuPuOYCQ1Ealk8mplsuvAUQ4eOUZm9bSw45xUcJfgTKBWkQ9oOUDKTGIqEi992zbgLyN7c8vj87hm3Cz+cE0nLumYF3YsiY26FFRS7s4jb6/mf1/7iB4t6zL+xnxqZWmkW0l9sVRAjwbzgTqAmdUDjic0lYgkpbxakbrb5t0Hk32OwbbA14HafP5D215gWCiJRELWtlFNXry9D8Mnz2fkU+/xPxe3ZdR5rTHT4ETJTF0KKqeCY8e5/+UlTJmzgcvOacxvrj6b9KrJ+8WvSEmctAmumRVWTh8m0owt18x+ArwL/Lq4A5vZ00Tmk2prZhvNbGgc8opIiAr7jm3endzNcN39JeBW4HfufnPU8q1gZEeRSim3ZjpPD+vJN85pzG9e/4jvPbeIwwXHwo4lsVGXgkpi/+EChj05nylzNjDyvNY8eG0nVT6lQjnVHdC5QBd3f9LMFgAXEBl17Wp3L3ZuT3cfFKeMIpIk/nsHNLkroPCfAdT6A78IO4tIMsmolsYfB3aidW42D/5jJR/vOMDYG7tSN1u9a5KRuhRULp/tPcTQx+ez5JPd/Kz/WdzQs3nYkUTi7lQV0P+0yXH3JcCSxMcRkWTWqLACuqvYqeeSxYxgILVngP2FKwvn0ROprMyMb19wBq1ya/C95z5gwJgZTBzcjdMbJHXT+spKXQoqiVWf7WXwpHns2H+ECTflc377hmFHEkmIU1VAc83srpO96O6/T0AeEUliGdXSqJtdnc2pMxJup+Dn6Kh1Dnw1hCwiSeeycxrTtE4mw5+cz4AxM3jk+q6c26ZU039Lgrj7S2b2CnC3u6tFRwU1Z812hj05n+pV03hmRE/Oblo77EgiCXOqaVjSgBpAzZMsIlIJ5dXKSJk7oO7e9wRLTJVPM+tnZh+Z2Sozu+cEr99mZovNbKGZvWtmHeL/G4gkXpdmdXjx9j40rpXJ4MfmMmXOhrAjSRHufgzoH3YOSYyXP/iEGyfOJbdmOi+M6q3Kp1R4p7oDutndR5/idRGphPJqZbBxZ2pUQAHM7FIi/af+01equLLNzNKIDMB2IbARmGdmL7v70qjNprj72GD7y4DfA/3iHF+kXDStk8XzI3vxzaff5wcvLGb11n384GvtSauiEXKTiLoUVDDuzrh31vCrV5fTvUVdxt/UldpZ6ostFV9MfUBFRArl1cpk3rqdYceIiZmNBbKAvsCjwFVEBlgrTndglbuvCY4zFbgc+E8F1N33RG2fTTBVlUiqqplRjUdvyudnf1vGxHfXsm7bfv5vUGdqpMcyY5uUA3UpqECOHXceeHkJk2ev5+tn5/Hbq88ho5pGupXK4VT/q5xfbilEJGU0qpXB7oNHOXCkgKzqSf/BtLe7n21mi9z9J2b2O+DVGPZrAnwc9Xwj0KPoRmZ2O3AXUJ2TfAg0s+HAcIBmzZqVML5I+aqaVoUHLjuT1g1q8MDLS7jqkZlMHNKNJrUzw45W6bl737AzSHwcOFLAt55eyD+WbWHEV1px98XtqKLWBlKJnLQPqLvvKM8gIpIaGtdOnalYgMK2wgfMrDFwFMiL18Hd/WF3bw3cDdx3km3Gu3u+u+fn5ubG69QiCXVjz+ZMGtKNTTsPcvmfZrDw411hRxIiXQrM7Ptmdn/hEnYmKZmtew8zaPxs3ly+hdGXn8m9l7RX5VMqnVMNQiQi8gV5tSJ3QjbvSokK6CtmVhv4DfAesA6YEsN+m4DTop43DdadzFQ0QIhUMF85I5dpo3qTWb0K146bxSuLPgk7UqUWdCm4FvgmwbzsgCaJTCGrt+7jikdm8NGWvYy7MZ+berUIO5JIKFQBFZESySucC3R38g9E5O4/dfdd7v4XIh/U2rl7LHcM5gFtzKylmVUHBgIvR29gZm2inl4KrIxXbpFk0aZhTV4c1YeOTWpxx5T3eeifK3FXd+eQ9Hb3m4Cd7v4ToBdwRsiZJEbz1u3gykdmcuDwMaYO78WFHTTHp1ReqoCKSIk0zEmdJrhmlmFmd5nZNCJ3Pm8xs4zi9nP3AuAO4HVgGfCsuy8xs9HBiLcAd5jZEjNbSKQf6OAE/RoioapXI52nhvVgQOcm/O6NFdz17AccOnos7FiVUUK7FEji/G3RZq5/dA51sqrzwqg+dDpN06xI5Zb0I4iISHLJqJZGvezqKVEBBZ4E9gIPBc+vAyYTabp2Su4+HZheZN39UY/vjF9MkeSWXjWN319zDq3qZ/O7N1bw8Y4DjLuxK/VqpIcdrTIp2qXAgQnhRpJTcXce/fdafj59GfnN6zDhpnzqZGuaFRHdARWREsurnZESTXCBs9x9qLu/FSzDiMwJKiIlZGZ88/w2/Om6zizetJv+Y2awcsvesGNVGqXtUmBm/czsIzNbZWb3nOD1P5jZwmBZYWa7ol4bbGYrg0WtPEqgcJqVn09fxqUd8/jzrT1U+RQJqAIqIiXWKCeTT1PjDuh7Ztaz8ImZ9QDmh5hHJOV9/ezGPDOiFwePHOeKMTN5Z8XWsCNVCqXpUmBmacDDwCVAB2CQmXWI3sbdv+Pundy9E5HWItOCfesCPyYyBVV34MdmVifev1dFdPDIMW778wKemLWeW89tyUODOmuOT5EoqoCKSIk1rp3BJ7tS4g5oV2Cmma0zs3XALKCbmS02s0XhRhNJXZ1Oq81Ld/ShSZ1Mbn58HpNnrw87UmXwJJEWHA8BfyJSoZxczD7dgVXuvsbdjxAZsfvyU2w/CHg6eHwx8Ia773D3ncAbQL8y5K8Utu87zKAJs/nHsi088I0O3Pf1DppmRaQI9QEVkRJrVCuDPYcK2H+4gOz0pC5G9GFJJEGa1M7k+ZG9ufPp9/nRix+y+rN9/OjrHUjTh+1EOcvdo+9evmVmS4vZpwnwcdTzjUTuaH6BmTUHWgJvnmLfJifZdzgwHKBZs2bFRKq41m7bz5DH5vLp7kOMvaErF5/ZKOxIIklJd0BFpMQaF84FmuTNcN19/amWsPOJpLoa6VUZf1M+Q89tyeMz1zH0iXnsPXQ07FgVVaK7FAwEnnf3Eg9x7O7j3T3f3fNzc3PjGCl1LFi/gyvGzGDvoQKeHt5TlU+RU1AFVERKrFEwF2iK9AMVkQRKq2L86Osd+PmAs/j3ym1c9cgsPt5xIOxYFVFpuhRsAk6Let40WHciA/lv89uS7lupvbp4M9dNmEOtzGpMG9mbLs3UVVbkVJK67ZyIJKfCO6CfpMZIuCJSDq7v0ZzmdbMZ+dQCBoyZwbgb8+naXB/E46g0XQrmAW3MrCWRyuNAItNRfY6ZtQPqEKnUFnod+EXUwEMXAfeWIkOFNvHdtfzsb0vpfFptHh3cjboa6VakWLoDKiIl1rBWZO6/VLgDambNzeyC4HGmmdUMO5NIRXVum/q8MKoPWdWrMmjCbF5aqBtm8VKaLgXuXgDcQaQyuQx41t2XmNloM7ssatOBwFR396h9dwA/JVKJnQeMDtYJkWlWfvLXJfz0laVc1KEhU4b1VOVTJEa6AyoiJZZeNY36Naon/VygZjaMyMAYdYHWRJqQjQXODzOXSEV2eoMavHh7H26bvIA7py5k7bb93Hl+G8w0OFEY3H06ML3IuvuLPH/gJPtOAiYlLFyKOnT0GN+eupDXlnzKzX1acN+lGnxLpCR0B1RESqVRrYykH4QIuB3oA+wBcPeVQINQE4lUAnWzqzP51u5c2aUpD/5jJXdOXcihoyUe20Yk6ezYf4TrJszm9aWf8qOvd+DH3zhTlU+REtIdUBEplbxamWzYnvQDjRx29yOFd17MrCrgp95FROIhvWoav736bE5vUINfv7acj3ceYPyN+eTWTA87WsoKpkpp4+7/MLNMoKq77w07V2WxLphmZfPuQ4y5rguXdMwLO5JIStIdUBEplbxaGUnfBBd428x+AGSa2YXAc8BfQ84kUmmYGSPPa83YG7qwbPMe+j88g48+VX2pNIIuBc8D44JVTYEXw0tUuby/YSdXPDKT3QePMmVYD1U+RcpAFVARKZW8WpnsOVTA/sMFYUc5lXuArcBiYASRflD3hZpIpBLqd1Yez43ozdFjx7nykZm89dFnYUdKRepSEJLXl3zKoAmzqZlRlWmj+tC1ed2wI4mkNFVARaRUGteOzAX6ya6kvgvaH3jS3a9296vcfUL0KI8iUn46Nq3FS3f0oVndLIY+Po/HZ6wNO1KqOezuRwqfqEtB+Xh8xlpu+/MC2jXKYdrI3rSsnx12JJGUpwqoiJTKaXWzANiQ3BPOfwNYYWaTzezrwQc2EQlJXq1MnrutF19t15AH/rqU+1/6kIJjx8OOlSrUpaAcHT/u/OyVpTzw16Vc2L4hTw/rSb0a6r8sEg+qgIpIqbSoF/kWeH0SD0Tk7jcDpxP5oDYIWG1mj4abSqRyy06vyrgbuzLiy614ctZ6bn58HnsOHQ07VipQl4JycujoMe54+j0efXctQ3q34JEbupJZPS3sWCIVhu4GiEip1MmqRs30qqzfvj/sKKfk7kfN7FUiTdUyiTTLvTXcVCKVW1oV496vtadVbjY/fOFDrhwzk4mDu9GsXlbY0ZJZYZeCCWEHqch27j/CsCfnM3/9Tu67tD1Dz22pOWxF4kx3QEWkVMyM5vWzWJfEd0DN7BIzexxYCVwJPAo0CjWUiPzHtd2a8eTQ7ny29zD9x8xg/rodYUdKZupSkGAbth/gykdmsmjTbh6+rgu3fqmVKp8iCaAKqIiUWvN62cl+B/QmItMUtHX3Ie4+3d2Tethekcqmd+v6vDCqNzkZVbluwhxeeH9j2JGSkroUJNbCj3cxYMwMdhw4wlO39uDSszXNikiiqAIqIqXWol4WG3ceTNpBRNx9kLu/6O6Hw84iIifXKrcGL4zqQ+dmtfnOMx/wu79/xPHjGuC1KHc/CrwKTAUWEGmWK2X0xtItDBw/i6z0NP4ysjfdWmiaFZFEUgVUREqted1sCo47n+w6FHaUzzGzd4Ofe81sT9Sy18z2hJ1PRL6oTnZ1Jg/twTX5TXnozVV8c+r7HDp6LOxYSUNdChJj8qx1jJg8n7YNazJtZB9a59YIO5JIhaf+AyJSas2DAUPWbd+fVIOHuPu5wc+apT2GmfUD/g9IAx51918Vef0uIoMZFRAZmfIWd19f6tAiQvWqVfj1lWfTOrcGv3ptORt3HmTCTV1pUDMj7GjJ4CbgGWCEWnWU3fHjzq9fX864t9dwQfsG/HFQZ7Kq62OxSHnQHVARKbUW9QunYknOfqBmNjmWdSfYJg14GLgE6AAMMrMORTZ7H8h397OB54H/LXtiETEzRnylNeNu6MqKT/fS/08zWLZZDRfUpSB+Dh09xremvs+4t9dwY8/mjLsxX5VPkXKkCqiIlFqDmulkVKuSzCPhnhn9JBg1smsM+3UHVrn7Gnc/QqS/1eXRG7j7W+5e+IvPBprGIa+IBC46sxHP3daL4w5XPTKTN5dvCTtSKNSlIL52HTjCTZPm8sqizdx7STtGX34maVU00q1IeVIFVERKzcxoUS+b9UlWATWze81sL3B29Ic1YAvwUgyHaAJ8HPV8Y7DuZIYSGRjkRFmGm9l8M5u/devWGH8DEQE4q0ktXrqjD61ya3DrE/OZ9O5a3CvX4ETRXQrcPSdqqenuOWHnSyUf74hMs7Jwwy7+OKgzI77SWtOsiIRAFVARKZNmdbOSrgmuu/8y6P/5myIf1uq5+73xPJeZ3QDkA785SZbx7p7v7vm5ubnxPLVIpdAwJ4NnRvTkog6NGP3KUu578UOOJunI24lU2i4FErF4424GjJnJ1r2HmTy0O5ed0zjsSCKVliqgIlImLepns37HgaScMsHd7zWzOmbW3cy+XLjEsOsm4LSo502DdZ9jZhcAPwQuU78skcTJql6VMdd3YeR5rXlqzgZufmweuw8eDTtWeStVlwIz62dmH5nZKjO75yTbXGNmS81siZlNiVp/zMwWBsvLZf4NQvLm8i1cM24W6VWrMG1Ub3q0qhd2JJFKTRVQESmT5vWyOFJwnE/3JNdULABmdivwDvA68JPg5wMx7DoPaGNmLc2sOjAQ+NyHLzPrDIwjUvn8LJ65ReSLqlQx7u7Xjt9cdTZz1m7nijEzkq71RSKUpUtBLAOqmVkb4F6gj7ufCXw76uWD7t4pWC6L469VbqbM2cCtT8yndYNsXri9N6c3KPXg6CISJ6qAikiZtKgXGQl3XXJ+ELwT6Aasd/e+QGdgV3E7uXsBcAeRCusy4Fl3X2Jmo82s8EPYb4AawHOpfndAJJVcnX8ak4f2YPv+I/R/eAZz1mwPO1JClbFLQbEDqgHDgIfdfWdwvgrxhZq787+vLecHLyzmK2fk8szwXprORyRJqAIqImXSrG5k/s8NSTYQUeCQux8CMLN0d18OtI1lR3ef7u5nuHtrd/95sO5+d385eHyBuzdM9bsDIqmoZ6t6vDCqD3WyqnPDxDk8v2Bj2JESxszaBQ+fM7MuRZdido9lQLUzgDPMbIaZzQ7mQC6UEQyiNtvM+p8iY1INtnak4Dh3PfsBY/61mkHdT2PCTflkp2uaFZFkkdC/xuImcheR1Ne4dibV0ixZp2LZaGa1gReBN8xsJ7A+5EwiEgct62fzwqg+jHxqAd977gPWbN3H9y5qS5WKN6XGXcBw4HcneM2Br5bx+FWBNsB5RPq7v2NmHd19F9Dc3TeZWSvgTTNb7O6rvxDCfTwwHiA/Pz/UAQH2HDrKbZMXMHP1dr574Rnc8dXTNdKtSJJJWAU0qt/BhUS+cZtnZi+7+9JEnVNEyl9aFeO0JBwJF8DdBwQPHzCzt4BawGshRhKROKqVVY0nbunO/S99yJh/rWbttv38/ppOZFZPCzta3Lj78OBn31LsHsuAahuBOe5+FFhrZiuIVEjnufum4NxrzOxfRLoxfKECmiw+2XWQmx+bx+qt+/j9NedwRRdNzyySjBLZBDeWfgciUgG0qJedlHdAzaxu4QIsBt4lcsdARCqIamlV+MWAjtx3aXteW/Ip146fxZYkHBStrMzsajOrGTy+z8ymBYOhnUqxA6oRaSFyXnDc+kSa5K4JRhBPj1rfB0jamwjLNu/hijEz2bTrII/f3F2VT5EklsgKaEwTuSdbvwERKbnm9bLYsH1/Mk4Q/x6wFVgBrAwerzOz98ys2OkLRCQ1mBm3fqkVE27MZ9Vn++j/8AyWfLI77Fjx9iN332tm5wIXABOBsafaIcYB1V4HtpvZUuAt4H/cfTvQHphvZh8E63+VrK3YZq7axjVjZwHw3G29OLdN/ZATiciphD4IkSZpF0l9zetmsf/IMbbtOxJ2lKLeAL7m7vXdvR6RqQheAUYBY0JNJiJxd0GHhjx/W28Arh47izeWbgk5UVwdC35eCox3978B1YvbKYYB1dzd73L3Du7e0d2nButnBs/PCX5OTNDvVSYvLdzE4Mfmklc7g2mjetM+LyfsSCJSjERWQGOayF1EUl/z+pGpWJKwH2hPd3+98Im7/x3o5e6zgfTwYolIonRonMNLt/ehTYMaDJ88n/HvrE7G1hmlscnMxgHXAtOD5rGh30gIi7sz7u3V3Dl1IV2a1eG523rTuHZm2LFEJAaJLLhi6XcgIhXAf+cCTbp+oJvN7G4zax4s3we2BIOkHQ87nIgkRoOcDKYO78XXzsrjF9OXc++0xRw9lvJ/8tcQaS57cTBCbV3gf8KNFI7jx53Rryzll68u59Kz83hyaHdqZVYLO5aIxChho+C6e4GZFfY7SAMmufuSRJ1PRMLTtE4mVasYa7buCztKUdcBPyYyyIYDM4J1aUQ+zIlIBZVZPY2HBnWmVW42D725ig07DvDI9V2plZWaFRV3P2Bmq4GLzexi4N9Bq45K5XDBMe569gP+tmgzt/RpyX2Xtq+IU++IVGgJnQfU3acD0xN5DhEJX7W0KrTOrcHyT/eGHeVz3H0b8E0zy3b3ou2DV4WRSUTKT5UqxncvakvL+tnc85fFDBgzg4lDutEy6DaQSszsTmAYMC1Y9WczG+/uD4UYq1ztPXSU4U8uYNaa7fzga+0Y9qVWmuNTJAVV2r4DIhJfHRrnsPSTPWHH+Bwz6x2M7LgseH6OmWnwIZFK5oouTXlqWA92HTzKgDEzmL1me9iRSmMo0CMYQOh+oCeRCmmlsG3fYQZNmM28dTv4w7XnMPzLrVX5FElRqoCKSFy0z6vJp3sOsWN/Uo2E+wfgYmA7gLt/AHw51EQiEopuLery4qg+1Muuzo0T5/DsvI+L3ym5GP8dCZfgcaWogX284wBXPTKTVZ/tY8LgfAZ01hyfIqlMFVARiYsOebWAyGTgycTdi37KPHbCDUWkwmtWL4tpo/rQs1U9vv+XRfxy+jKOH0+ZEXIfA+aY2QNm9gAwm8hcoBXaqs/2ctXYmew8cJSnbu1J37YNwo4kImWkCqiIxEX7vJoAydYM92Mz6w24mVUzs+8RNMcVkcqpVmY1Jg3pxvU9mjHunTXc9ucFHDhSEHasYrn774GbgR3BcrO7PxhuqsRatnkP146bzXGHZ0f0omvzOmFHEpE4SOggRCJSedSrkU7DnPRkuwN6G/B/QBMi8xD/Hbg91EQiErpqaVX4Wf+zOL1BDX76ylKuHjuLRwfnk1cr+eaRNLMMImXZ6cBiYIy7J3+NuYw+3LSbGybOIaNqGlOG9aBVbo2wI4lInOgOqIjETYe8HJYmUQXU3be5+/Xu3tDdG7j7De6ekqOPiEh8mRk392nJxMHdWL/9AP0fnsHijbvDjnUiTwD5RCqflwC/DTdO4n3w8S4GTZhNdvWqPDuilyqfIhWM7oCKSNy0z8vh3yu3cbjgGOlV00LLYWb3n+Jld/efllsYEUlqfds14PmRvRj6+HyuGTeLP1zbiX5nNQo7VrQO7t4RwMwmAnNDzpNQq7fuY8hjc6mdVY2nh/WkaZ2ssCOJSJzpDqiIxE2HxjkUHHdWbtkXdpT9J1ggMo3B3WGFEpHk1K5RDi/e3oe2jWoy8qkFPPKv1bgnzeBERwsfVPSmt1v2HOKmiXNJq2JMvqWHKp8iFZQqoCISN+3zcgBCb4br7r8rXIDxQCaRwTumAq1CDSciSSm3ZjpTh/fk0o55/Pq15Xz/qQ4krgAADSdJREFU+UUcKTgediyAc8xsT7DsBc4ufGxmydPnoYx2HzzK4Elz2XXgCI8N6U6L+tlhRxKRBFETXBGJmxb1ssmslpYUAxGZWV3gLuB6In2ourj7znBTiUgyy6iWxkODOtMqtwZ//OdK1u84wLgbulInu3pomdw9vP4M5cTd+dbT77N66z4eG9Kdjk1rhR1JRBJId0BFJG7Sqhjt8mqGPhWLmf0GmAfsBTq6+wOqfIpILMyMuy48gwev7cTCDbvoP2YGq7eG3q2gQpu1ejtvr9jK3f3acW6b+mHHEZEEUwVUROKqfV4OyzbvCbv/1HeBxsB9wCfRzddibbJmZv3M7CMzW2Vm95zg9S+b2XtmVmBmV8U5v4iErH/nJjw9vAf7DhUw4OEZzFi1LexIFZK787s3VpBXK4MbejYPO46IlANVQEUkrjrk5bDnUAGbdh0MLYO7V3H3THev6e45UUtNd88pbn8zSwMeJjLlQQdgkJl1KLLZBmAIMCXe+UUkOXRtXpcXb+9Dw5wMBk+ay9NzN4QdqcJ5e8VWFqzfye19TyejWoVvbSwiqAIqInH2n4GIQm6GW0bdgVXuvsbdjxAZvOjy6A3cfZ27LwKSYpQSEUmM0+pm8ZdRvel9en3unbaYn/9tKceOJ80IucUqrjVHsM01ZrbUzJaY2ZSo9YPNbGWwDI53NnfnD2+soEntTK7JPy3ehxeRJKUKqIjEVbtGNTGDZZv3hh2lLJoAH0c93xisE5FKKCejGpMG5zO4V3Mm/HstIyYvYP/h5J8RJZbWHGbWBrgX6OPuZwLfDtbXBX4M9CDypdyPzaxOPPP9c9lnfLBxN986/3SqV9VHUpHKQn/tIhJX2elVaVEvm6Wbd4cdJSmY2XAzm29m87du3Rp2HBEppappVfjJ5Wfxk8vO5M3lW7hq7Cw+CbGrQYyKbc0BDAMeLhyozd0/C9ZfDLzh7juC194A+sUrmLvz+zdW0KxuFld0aRqvw4pIClAFVETirkNeDss/Tek7oJuA6PZgTYN1Jebu4909393zc3Nz4xJORMIzuHcLJg3pxsYdB5j47tqw4xQnltYcZwBnmNkMM5ttZv1KsC9Qui/aFm/azfJP93Dn+W2olqaPoyKVieYBFZG4+/E3OlAjI6WLl3lAGzNrSaTiORC4LtxIIpIszmvbgJfu6EPTOllhR4mHqkAb4DwiX7a9Y2YdS3IAdx8PjAfIz8+PqYPs2U1r84+7vkKzuhXiGopICegrJxGJuwY5GWRVT90KqLsXAHcArwPLgGfdfYmZjTazywDMrJuZbQSuBsaZ2ZLwEotIeWuVWyMV+i3G0ppjI/Cyux9197XACiIV0ri1BDmZVrk1qKq7nyKVTup+QhQRSSB3nw5ML7Lu/qjH84h8IBMRSVaxtOZ4ERgEPGZm9Yk0yV0DrAZ+ETXw0EVEBisSESkTVUBFREREKiB3LzCzwtYcacCkwtYcwHx3fzl47SIzWwocA/7H3bcDmNlPiVRiAUa7+47y/y1EpKJRBVRERESkgoqhNYcDdwVL0X0nAZMSnVFEKhc1vBcREREREZFyoQqoiIiIiIiIlAtVQEVERERERKRcqAIqIiIiIiIi5UIVUBERERERESkXFhn8LDmY2VZgfYyb1we2JTCOMiiDMpRvhubunhvvMMmkhGUcpPb7qQzKUFEzqIw7BZVzKXl+ZVCGeGWIqZxLqgpoSZjZfHfPVwZlUAZlqKiS4VoqgzIoQ3Kdv6JJhusZdoawz68MylDeGdQEV0RERERERMqFKqAiIiIiIiJSLlK5Ajo+7AAoQyFliFCGiGTIUFEkw7VUhghliFCG8M9f0STD9Qw7Q9jnB2UopAwRCc2Qsn1ARUREREREJLWk8h1QERERERERSSGqgIqIiIiIiEi5SJoKqJn1M7OPzGyVmd1zgtfTzeyZ4PU5ZtYi6rV7g/UfmdnFsR4zXhnM7EIzW2Bmi4OfX43a51/BMRcGS4MEZWhhZgejzjM2ap+uQbZVZvZHM7MEnP/6qHMvNLPjZtYpQdfgy2b2npkVmNlVRV4bbGYrg2Vwaa5BWTKYWSczm2VmS8xskZldG/Xa42a2Nuo6dErgdTgWdZ6Xo9a3DN63VcH7WD1B16FvkX8Ph8ysf2muQ0VR2r+t4DWVcXEq48qYQeUcKuei1vc1lXOfU9q/reA1lXMq56JfUzlHfMq5MlyDvpaoMs7dQ1+ANGA10AqoDnwAdCiyzShgbPB4IPBM8LhDsH060DI4Tlosx4xjhs5A4+DxWcCmqH3+BeSXw3VoAXx4kuPOBXoCBrwKXBLv8xfZpiOwOoHXoAVwNvAkcFXU+rrAmuBnneBxnZJcgzhkOANoEzxuDGwGagfPH4/eNlHXIXht30mO+ywwMHg8FhiZqAxF3pcdQFZJr0NFWcryt4XKuLiVcWXNUGQblXOucq7I+6JyTuVcWTO0QOVc4d+TyjkvezlX1vMXeU/iVsYlyx3Q7sAqd1/j7keAqcDlRba5HHgiePw8cH7wrcflwFR3P+zua4FVwfFiOWZcMrj7++7+SbB+CZBpZuklugJlzHCyA5pZHpDj7rM98i/mSaB/gs8/KNi3NIrN4O7r3H0RcLzIvhcDb7j7DnffCbwB9CvhNShTBndf4e4rg8efAJ8BuSW5AGXNcDLB+/RVIu8bRN7HhFyHIq4CXnX3A7HkrKBUxpUxw8kOmIi/7xgzqJxD5VwUlXMq58qc4WQHVDmnci5aCcu5pCzjkqUC2gT4OOr5xmDdCbdx9wJgN1DvFPvGcsx4ZYh2JfCeux+OWvdYcHv6R8U0FShrhpZm9r6ZvW1mX4rafmMxx4zX+QtdCzxdZF08r0FJ9y3JNShrhv8ws+5Evm1aHbX650FTjj8U8x9bWTNkmNl8M5td2FyCyPu0K3jfYjlmXK4DkW9Wi/57iPU6VBQq4+KToaxlXDwyFFI5h8q5KCrnVM7FK4PKOZVz0cpaziVlGZcsFdAKwczOBH4NjIhafb27dwS+FCw3Juj0m4Fm7t4ZuAuYYmY5CTrXSZlZD+CAu38Ytbq8rkHSCL6lmwzc7O6F3yjdC7QDuhFpynB3AiM0d/d84DrgQTNrncBznVRwHToCr0etLs/rIHGkMi5C5VyEyrkIlXMVi8q5CJVzESrnElPGJUsFdBNwWtTzpsG6E25jZlWBWsD2U+wbyzHjlQEzawq8ANzk7v/5hsTdNwU/9wJTiNwKj3uGoNnK9uBcC4h8S3NGsH3TYo5Z5vNHvf6Fb0gScA1Kum9JrkFZMxD8Z/E34IfuPrtwvbtv9ojDwGMk7jpEX/M1RPpsdCbyPtUO3rdYjlmmDIFrgBfc/WhUtpJch4pCZVwZM8SpjCtThqjXVc6pnIumci5C5VwZM6icK3ZflXMlL+eSs4zzUnYejecCVCXSwbgl/+0ge2aRbW7n852lnw0en8nnO66vIdLhtthjxjFD7WD7K05wzPrB42pE2mrflqAMuUBa8LgVkX9cdYPnRTtsfy3e5w+eVwnO2yqR1yBq28f5Yqf1tUQ6rNcJHpfoGsQhQ3Xgn8C3T7BtXvDTgAeBXyUoQx0gPXhcH1hJ0OEceI7Pd1oflYgMUetnA31Lex0qylKWvy1UxsWtjCtrhuC5yjmVc0XXq5yL8Vqe7G8LlXMq51TOnShDmcu5spw/an3cy7jQC6yoX+RrwAoi3/b8MFg3GrgseJwRXOxVwT++6D+KHwb7fUTUaFgnOmYiMgD3AfuBhVFLAyAbWAAsItKh/f8ICpYEZLgyOMdC4D3gG1HHzAc+DI75J8AS9D6cB8wucrxEXINuRNqw7yfyLdCSqH1vCbKtItJcosTXoCwZgBuAo0X+LXQKXnsTWBzk+DNQI0EZegfn+SD4OTTqmK2C921V8D6mJ/C9aEHkP7AqRY5ZoutQUZYy/m2pjItTGReH9+I8VM6pnPvvvi1QOadyLn4ZVM79d1+Vc3Eq58r4PrQgAWWcBQcRERERERERSahk6QMqIiIiIiIiFZwqoCIiIiIiIlIuVAEVERERERGRcqEKqIiIiIiIiJQLVUBFRERERESkXKgCKiIiIiIiIuVCFVAREREREREpF6qASlIws6Zmdm3YOUREEkFlnIhUdCrnJFaqgEqyOB/oEnYIEZEEURknIhWdyjmJibl72BmkkjOzc4GXgF3AXuAKd18TbioRkfhQGSciFZ3KOSkJVUAlKZjZa8D33P3DsLOIiMSbyjgRqehUzkms1ARXkkVbYHnYIUREEkRlnIhUdCrnJCaqgErozKw+sNvdC8LOIiISbyrjRKSiUzknJaEKqCSDFsAnYYcQEUmQFqiME5GKrQUq5yRGqoBKMlgO1DezD82sd9hhRETiTGWciFR0KuckZhqESERERERERMqF7oCKiIiIiIhIuVAFVERERERERMqFKqAiIiIiIiJSLlQBFRERERERkXKhCqiIiIiIiIiUC1VARUREREREpFyoAioiIiIiIiLl4v8BxuAxqbjm17UAAAAASUVORK5CYII=\n",
      "text/plain": [
       "<Figure size 936x288 with 3 Axes>"
      ]
     },
     "metadata": {
      "needs_background": "light"
     },
     "output_type": "display_data"
    }
   ],
   "source": [
    "t = np.linspace(0,1,100)\n",
    "f, (ax1, ax2, ax3) = plt.subplots(1, 3, figsize=(13,4))\n",
    "\n",
    "ax1.plot(solver.t, voltage(solver.t))\n",
    "ax1.set_xlabel(r'$t$')\n",
    "ax1.set_ylabel('Terminal voltage')\n",
    "\n",
    "ax2.plot(solver.t, c_s_n_surf(t=solver.t, x=0))\n",
    "ax2.set_xlabel(r'$t$')\n",
    "ax2.set_ylabel('Negative particle surface concentration')\n",
    "\n",
    "ax3.plot(solver.t, c_s_p_surf(t=solver.t, x=1))\n",
    "ax3.set_xlabel(r'$t$')\n",
    "ax3.set_ylabel('Positive particle surface concentration')\n",
    "\n",
    "plt.tight_layout()\n",
    "plt.show()"
   ]
  },
  {
   "cell_type": "markdown",
   "metadata": {},
   "source": [
    "Some of the output variables are defined over space as well as time. Once option to visualise these variables is to use the `interact` slider widget. Below we plot the negative/positive particle concentration over $r$, using a slider to change the current time point"
   ]
  },
  {
   "cell_type": "code",
   "execution_count": 30,
   "metadata": {},
   "outputs": [
    {
     "data": {
      "application/vnd.jupyter.widget-view+json": {
<<<<<<< HEAD
       "model_id": "337a3ca8a9f64072820acd3063041567",
=======
       "model_id": "4440828bc4ab4b479dc2efed5af5254d",
>>>>>>> f6a73143
       "version_major": 2,
       "version_minor": 0
      },
      "text/plain": [
       "interactive(children=(FloatSlider(value=0.0, description='t', max=0.2, step=0.01), Output()), _dom_classes=('w…"
      ]
     },
     "metadata": {},
     "output_type": "display_data"
    }
   ],
   "source": [
    "c_s_n = pybamm.ProcessedVariable(model.variables['Negative particle concentration'], solver.t, solver.y, mesh=mesh)\n",
    "c_s_p = pybamm.ProcessedVariable(model.variables['Positive particle concentration'], solver.t, solver.y, mesh=mesh)\n",
    "r = np.linspace(0,1,100)\n",
    "\n",
    "def plot_concentrations(t):\n",
    "    f, (ax1, ax2) = plt.subplots(1, 2 ,figsize=(10,5))\n",
    "    plot_c_n, = ax1.plot(r, c_s_n_surf(x=r,t=t))\n",
    "    plot_c_p, = ax2.plot(r, c_s_p_surf(x=r,t=t))\n",
    "    ax1.set_ylabel('Negative particle concentration')\n",
    "    ax2.set_ylabel('Positive particle concentration')\n",
    "    ax1.set_xlabel(r'$r_n$')\n",
    "    ax2.set_xlabel(r'$r_p$')\n",
    "    ax1.set_ylim(0, 1)\n",
    "    ax2.set_ylim(0, 1)\n",
    "    plt.show()\n",
    "    \n",
    "import ipywidgets as widgets\n",
    "widgets.interact(plot_concentrations, t=widgets.FloatSlider(min=0,max=0.2,step=0.01,value=0));\n"
   ]
  },
  {
   "cell_type": "markdown",
   "metadata": {},
   "source": [
    "The QuickPlot class can be used to plot the common set of useful outputs which should give you a good initial overview of the model. The method Quickplot.plot(t) is simply a function like plot_concentrations(t) above. We can therefore either use it statically for a particularl t or employ the slider widget.  "
   ]
  },
  {
   "cell_type": "code",
   "execution_count": 31,
   "metadata": {},
   "outputs": [
    {
     "data": {
      "application/vnd.jupyter.widget-view+json": {
<<<<<<< HEAD
       "model_id": "045b13a1f2ad432f9560601f98da034b",
=======
       "model_id": "b1f8d7bde65e435182452de12b7df5a6",
>>>>>>> f6a73143
       "version_major": 2,
       "version_minor": 0
      },
      "text/plain": [
       "interactive(children=(FloatSlider(value=0.0, description='t', max=0.03022978675503877, step=0.05), Output()), …"
      ]
     },
     "metadata": {},
     "output_type": "display_data"
    }
   ],
   "source": [
    "quick_plot = pybamm.QuickPlot(model, mesh, solver)\n",
    "widgets.interact(quick_plot.plot, t=widgets.FloatSlider(min=0,max=quick_plot.max_t,step=0.05,value=0));"
   ]
  }
 ],
 "metadata": {
  "kernelspec": {
   "display_name": "Python 3",
   "language": "python",
   "name": "python3"
  },
  "language_info": {
   "codemirror_mode": {
    "name": "ipython",
    "version": 3
   },
   "file_extension": ".py",
   "mimetype": "text/x-python",
   "name": "python",
   "nbconvert_exporter": "python",
   "pygments_lexer": "ipython3",
   "version": "3.6.7"
  }
 },
 "nbformat": 4,
 "nbformat_minor": 2
}<|MERGE_RESOLUTION|>--- conflicted
+++ resolved
@@ -297,11 +297,7 @@
     {
      "data": {
       "text/plain": [
-<<<<<<< HEAD
-       "<pybamm.models.lithium_ion.spm.SPM at 0x7fb769125b38>"
-=======
        "<pybamm.models.lithium_ion.spm.SPM at 0x7f57286882b0>"
->>>>>>> f6a73143
       ]
      },
      "execution_count": 11,
@@ -573,11 +569,7 @@
     {
      "data": {
       "application/vnd.jupyter.widget-view+json": {
-<<<<<<< HEAD
-       "model_id": "337a3ca8a9f64072820acd3063041567",
-=======
        "model_id": "4440828bc4ab4b479dc2efed5af5254d",
->>>>>>> f6a73143
        "version_major": 2,
        "version_minor": 0
       },
@@ -625,11 +617,7 @@
     {
      "data": {
       "application/vnd.jupyter.widget-view+json": {
-<<<<<<< HEAD
-       "model_id": "045b13a1f2ad432f9560601f98da034b",
-=======
        "model_id": "b1f8d7bde65e435182452de12b7df5a6",
->>>>>>> f6a73143
        "version_major": 2,
        "version_minor": 0
       },
