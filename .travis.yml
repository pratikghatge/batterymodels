sudo: false

dist: xenial

language: python

addons:
  apt:
    sources:
    - deadsnakes
    packages:
    - gfortran
    - gcc
    - libopenblas-dev
    - liblapack-dev
    - graphviz

matrix:
    include:
        # Unit testing on all supported Python versions on Ubuntu
        # - python: "2.7"
        #   env:
        #     - PYBAMM_UNIT=true
        #   if: type != cron
        # - python: "2.7.6"
        #   env:
        #     - PYBAMM_UNIT=true
        #   if: type != cron
        # - python: "3.4"
        #   env:
        #     - PYBAMM_UNIT=true
        #   if: type != cron
        - python: "3.5"
          addons:
            apt:
              sources:
                - deadsnakes
              packages:
                - gfortran
                - gcc
                - libopenblas-dev
                - liblapack-dev
                - graphviz
                - python3.5-dev
          env:
            - PYBAMM_UNIT=true
            - PYBAMM_EXAMPLES=true
            - PYBAMM_SCIKITS_ODES=true
          if: type != cron
        - python: "3.6"
          addons:
            apt:
              sources:
                - deadsnakes
              packages:
                - gfortran
                - gcc
                - libopenblas-dev
                - liblapack-dev
                - graphviz
                - python3.6-dev
          env:
            - PYBAMM_UNIT=true
            - PYBAMM_EXAMPLES=true
            - PYBAMM_SCIKITS_ODES=true
        - python: "3.6"
          addons:
            apt:
              sources:
                - deadsnakes
              packages:
                - gfortran
                - gcc
                - libopenblas-dev
                - liblapack-dev
                - graphviz
                - python3.6-dev
          env:
            - PYBAMM_UNIT=true
            - PYBAMM_SCIKITS_ODES=true
        - python: "3.6"
          addons:
            apt:
              sources:
                - deadsnakes
              packages:
                - gfortran
                - gcc
                - libopenblas-dev
                - liblapack-dev
                - graphviz
                - python3.6-dev
          env:
            - PYBAMM_UNIT=true
          if: type != cron
        - python: "3.7"
          addons:
            apt:
              sources:
                - deadsnakes
              packages:
                - gfortran
                - gcc
                - libopenblas-dev
                - liblapack-dev
                - graphviz
                - python3.7-dev
          env:
            - PYBAMM_UNIT=true
            - PYBAMM_EXAMPLES=true
            - PYBAMM_SCIKITS_ODES=true
          if: type != cron
        # Unit testing on OS/X
        - os: osx
          language: generic
          env:
            - PYTHON=3.6.5
            - PYBAMM_UNIT=true
          if: type != cron
        # Docs, style and cover checking, latest Python version only
        - python: "3.6"
          addons:
            apt:
              sources:
                - deadsnakes
              packages:
                - gfortran
                - gcc
                - libopenblas-dev
                - liblapack-dev
                - graphviz
                - python3.6-dev
          env:
            - PYBAMM_DOCS=true
          if: type != cron
        - python: "3.6"
          addons:
            apt:
              sources:
                - deadsnakes
              packages:
                - gfortran
                - gcc
                - libopenblas-dev
                - liblapack-dev
                - graphviz
                - python3.6-dev
          env:
            - PYBAMM_STYLE=true
          if: type != cron
        - python: "3.6"
          addons:
            apt:
              sources:
                - deadsnakes
              packages:
                - gfortran
                - gcc
                - libopenblas-dev
                - liblapack-dev
                - graphviz
                - python3.6-dev
          env:
            - PYBAMM_COVER=true
            - PYBAMM_SCIKITS_ODES=true
          if: type != cron
          # Cron jobs
        - python: "3.6"
          addons:
            apt:
              sources:
                - deadsnakes
              packages:
                - gfortran
                - gcc
                - libopenblas-dev
                - liblapack-dev
                - graphviz
                - python3.6-dev
          env:
            - PYBAMM_EXAMPLES=true
            - PYBAMM_SCIKITS_ODES=true
          if: type == cron

# Install graphviz for macs 
before_install: |
  # below is reproduced from https://pythonhosted.org/CodeChat/.travis.yml.html
  if [[ $TRAVIS_OS_NAME == "osx" ]]; then 
    brew update;
    # Per the `pyenv homebrew recommendations <https://github.com/yyuu/pyenv/wiki#suggested-build-environment>`_.
    brew install graphviz openssl readline;
    # See https://docs.travis-ci.com/user/osx-ci-environment/#A-note-on-upgrading-packages.
    brew outdated pyenv || brew upgrade pyenv
    # virtualenv doesn't work without pyenv knowledge. venv in Python 3.3
    # doesn't provide Pip by default. So, use `pyenv-virtualenv <https://github.com/yyuu/pyenv-virtualenv/blob/master/README.md>`_.
    brew install pyenv-virtualenv
    pyenv install $PYTHON;
    # I would expect something like ``pyenv init; pyenv local $PYTHON`` or
    # ``pyenv shell $PYTHON`` would work, but ``pyenv init`` doesn't seem to
    # modify the Bash environment. ??? So, I hand-set the variables instead.
    export PYENV_VERSION=$PYTHON;
    export PATH="/Users/travis/.pyenv/shims:${PATH}";
    pyenv virtualenv venv;
    source venv/bin/activate;
    # A manual check that the correct version of Python is running.
    python --version;
  fi

# Install dependencies
# Note: Use pip (not apt-get) for Python dependencies
# Note: Only install normal dependencies for unit tests; these should be tested
#       without the packages from -dev and -doc!
install:
  - pip install --upgrade pip
  - pip install .
  - if [[ $PYBAMM_DOCS == true ]]; then pip install -e .[docs]; fi;
  - if [[ $PYBAMM_STYLE == true || $PYBAMM_EXAMPLES ]]; then pip install -e .[dev]; fi;
  - if [[ $PYBAMM_COVER == true ]]; then pip install coverage codecov; fi;
<<<<<<< HEAD
  - source scripts/install_scikits_odes.sh
  - source scripts/install_dolfin.sh
  
=======
  - if [[ $PYBAMM_SCIKITS_ODES == true ]]; then source scripts/install_scikits_odes.sh; fi;

>>>>>>> 1d2dd141
before_script:
- python --version

# Note that default timeout is 10 minutes
# This can be changed with travis_wait, but that leads to
# issues with debug output:
# https://github.com/travis-ci/travis-ci/issues/5716
script:
  - if [[ $PYBAMM_UNIT == true ]]; then python run-tests.py --unit --folder all; fi;
  - if [[ $PYBAMM_DOCS == true ]]; then python run-tests.py --doctest; fi;
  - if [[ $PYBAMM_STYLE == true ]]; then python -m flake8; fi;
  - if [[ $PYBAMM_COVER == true ]]; then coverage run run-tests.py --nosub; fi;
  - if [[ $PYBAMM_EXAMPLES == true ]]; then travis_wait 120 python run-tests.py --examples; fi;

after_success:
  - if [[ $PYBAMM_COVER == true ]]; then codecov; fi;<|MERGE_RESOLUTION|>--- conflicted
+++ resolved
@@ -182,10 +182,10 @@
             - PYBAMM_SCIKITS_ODES=true
           if: type == cron
 
-# Install graphviz for macs 
+# Install graphviz for macs
 before_install: |
   # below is reproduced from https://pythonhosted.org/CodeChat/.travis.yml.html
-  if [[ $TRAVIS_OS_NAME == "osx" ]]; then 
+  if [[ $TRAVIS_OS_NAME == "osx" ]]; then
     brew update;
     # Per the `pyenv homebrew recommendations <https://github.com/yyuu/pyenv/wiki#suggested-build-environment>`_.
     brew install graphviz openssl readline;
@@ -216,14 +216,8 @@
   - if [[ $PYBAMM_DOCS == true ]]; then pip install -e .[docs]; fi;
   - if [[ $PYBAMM_STYLE == true || $PYBAMM_EXAMPLES ]]; then pip install -e .[dev]; fi;
   - if [[ $PYBAMM_COVER == true ]]; then pip install coverage codecov; fi;
-<<<<<<< HEAD
-  - source scripts/install_scikits_odes.sh
-  - source scripts/install_dolfin.sh
-  
-=======
   - if [[ $PYBAMM_SCIKITS_ODES == true ]]; then source scripts/install_scikits_odes.sh; fi;
 
->>>>>>> 1d2dd141
 before_script:
 - python --version
 
