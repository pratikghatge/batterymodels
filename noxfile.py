--- conflicted
+++ resolved
@@ -17,11 +17,8 @@
 PYBAMM_ENV = {
     "SUNDIALS_INST": f"{homedir}/.local",
     "LD_LIBRARY_PATH": f"{homedir}/.local/lib",
-<<<<<<< HEAD
     "PIP_NO_BINARY": "scikits.odes",
     "PYTHONIOENCODING": "utf-8",
-=======
->>>>>>> 60ba0760
 }
 VENV_DIR = Path("./venv").resolve()
 
