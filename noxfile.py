--- conflicted
+++ resolved
@@ -140,35 +140,23 @@
     session.install("setuptools", silent=False)
     if sys.platform != "win32":
         if sys.version_info > (3, 12):
-<<<<<<< HEAD
-            session.install("-e", ".[all,jax,dev]", silent=False)
-=======
-            session.install("-e", ".[all,dev,jax]", silent=False)
->>>>>>> 2f9f1e25
-        else:
-            session.run_always(
-                sys.executable,
-                "-m",
-                "pip",
-                "cache",
-                "remove",
-                "scikits.odes",
-                external=True,
-            )
-<<<<<<< HEAD
-            session.install("-e", ".[all,jax,odes,dev]", silent=False)
-=======
+            session.install("-e", ".[all,dev,jax]", silent=False)
+        else:
+            session.run_always(
+                sys.executable,
+                "-m",
+                "pip",
+                "cache",
+                "remove",
+                "scikits.odes",
+                external=True,
+            )
             session.install("-e", ".[all,dev,jax,odes]", silent=False)
->>>>>>> 2f9f1e25
     else:
         if sys.version_info < (3, 9):
             session.install("-e", ".[all,dev]", silent=False)
         else:
-<<<<<<< HEAD
-            session.install("-e", ".[all,jax,dev]", silent=False)
-=======
-            session.install("-e", ".[all,dev,jax]", silent=False)
->>>>>>> 2f9f1e25
+            session.install("-e", ".[all,dev,jax]", silent=False)
     session.run("python", "run-tests.py", "--unit")
 
 
@@ -271,11 +259,7 @@
     session.install("setuptools", silent=False)
     if sys.platform != "win32":
         if sys.version_info > (3, 12):
-<<<<<<< HEAD
-            session.install("-e", ".[all,jax,dev]", silent=False)
-=======
-            session.install("-e", ".[all,dev,jax]", silent=False)
->>>>>>> 2f9f1e25
+            session.install("-e", ".[all,dev,jax]", silent=False)
         else:
             session.run_always(
                 sys.executable,
