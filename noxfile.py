--- conflicted
+++ resolved
@@ -208,14 +208,9 @@
 def run_examples(session):
     """Run the examples tests for Jupyter notebooks."""
     set_environment_variables(PYBAMM_ENV, session=session)
-<<<<<<< HEAD
-    build_dependencies = get_build_dependencies()
-    session.install(*build_dependencies)
-    session.install("--no-build-isolation", "-e", ".[all,dev]", silent=False)
-=======
-    session.install("setuptools", silent=False)
-    session.install("-e", ".[all,dev,jax]", silent=False)
->>>>>>> 16e06f59
+    build_dependencies = get_build_dependencies()
+    session.install(*build_dependencies)
+    session.install("--no-build-isolation", "-e", ".[all,dev,jax]", silent=False)
     notebooks_to_test = session.posargs if session.posargs else []
     session.run(
         "pytest", "--nbmake", *notebooks_to_test, "docs/source/examples/", external=True
