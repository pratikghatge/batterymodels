--- conflicted
+++ resolved
@@ -27,11 +27,7 @@
 
       - name: Install dependencies
         run: |
-<<<<<<< HEAD
-          pip install --editable ".[all]"
-=======
           pip install -e ".[all]"
->>>>>>> 1ab27d1e
 
       # Update all the version strings and add CHANGELOG headings
       - name: Update version
