--- conflicted
+++ resolved
@@ -176,13 +176,8 @@
       - name: Publish on PyPI
         if: github.event.inputs.target == 'pypi' || github.event_name == 'release'
         uses: pypa/gh-action-pypi-publish@release/v1
-<<<<<<< HEAD
-=======
-        with:
-          user: __token__
-          password: ${{ secrets.PYPI_TOKEN }}
+        with:
           packages-dir: files/
->>>>>>> 00b16981
 
       - name: Publish on TestPyPI
         if: github.event.inputs.target == 'testpypi'
