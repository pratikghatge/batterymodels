name: Build and publish package to PyPI
on:
  release:
    types: [published]
  schedule:
    # Run at 10 am UTC on day-of-month 1 and 15.
    - cron: "0 10 1,15 * *"
  workflow_dispatch:
    inputs:
      target:
        description: 'Deployment target. Can be "pypi" or "testpypi"'
        default: "testpypi"
      debug_enabled:
        type: boolean
        description: 'Run the build with tmate debugging enabled (https://github.com/marketplace/actions/debugging-with-tmate)'
        required: false
        default: false
  pull_request: # Temporarily trigger on PRs for debugging, remove later
    types: [opened, synchronize, reopened]

# Set options available for all jobs that use cibuildwheel
env:
  # Increase pip debugging output, equivalent to `pip -vv`
  CIBW_BUILD_VERBOSITY: 2
  # Disable build isolation to allow pre-installing build-time dependencies.
  # Note: CIBW_BEFORE_BUILD must be present in all jobs using cibuildwheel.
  CIBW_BUILD_FRONTEND: "pip; args: --no-build-isolation"
  # Skip PyPy and MUSL builds in any and all jobs
  CIBW_SKIP: "pp* *musllinux*"
  FORCE_COLOR: 3

jobs:
  build_windows_wheels:
    name: Wheels (windows-latest)
    runs-on: windows-latest
    steps:
      - uses: actions/checkout@v4
      - uses: actions/setup-python@v5
        with:
          python-version: 3.11

      - name: Get number of cores on Windows
        id: get_num_cores
        shell: python
        run: |
          from os import environ, cpu_count
          num_cpus = cpu_count()
          output_file = environ['GITHUB_OUTPUT']
          with open(output_file, "a", encoding="utf-8") as output_stream:
              output_stream.write(f"count={num_cpus}\n")

      - name: Install vcpkg on Windows
        run: |
          cd C:\
          rm -r -fo 'C:\vcpkg'
          git clone https://github.com/microsoft/vcpkg
          cd vcpkg
          .\bootstrap-vcpkg.bat

      - name: Cache packages installed through vcpkg on Windows
        uses: actions/cache@v4
        env:
          cache-name: vckpg_binary_cache
        with:
          path: C:\Users\runneradmin\AppData\Local\vcpkg\archives
          key: ${{ runner.os }}-build-VS2022-${{ env.cache-name }}-${{ hashFiles('vcpkg*.json') }}

      # Enable tmate debugging of manually-triggered workflows if the input option was provided
      - name: Setup tmate session
        uses: mxschmitt/action-tmate@v3
        if: ${{ github.event_name == 'workflow_dispatch' && inputs.debug_enabled }}

      - name: Build 64-bit wheels on Windows
        uses: pypa/cibuildwheel@v2.19.2
        with:
          package-dir: .
          output-dir: wheelhouse
        env:
          CIBW_ENVIRONMENT: >
            PYBAMM_USE_VCPKG=ON
            VCPKG_ROOT_DIR=C:\vcpkg
            VCPKG_DEFAULT_TRIPLET=x64-windows-static-md
            VCPKG_FEATURE_FLAGS=manifests,registries
            CMAKE_GENERATOR="Visual Studio 17 2022"
            CMAKE_GENERATOR_PLATFORM=x64
            CMAKE_BUILD_PARALLEL_LEVEL=${{ steps.get_num_cores.outputs.count }}
          CIBW_ARCHS: AMD64
<<<<<<< HEAD
          CIBW_BEFORE_BUILD: python -m pip install scikit-build-core delvewheel pybind11
          CIBW_REPAIR_WHEEL_COMMAND: delvewheel repair -w {dest_dir} {wheel}
=======
          CIBW_BEFORE_BUILD: python -m pip install setuptools wheel delvewheel # skip CasADi and CMake
          # Fix access violation because GHA runners have modified PATH that picks wrong
          # msvcp140.dll, see https://github.com/adang1345/delvewheel/issues/54
          CIBW_REPAIR_WHEEL_COMMAND: delvewheel repair --add-path C:/Windows/System32 -w {dest_dir} {wheel}
>>>>>>> 1ab27d1e
          CIBW_TEST_EXTRAS: "all,dev,jax"
          CIBW_TEST_COMMAND: |
            python -c "import pybamm; print(pybamm.IDAKLUSolver())"
            python -m pytest -m cibw {project}/tests/unit
      - name: Upload Windows wheels
        uses: actions/upload-artifact@v4.3.6
        with:
          name: wheels_windows
          path: ./wheelhouse/*.whl
          if-no-files-found: error

  build_manylinux_wheels:
    name: Wheels (linux-amd64)
    runs-on: ubuntu-latest
    steps:
      - uses: actions/checkout@v4
        name: Check out PyBaMM repository

      - uses: actions/setup-python@v5
        name: Set up Python
        with:
          python-version: 3.11

      - name: Build wheels on Linux
        uses: pypa/cibuildwheel@v2.19.2
        with:
          package-dir: .
          output-dir: wheelhouse
        env:
          CIBW_ARCHS_LINUX: x86_64
          CIBW_BEFORE_BUILD_LINUX: |
            set -e -x
            yum update -y
            yum -y install openblas-devel
            python scripts/install_KLU_Sundials.py
            python -m pip install cmake casadi scikit-build-core pybind11
          CIBW_REPAIR_WHEEL_COMMAND_LINUX: auditwheel repair -w {dest_dir} {wheel}
          CIBW_TEST_EXTRAS: "all,dev,jax"
          CIBW_TEST_COMMAND: |
            set -e -x
            python -c "import pybamm; print(pybamm.IDAKLUSolver())"
            python -m pytest -m cibw {project}/tests/unit

      - name: Upload wheels for Linux
        uses: actions/upload-artifact@v4.3.6
        with:
          name: wheels_manylinux
          path: ./wheelhouse/*.whl
          if-no-files-found: error

  build_macos_wheels:
    name: Wheels (${{ matrix.os }})
    runs-on: ${{ matrix.os }}
    strategy:
      matrix:
        os: [macos-13, macos-14]
      fail-fast: false
    steps:
      - uses: actions/checkout@v4
      - uses: actions/setup-python@v5
        with:
          python-version: '3.11'

<<<<<<< HEAD
      - name: Set macOS-specific environment variables
        run: echo "MACOSX_DEPLOYMENT_TARGET=11.0" >> $GITHUB_ENV
=======
      - name: Clone pybind11 repo (no history)
        run: git clone --depth 1 --branch v2.12.0 https://github.com/pybind/pybind11.git -c advice.detachedHead=false

      - name: Install cibuildwheel
        run: python -m pip install cibuildwheel
>>>>>>> 1ab27d1e

      - name: Build wheels on macOS
        uses: pypa/cibuildwheel@v2.19.2
        with:
          package-dir: .
          output-dir: wheelhouse
        env:
          CIBW_BEFORE_ALL: |
            set -e -x

            # Set LLVM-OpenMP URL
            if [[ $(uname -m) == "x86_64" ]]; then
              OPENMP_URL="https://anaconda.org/conda-forge/llvm-openmp/11.1.0/download/osx-64/llvm-openmp-11.1.0-hda6cdc1_1.tar.bz2"
            elif [[ $(uname -m) == "arm64" ]]; then
              OPENMP_URL="https://anaconda.org/conda-forge/llvm-openmp/11.1.0/download/osx-arm64/llvm-openmp-11.1.0-hf3c4609_1.tar.bz2"
            fi

            # Download gfortran with proper macOS minimum version (11.0)
            if [[ $(uname -m) == "x86_64" ]]; then
              GFORTRAN_URL="https://github.com/isuruf/gcc/releases/download/gcc-11.3.0-2/gfortran-darwin-x86_64-native.tar.gz"
              KNOWN_SHA256="981367dd0ad4335613e91bbee453d60b6669f5d7e976d18c7bdb7f1966f26ae4 gfortran.tar.gz"
            elif [[ $(uname -m) == "arm64" ]]; then
              GFORTRAN_URL="https://github.com/isuruf/gcc/releases/download/gcc-11.3.0-2/gfortran-darwin-arm64-native.tar.gz"
              KNOWN_SHA256="84364eee32ba843d883fb8124867e2bf61a0cd73b6416d9897ceff7b85a24604 gfortran.tar.gz"
            fi

            # Validate gfortran tarball
            curl -L $GFORTRAN_URL -o gfortran.tar.gz
            if ! echo "$KNOWN_SHA256" != "$(shasum --algorithm 256 gfortran.tar.gz)"; then
              echo "Checksum failed"
              exit 1
            fi

            mkdir -p gfortran_installed
            tar -xv -C gfortran_installed/ -f gfortran.tar.gz

            if [[ $(uname -m) == "x86_64" ]]; then
              export FC=$(pwd)/gfortran_installed/gfortran-darwin-x86_64-native/bin/gfortran
              export PATH=$(pwd)/gfortran_installed/gfortran-darwin-x86_64-native/bin:$PATH
            elif [[ $(uname -m) == "arm64" ]]; then
              export FC=$(pwd)/gfortran_installed/gfortran-darwin-arm64-native/bin/gfortran
              export PATH=$(pwd)/gfortran_installed/gfortran-darwin-arm64-native/bin:$PATH
            fi

            # link libgfortran dylibs and place them in sundials_KLU_libs/lib/
            # and then change rpath to /sundials_KLU_libs/lib/ for each of them
            # Note: libgcc_s.1.dylib not available on macOS arm64; skip for now

            mkdir -p $(pwd)/sundials_KLU_libs/lib/

            if [[ $(uname -m) == "x86_64" ]]; then
              lib_dir=$(pwd)/gfortran_installed/gfortran-darwin-x86_64-native/lib
              for lib in libgfortran.5.dylib libgfortran.dylib libquadmath.0.dylib libquadmath.dylib libgcc_s.1.dylib libgcc_s.1.1.dylib; do
                cp $lib_dir/$lib $(pwd)/sundials_KLU_libs/lib/
                install_name_tool -id $(pwd)/sundials_KLU_libs/lib/$lib $(pwd)/sundials_KLU_libs/lib/$lib
                codesign --force --sign - $(pwd)/sundials_KLU_libs/lib/$lib
              done
            elif [[ $(uname -m) == "arm64" ]]; then
              lib_dir=$(pwd)/gfortran_installed/gfortran-darwin-arm64-native/lib
              for lib in libgfortran.5.dylib libgfortran.dylib libquadmath.0.dylib libquadmath.dylib libgcc_s.1.1.dylib; do
                cp $lib_dir/$lib $(pwd)/sundials_KLU_libs/lib/
                install_name_tool -id $(pwd)/sundials_KLU_libs/lib/$lib $(pwd)/sundials_KLU_libs/lib/$lib
                codesign --force --sign - $(pwd)/sundials_KLU_libs/lib/$lib
              done
            fi

            export SDKROOT=${SDKROOT:-$(xcrun --show-sdk-path)}

            # Can't download LLVM-OpenMP directly, use conda/mamba and set environment variables
            brew install miniforge
            mamba create -n pybamm-dev $OPENMP_URL
            if [[ $(uname -m) == "x86_64" ]]; then
              PREFIX="/usr/local/Caskroom/miniforge/base/envs/pybamm-dev"
            elif [[ $(uname -m) == "arm64" ]]; then
              PREFIX="/opt/homebrew/Caskroom/miniforge/base/envs/pybamm-dev"
            fi

            # Copy libomp.dylib from PREFIX to /sundials_KLU_libs/lib/, needed for wheel repair
            cp $PREFIX/lib/libomp.dylib $(pwd)/sundials_KLU_libs/lib/
            install_name_tool -id $(pwd)/sundials_KLU_libs/lib/libomp.dylib $(pwd)/sundials_KLU_libs/lib/libomp.dylib
            codesign --force --sign - $(pwd)/sundials_KLU_libs/lib/libomp.dylib

            export CC=/usr/bin/clang
            export CXX=/usr/bin/clang++
            export CPPFLAGS="$CPPFLAGS -Xpreprocessor -fopenmp"
            export CFLAGS="$CFLAGS -I$PREFIX/include"
            export CXXFLAGS="$CXXFLAGS -I$PREFIX/include"
            export LDFLAGS="$LDFLAGS -L$PREFIX/lib -lomp"

            python scripts/install_KLU_Sundials.py
<<<<<<< HEAD
=======
            python -m cibuildwheel --output-dir wheelhouse
        env:
          # 10.13 for Intel (macos-12/macos-13), 11.0 for Apple Silicon (macos-14 and macos-latest)
          MACOSX_DEPLOYMENT_TARGET: ${{ matrix.os == 'macos-14' && '11.0' || '10.13' }}
>>>>>>> 1ab27d1e
          CIBW_ARCHS_MACOS: auto
          CIBW_BEFORE_BUILD: |
            python -m pip install cmake casadi scikit-build-core delocate pybind11
          CIBW_REPAIR_WHEEL_COMMAND: |
            if [[ $(uname -m) == "x86_64" ]]; then
              delocate-listdeps {wheel} && delocate-wheel -v -w {dest_dir} {wheel}
            elif [[ $(uname -m) == "arm64" ]]; then
              # Use higher macOS target for now since casadi/libc++.1.0.dylib is still not fixed
              delocate-listdeps {wheel} && delocate-wheel -v -w {dest_dir} {wheel} --require-target-macos-version 11.1
              for file in {dest_dir}/*.whl; do mv "$file" "${file//macosx_11_1/macosx_11_0}"; done
            fi
          CIBW_TEST_EXTRAS: "all,dev,jax"
          CIBW_TEST_COMMAND: |
            set -e -x
            python -c "import pybamm; print(pybamm.IDAKLUSolver())"
            python -m pytest -m cibw {project}/tests/unit

      - name: Upload wheels for macOS (amd64, arm64)
        uses: actions/upload-artifact@v4.3.6
        with:
          name: wheels_${{ matrix.os }}
          path: ./wheelhouse/*.whl
          if-no-files-found: error

  build_sdist:
    name: Build SDist
    runs-on: ubuntu-latest

    steps:
      - uses: actions/checkout@v4
      - uses: actions/setup-python@v5
        with:
          python-version: 3.12

      - name: Build SDist
        run: pipx run build --sdist

      - name: Upload SDist
        uses: actions/upload-artifact@v4.3.6
        with:
          name: sdist
          path: ./dist/*.tar.gz
          if-no-files-found: error

  publish_pypi:
    # This job is only of value to PyBaMM and would always be skipped in forks
    if: >-
      (github.event_name == 'workflow_dispatch' ||
      github.event_name == 'release') &&
      github.repository == 'pybamm-team/PyBaMM'
    name: Upload package to PyPI
    needs: [
      build_manylinux_wheels,
      build_macos_wheels,
      build_windows_wheels,
      build_sdist
    ]
    runs-on: ubuntu-latest
    environment:
      name: pypi
      url: https://pypi.org/p/pybamm
    permissions:
      id-token: write

    steps:
      - name: Download all artifacts
        uses: actions/download-artifact@v4
        with:
          path: artifacts
          merge-multiple: true

      - name: Sanity check downloaded artifacts
        run: ls -lA artifacts/

      - name: Publish to PyPI
        if: github.event.inputs.target == 'pypi' || github.event_name == 'release'
        uses: pypa/gh-action-pypi-publish@release/v1
        with:
          packages-dir: artifacts/

      - name: Publish to TestPyPI
        if: github.event.inputs.target == 'testpypi'
        uses: pypa/gh-action-pypi-publish@release/v1
        with:
          packages-dir: artifacts/
          repository-url: https://test.pypi.org/legacy/

  open_failure_issue:
    needs: [
      build_windows_wheels,
      build_manylinux_wheels,
      build_macos_wheels,
      build_sdist
    ]
    name: Open an issue if build fails
    if: ${{ always() && contains(needs.*.result, 'failure') && github.repository_owner == 'pybamm-team'}}
    runs-on: ubuntu-latest
    steps:
    - uses: actions/checkout@v4
    - uses: JasonEtco/create-an-issue@v2
      env:
        GITHUB_TOKEN: ${{ secrets.GITHUB_TOKEN }}
        LOGS: ${{ github.server_url }}/${{ github.repository }}/actions/runs/${{ github.run_id }}
      with:
        filename: .github/wheel_failure.md<|MERGE_RESOLUTION|>--- conflicted
+++ resolved
@@ -85,15 +85,10 @@
             CMAKE_GENERATOR_PLATFORM=x64
             CMAKE_BUILD_PARALLEL_LEVEL=${{ steps.get_num_cores.outputs.count }}
           CIBW_ARCHS: AMD64
-<<<<<<< HEAD
-          CIBW_BEFORE_BUILD: python -m pip install scikit-build-core delvewheel pybind11
-          CIBW_REPAIR_WHEEL_COMMAND: delvewheel repair -w {dest_dir} {wheel}
-=======
-          CIBW_BEFORE_BUILD: python -m pip install setuptools wheel delvewheel # skip CasADi and CMake
+          CIBW_BEFORE_BUILD: python -m pip install scikit-build-core delvewheel pybind11 # skip CasADi and CMake
           # Fix access violation because GHA runners have modified PATH that picks wrong
           # msvcp140.dll, see https://github.com/adang1345/delvewheel/issues/54
           CIBW_REPAIR_WHEEL_COMMAND: delvewheel repair --add-path C:/Windows/System32 -w {dest_dir} {wheel}
->>>>>>> 1ab27d1e
           CIBW_TEST_EXTRAS: "all,dev,jax"
           CIBW_TEST_COMMAND: |
             python -c "import pybamm; print(pybamm.IDAKLUSolver())"
@@ -157,16 +152,8 @@
         with:
           python-version: '3.11'
 
-<<<<<<< HEAD
-      - name: Set macOS-specific environment variables
-        run: echo "MACOSX_DEPLOYMENT_TARGET=11.0" >> $GITHUB_ENV
-=======
-      - name: Clone pybind11 repo (no history)
-        run: git clone --depth 1 --branch v2.12.0 https://github.com/pybind/pybind11.git -c advice.detachedHead=false
-
       - name: Install cibuildwheel
         run: python -m pip install cibuildwheel
->>>>>>> 1ab27d1e
 
       - name: Build wheels on macOS
         uses: pypa/cibuildwheel@v2.19.2
@@ -257,13 +244,10 @@
             export LDFLAGS="$LDFLAGS -L$PREFIX/lib -lomp"
 
             python scripts/install_KLU_Sundials.py
-<<<<<<< HEAD
-=======
             python -m cibuildwheel --output-dir wheelhouse
         env:
           # 10.13 for Intel (macos-12/macos-13), 11.0 for Apple Silicon (macos-14 and macos-latest)
           MACOSX_DEPLOYMENT_TARGET: ${{ matrix.os == 'macos-14' && '11.0' || '10.13' }}
->>>>>>> 1ab27d1e
           CIBW_ARCHS_MACOS: auto
           CIBW_BEFORE_BUILD: |
             python -m pip install cmake casadi scikit-build-core delocate pybind11
