# Run all unit tests and integration tests for all Python versions
# and platforms at 3am UTC every day and on PRs to the main branch
name: Scheduled

on:
  workflow_dispatch:
  pull_request:
    branches:
      - main

  # Run every day at 3 am UTC
  schedule:
    - cron: "0 3 * * *"

env:
  FORCE_COLOR: 3
  PYBAMM_IDAKLU_EXPR_CASADI: ON
  PYBAMM_IDAKLU_EXPR_IREE: ON

concurrency:
  # github.workflow: name of the workflow, so that we don't cancel other workflows
  # github.event.pull_request.number || github.ref: pull request number or branch name if not a pull request
  group: ${{ github.workflow }}-${{ github.event.pull_request.number || github.ref }}
  # Cancel in-progress runs when a new workflow with the same group name is triggered
  # This avoids workflow runs on both pushes and PRs
  cancel-in-progress: true

jobs:
  run_windows_unit_integration_tests:
    env:
      PYBAMM_USE_VCPKG: ON
      VCPKG_ROOT_DIR: C:\vcpkg
      VCPKG_DEFAULT_TRIPLET: x64-windows-static-md
      VCPKG_FEATURE_FLAGS: manifests,registries
      CMAKE_GENERATOR: "Visual Studio 17 2022"
    runs-on: windows-latest
    strategy:
      fail-fast: false
      matrix:
        python-version: ["3.9", "3.10", "3.11", "3.12"]
    name: Tests (windows-latest / Python ${{ matrix.python-version }})

    steps:
      - name: Check out PyBaMM repository
        uses: actions/checkout@v4

      - name: Install Windows system dependencies
        run: choco install graphviz --version=8.0.5

      - name: Set up Python ${{ matrix.python-version }}
        uses: actions/setup-python@v5
        with:
          python-version: ${{ matrix.python-version }}

      - name: Install vcpkg on Windows
        run: |
          cd C:\
          rm -r -fo 'C:\vcpkg'
          git clone https://github.com/microsoft/vcpkg
          cd vcpkg
          .\bootstrap-vcpkg.bat

      - name: Install nox
        run: python -m pip install nox

      - name: Run unit tests for windows-latest with Python ${{ matrix.python-version }}
        run: python -m nox -s unit

      - name: Run integration tests for windows-latest with Python ${{ matrix.python-version }}
        run: python -m nox -s integration

  run_macos_unit_integration_tests:
    runs-on: ${{ matrix.os }}
    env:
        PYBAMM_IDAKLU_EXPR_CASADI: ON
        PYBAMM_IDAKLU_EXPR_IREE: ON
    strategy:
      fail-fast: false
      matrix:
        os: [macos-12, macos-14]
        python-version: ["3.9", "3.10", "3.11", "3.12"]
    name: Tests (${{ matrix.os }} / Python ${{ matrix.python-version }})

    steps:
      - name: Check out PyBaMM repository
        uses: actions/checkout@v4

      - name: Install macOS system dependencies
        env:
          HOMEBREW_NO_INSTALL_CLEANUP: 1
          HOMEBREW_NO_AUTO_UPDATE: 1
          HOMEBREW_NO_COLOR: 1
          # Speed up CI
          NONINTERACTIVE: 1
        # sometimes gfortran cannot be found, so reinstall gcc just to be sure
        run: |
          brew analytics off
          brew install graphviz libomp
          brew reinstall gcc

      - name: Set up Python ${{ matrix.python-version }}
        uses: actions/setup-python@v5
        with:
          python-version: ${{ matrix.python-version }}

      - name: Install nox
        run: python -m pip install nox

      - name: Install SuiteSparse and SUNDIALS on macOS
        timeout-minutes: 10
        run: python -m nox -s pybamm-requires

      - name: Run unit tests for ${{ matrix.os }} with Python ${{ matrix.python-version }}
        run: python -m nox -s unit

      - name: Run integration tests for ${{ matrix.os }} with Python ${{ matrix.python-version }}
        run: python -m nox -s integration

  run_linux_unit_integration_coverage_tests:
    runs-on: ubuntu-latest
    strategy:
      fail-fast: false
      matrix:
        python-version: ["3.9", "3.10", "3.11", "3.12"]
    name: Tests (ubuntu-latest / Python ${{ matrix.python-version }})

    steps:
      - name: Check out PyBaMM repository
        uses: actions/checkout@v4

      - name: Install Linux system dependencies
        run: sudo apt install gfortran gcc graphviz pandoc libopenblas-dev texlive-latex-extra dvipng

      - name: Set up Python ${{ matrix.python-version }}
        uses: actions/setup-python@v5
        with:
          python-version: ${{ matrix.python-version }}

      - name: Set up uv
        run: python -m pip install uv

      - name: Install nox
        run: python -m uv pip install nox[uv]

      - name: Install SuiteSparse and SUNDIALS on GNU/Linux
        timeout-minutes: 10
        run: python -m nox -s pybamm-requires

      - name: Run unit tests for GNU/Linux with Python ${{ matrix.python-version }}
        if: matrix.python-version != '3.12'
        run: python -m nox -s unit

      - name: Run coverage tests for GNU/Linux with Python ${{ matrix.python-version }}
        if: matrix.python-version == '3.12'
        run: python -m nox -s coverage

      - name: Upload coverage report
<<<<<<< HEAD
        if: matrix.python-version == '3.12'
        uses: codecov/codecov-action@v4.5.0
=======
        if: matrix.os == 'ubuntu-latest' && matrix.python-version == '3.12'
        uses: codecov/codecov-action@v4.6.0
>>>>>>> fb81f216
        with:
          token: ${{ secrets.CODECOV_TOKEN }}

      - name: Run integration tests for GNU/Linux with Python ${{ matrix.python-version }}
        run: python -m nox -s integration

  # Skips IDAKLU module compilation for speedups, which is already tested in other jobs.
  run_doctests:
    env:
      BUILD_IDAKLU: OFF
    runs-on: ubuntu-latest
    strategy:
      fail-fast: false
    name: Doctests (ubuntu-latest / Python 3.11)

    steps:
      - name: Check out PyBaMM repository
        uses: actions/checkout@v4
        with:
          fetch-depth: 0

      - name: Install Linux system dependencies
        run: sudo apt install graphviz pandoc texlive-latex-extra dvipng

      - name: Set up Python
        uses: actions/setup-python@v5
        with:
          python-version: 3.11

      - name: Set up uv
        run: python -m pip install uv

      - name: Install nox
        run: python -m uv pip install nox[uv]

      - name: Install docs dependencies and run doctests for GNU/Linux
        run: python -m nox -s doctests

      - name: Check if the documentation can be built for GNU/Linux
        run: python -m nox -s docs

  run_example_tests:
    runs-on: ubuntu-latest
    strategy:
      fail-fast: false
    name: Example notebooks (ubuntu-latest / Python 3.12)

    steps:
      - name: Check out PyBaMM repository
        uses: actions/checkout@v4

      - name: Install Linux system dependencies
        run: sudo apt install gfortran gcc graphviz pandoc libopenblas-dev texlive-latex-extra dvipng

      - name: Set up Python 3.12
        uses: actions/setup-python@v5
        with:
          python-version: 3.12

      - name: Set up uv
        run: python -m pip install uv

      - name: Install nox
        run: python -m uv pip install nox[uv]

      - name: Install SuiteSparse and SUNDIALS on GNU/Linux
        timeout-minutes: 10
        run: python -m nox -s pybamm-requires

      - name: Run example notebooks tests for GNU/Linux with Python 3.12
        run: python -m nox -s examples

  run_scripts_tests:
    runs-on: ubuntu-latest
    strategy:
      fail-fast: false
    name: Example scripts (ubuntu-latest / Python 3.12)

    steps:
      - name: Check out PyBaMM repository
        uses: actions/checkout@v4

      - name: Install Linux system dependencies
        run: sudo apt install gfortran gcc graphviz libopenblas-dev texlive-latex-extra dvipng

      - name: Set up Python 3.12
        uses: actions/setup-python@v5
        with:
          python-version: 3.12

      - name: Set up uv
        run: python -m pip install uv

      - name: Install nox
        run: python -m uv pip install nox[uv]

      - name: Install SuiteSparse and SUNDIALS on GNU/Linux
        timeout-minutes: 10
        run: python -m nox -s pybamm-requires

      - name: Run example scripts tests for GNU/Linux with Python 3.12
        run: python -m nox -s scripts<|MERGE_RESOLUTION|>--- conflicted
+++ resolved
@@ -155,13 +155,8 @@
         run: python -m nox -s coverage
 
       - name: Upload coverage report
-<<<<<<< HEAD
         if: matrix.python-version == '3.12'
-        uses: codecov/codecov-action@v4.5.0
-=======
-        if: matrix.os == 'ubuntu-latest' && matrix.python-version == '3.12'
         uses: codecov/codecov-action@v4.6.0
->>>>>>> fb81f216
         with:
           token: ${{ secrets.CODECOV_TOKEN }}
 
