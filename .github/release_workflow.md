# Release workflow

This file contains the workflow required to make a `PyBaMM` release on GitHub, PyPI, and conda-forge by the maintainers.

## rc0 releases (automated)

1. The `update_version.yml` workflow will run on every 1st of January, May and September, updating incrementing the version to `vYY.MMrc0` by running `scripts/update_version.py` in the following files -

   - `pybamm/version.py`
   - `docs/conf.py`
   - `CITATION.cff`
   - `pyproject.toml`
   - `vcpkg.json`
<<<<<<< HEAD
   - `docs/_static/versions.json`
=======
   - `CHANGELOG.md`
>>>>>>> 256747c8

   and the `CHANGELOG.md` file will be generated via [Towncrier](https://towncrier.readthedocs.io/en/stable/) for the updated version string. The news fragments will be deleted at the end of the process for further release candidates or for the actual release.

   If further commits and changes are required to be made to the `develop` branch, the pull request branch titled "Make release `vYY.MMrc0`" will require manual updates to the `CHANGELOG.md` file and related sorting of pull requests (i.e., not using `Towncrier`), since the `newsfragments/` directory shall remain empty after the automated release process and the `develop` branch would have updated with new commits.

   These changes will be automatically pushed to a new branch `vYY.MM` and a PR from `vvYY.MM` to `develop` will be created (to sync the branches).

2. Create a new GitHub _pre-release_ with the tag `vYY.MMrc0` from the `vYY.MM` branch and a description copied from `CHANGELOG.md`.

3. This release will automatically trigger `publish_pypi.yml` and create a _pre-release_ on PyPI.

## rcX releases (manual)

If a new release candidate is required after the release of `rc0` -

1. Fix a bug in `vYY.MM` (no new features should be added to `vYY.MM` once `rc0` is released) and `develop` individually and add a news fragment if needed.

2. Run `update_version.yml` manually while using `append_to_tag` to specify the release candidate version number (`rc1`, `rc2`, ...).

   This will increment the version to `vYY.MMrcX` by running `scripts/update_version.py` in the following files -

   - `pybamm/version.py`
   - `docs/conf.py`
   - `CITATION.cff`
   - `pyproject.toml`
   - `vcpkg.json`
<<<<<<< HEAD
   - `docs/_static/versions.json`
=======
   - `CHANGELOG.md`
>>>>>>> 256747c8

   and the `CHANGELOG.md` file will be generated via [Towncrier](https://towncrier.readthedocs.io/en/stable/) for the updated version string. The news fragments will be deleted at the end of the process for further release candidates or for the actual release.

   These changes will be automatically pushed to the existing `vYY.MM` branch and a PR from `vvYY.MM` to `develop` will be created (to sync the branches).

3. Create a new GitHub _pre-release_ with the same tag (`vYY.MMrcX`) from the `vYY.MM` branch and a description copied from `CHANGELOG.md`.

4. This release will automatically trigger `publish_pypi.yml` and create a _pre-release_ on PyPI.

## Actual release (manual)

Once satisfied with the release candidates -

1. Run `update_version.yml` manually, leaving the `append_to_tag` field blank ("") for an actual release.

   This will increment the version to `vYY.MM` by running `scripts/update_version.py` in the following files -

   - `pybamm/version.py`
   - `docs/conf.py`
   - `CITATION.cff`
   - `pyproject.toml`
   - `vcpkg.json`
<<<<<<< HEAD
   - `docs/_static/versions.json`
=======
   - `CHANGELOG.md`
>>>>>>> 256747c8

   If and after the release candidates are satisfactory, the `newsfragments/` directory shall not contain any new entries and the CHANGELOG shall have been updated at the time of the release candidates already. In this case, manually edit the `CHANGELOG.md` file to remove the `rcX` suffix from the version string to be used for the actual release (i.e., `vYY.MMrcX` -> `vYY.MM`), and edit the date of the release as necessary.

   These changes will be automatically pushed to the existing `vYY.MM` branch and a PR from `vvYY.MM` to `develop` will be created (to sync the branches).

3. Next, a PR from `vYY.MM` to `main` will be generated that should be merged once all the tests pass.

4. Create a new GitHub _release_ with the same tag from the `main` branch and a description copied from `CHANGELOG.md`.

5. This release will automatically trigger `publish_pypi.yml` and create a _release_ on PyPI.

## Other checks

Some other essential things to check throughout the release process -

- If updating our custom vcpkg registory entries [pybamm-team/sundials-vcpkg-registry](https://github.com/pybamm-team/sundials-vcpkg-registry) or [pybamm-team/casadi-vcpkg-registry](https://github.com/pybamm-team/casadi-vcpkg-registry) (used to build Windows wheels), make sure to update the baseline of the registories in vcpkg-configuration.json to the latest commit id.
- Update jax and jaxlib to the latest version in `pybamm.util` and `pyproject.toml`, fixing any bugs that arise
- As the release workflow is initiated by the `release` event, it's important to note that the default `GITHUB_REF` used by `actions/checkout` during the checkout process will correspond to the tag created during the release process. Consequently, the workflows will consistently build PyBaMM based on the commit associated with this tag. Should new commits be introduced to the `vYY.MM` branch, such as those addressing build issues, it becomes necessary to manually update this tag to point to the most recent commit -
  ```
  git tag -f <tag_name> <commit_hash>
  git push -f <pybamm-team/PyBaMM_remote_name> <tag_name>  # can only be carried out by the maintainers
  ```
- If changes are made to the API, console scripts, entry points, new optional dependencies are added, support for major Python versions is dropped or added, or core project information and metadata are modified at the time of the release, make sure to update the `meta.yaml` file in the `recipe/` folder of the [conda-forge/pybamm-feedstock](https://github.com/conda-forge/pybamm-feedstock) repository accordingly by following the instructions in the [conda-forge documentation](https://conda-forge.org/docs/maintainer/updating_pkgs.html#updating-the-feedstock-repository) and re-rendering the recipe
- The conda-forge release workflow will automatically be triggered following a stable PyPI release, and the aforementioned updates should be carried out directly in the main repository by pushing changes to the automated PR created by the conda-forge-bot. A manual PR can also be created if the updates are not included in the automated PR for some reason. This manual PR **must** bump the build number in `meta.yaml` and **must** be from a personal fork of the repository.<|MERGE_RESOLUTION|>--- conflicted
+++ resolved
@@ -11,11 +11,7 @@
    - `CITATION.cff`
    - `pyproject.toml`
    - `vcpkg.json`
-<<<<<<< HEAD
-   - `docs/_static/versions.json`
-=======
    - `CHANGELOG.md`
->>>>>>> 256747c8
 
    and the `CHANGELOG.md` file will be generated via [Towncrier](https://towncrier.readthedocs.io/en/stable/) for the updated version string. The news fragments will be deleted at the end of the process for further release candidates or for the actual release.
 
@@ -42,11 +38,7 @@
    - `CITATION.cff`
    - `pyproject.toml`
    - `vcpkg.json`
-<<<<<<< HEAD
-   - `docs/_static/versions.json`
-=======
    - `CHANGELOG.md`
->>>>>>> 256747c8
 
    and the `CHANGELOG.md` file will be generated via [Towncrier](https://towncrier.readthedocs.io/en/stable/) for the updated version string. The news fragments will be deleted at the end of the process for further release candidates or for the actual release.
 
@@ -69,11 +61,7 @@
    - `CITATION.cff`
    - `pyproject.toml`
    - `vcpkg.json`
-<<<<<<< HEAD
-   - `docs/_static/versions.json`
-=======
    - `CHANGELOG.md`
->>>>>>> 256747c8
 
    If and after the release candidates are satisfactory, the `newsfragments/` directory shall not contain any new entries and the CHANGELOG shall have been updated at the time of the release candidates already. In this case, manually edit the `CHANGELOG.md` file to remove the `rcX` suffix from the version string to be used for the actual release (i.e., `vYY.MMrcX` -> `vYY.MM`), and edit the date of the release as necessary.
 
