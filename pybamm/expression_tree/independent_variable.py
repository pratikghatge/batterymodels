#
# IndependentVariable class
#
from __future__ import annotations
import sympy
import numpy as np

import pybamm
<<<<<<< HEAD
from pybamm.util import import_optional_dependency
=======
>>>>>>> e29d30e0
from pybamm.type_definitions import DomainType, AuxiliaryDomainType, DomainsType

KNOWN_COORD_SYS = ["cartesian", "cylindrical polar", "spherical polar"]


class IndependentVariable(pybamm.Symbol):
    """
    A node in the expression tree representing an independent variable.

    Used for expressing functions depending on a spatial variable or time

    Parameters
    ----------
    name : str
        name of the node
    domain : iterable of str
        list of domains that this variable is valid over
    auxiliary_domains : dict, optional
        dictionary of auxiliary domains, defaults to empty dict
    domains : dict
        A dictionary equivalent to {'primary': domain, auxiliary_domains}. Either
        'domain' and 'auxiliary_domains', or just 'domains', should be provided
        (not both). In future, the 'domain' and 'auxiliary_domains' arguments may be
        deprecated.
    """

    def __init__(
        self,
        name: str,
        domain: DomainType = None,
        auxiliary_domains: AuxiliaryDomainType = None,
        domains: DomainsType = None,
    ) -> None:
        super().__init__(
            name, domain=domain, auxiliary_domains=auxiliary_domains, domains=domains
        )

    @classmethod
    def _from_json(cls, snippet: dict):
        return cls(snippet["name"], domains=snippet["domains"])

    def _evaluate_for_shape(self):
        """See :meth:`pybamm.Symbol.evaluate_for_shape_using_domain()`"""
        return pybamm.evaluate_for_shape_using_domain(self.domains)

    def _jac(self, variable) -> pybamm.Scalar:
        """See :meth:`pybamm.Symbol._jac()`."""
        return pybamm.Scalar(0)

    def to_equation(self) -> sympy.Symbol:
        """Convert the node and its subtree into a SymPy equation."""
<<<<<<< HEAD
        sympy = import_optional_dependency("sympy")
=======
>>>>>>> e29d30e0
        if self.print_name is not None:
            return sympy.Symbol(self.print_name)
        else:
            return sympy.Symbol(self.name)


class Time(IndependentVariable):
    """
    A node in the expression tree representing time.
    """

    def __init__(self):
        super().__init__("time")

    @classmethod
    def _from_json(cls, snippet: dict):
        return cls()

    def create_copy(self):
        """See :meth:`pybamm.Symbol.new_copy()`."""
        return Time()

    def _base_evaluate(
        self,
        t: float | None = None,
        y: np.ndarray | None = None,
        y_dot: np.ndarray | None = None,
        inputs: dict | str | None = None,
    ):
        """See :meth:`pybamm.Symbol._base_evaluate()`."""
        if t is None:
            raise ValueError("t must be provided")
        return t

    def _evaluate_for_shape(self):
        """
        Return the scalar '0' to represent the shape of the independent variable `Time`.
        See :meth:`pybamm.Symbol.evaluate_for_shape()`
        """
        return 0

    def to_equation(self):
        """Convert the node and its subtree into a SymPy equation."""
<<<<<<< HEAD
        sympy = import_optional_dependency("sympy")
=======
>>>>>>> e29d30e0
        return sympy.Symbol("t")


class SpatialVariable(IndependentVariable):
    """
    A node in the expression tree representing a spatial variable.

    Parameters
    ----------
    name : str
        name of the node (e.g. "x", "y", "z", "r", "x_n", "x_s", "x_p", "r_n", "r_p")
    domain : iterable of str
        list of domains that this variable is valid over (e.g. "cartesian", "spherical
        polar")
    auxiliary_domains : dict, optional
        dictionary of auxiliary domains, defaults to empty dict
    domains : dict
        A dictionary equivalent to {'primary': domain, auxiliary_domains}. Either
        'domain' and 'auxiliary_domains', or just 'domains', should be provided
        (not both). In future, the 'domain' and 'auxiliary_domains' arguments may be
        deprecated.
    """

    def __init__(
        self,
        name: str,
        domain: DomainType = None,
        auxiliary_domains: AuxiliaryDomainType = None,
        domains: DomainsType = None,
        coord_sys=None,
    ) -> None:
        self.coord_sys = coord_sys
        super().__init__(
            name, domain=domain, auxiliary_domains=auxiliary_domains, domains=domains
        )
        domain = self.domain

        if domain == []:
            raise ValueError("domain must be provided")

        # Check symbol name vs domain name
        if name == "r_n" and not all(n in domain[0] for n in ["negative", "particle"]):
            # catches "negative particle", "negative secondary particle", etc
            raise pybamm.DomainError(
                "domain must be negative particle if name is 'r_n'"
            )
        elif name == "r_p" and not all(
            n in domain[0] for n in ["positive", "particle"]
        ):
            # catches "positive particle", "positive secondary particle", etc
            raise pybamm.DomainError(
                "domain must be positive particle if name is 'r_p'"
            )
        elif name in ["x", "y", "z", "x_n", "x_s", "x_p"] and any(
            ["particle" in dom for dom in domain]
        ):
            raise pybamm.DomainError(f"domain cannot be particle if name is '{name}'")

    def create_copy(self):
        """See :meth:`pybamm.Symbol.new_copy()`."""
        return self.__class__(self.name, domains=self.domains, coord_sys=self.coord_sys)


class SpatialVariableEdge(SpatialVariable):
    """
    A node in the expression tree representing a spatial variable, which evaluates
    on the edges

    Parameters
    ----------
    name : str
        name of the node (e.g. "x", "y", "z", "r", "x_n", "x_s", "x_p", "r_n", "r_p")
    domain : iterable of str
        list of domains that this variable is valid over (e.g. "cartesian", "spherical
        polar")
    auxiliary_domains : dict, optional
        dictionary of auxiliary domains, defaults to empty dict
    domains : dict
        A dictionary equivalent to {'primary': domain, auxiliary_domains}. Either
        'domain' and 'auxiliary_domains', or just 'domains', should be provided
        (not both). In future, the 'domain' and 'auxiliary_domains' arguments may be
        deprecated.
    """

    def __init__(
        self,
        name: str,
        domain: DomainType = None,
        auxiliary_domains: AuxiliaryDomainType = None,
        domains: DomainsType = None,
        coord_sys=None,
    ) -> None:
        super().__init__(name, domain, auxiliary_domains, domains, coord_sys)

    def _evaluates_on_edges(self, dimension):
        return True


# the independent variable time
t = Time()<|MERGE_RESOLUTION|>--- conflicted
+++ resolved
@@ -6,10 +6,6 @@
 import numpy as np
 
 import pybamm
-<<<<<<< HEAD
-from pybamm.util import import_optional_dependency
-=======
->>>>>>> e29d30e0
 from pybamm.type_definitions import DomainType, AuxiliaryDomainType, DomainsType
 
 KNOWN_COORD_SYS = ["cartesian", "cylindrical polar", "spherical polar"]
@@ -61,10 +57,6 @@
 
     def to_equation(self) -> sympy.Symbol:
         """Convert the node and its subtree into a SymPy equation."""
-<<<<<<< HEAD
-        sympy = import_optional_dependency("sympy")
-=======
->>>>>>> e29d30e0
         if self.print_name is not None:
             return sympy.Symbol(self.print_name)
         else:
@@ -108,10 +100,6 @@
 
     def to_equation(self):
         """Convert the node and its subtree into a SymPy equation."""
-<<<<<<< HEAD
-        sympy = import_optional_dependency("sympy")
-=======
->>>>>>> e29d30e0
         return sympy.Symbol("t")
 
 
