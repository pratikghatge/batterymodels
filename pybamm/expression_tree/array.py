#
# NumpyArray class
#
from __future__ import annotations
import numpy as np
from scipy.sparse import csr_matrix, issparse

import pybamm
<<<<<<< HEAD
from pybamm.util import import_optional_dependency
=======
>>>>>>> e29d30e0
from pybamm.type_definitions import DomainType, AuxiliaryDomainType, DomainsType
import sympy


class Array(pybamm.Symbol):
    """
    Node in the expression tree that holds an tensor type variable
    (e.g. :class:`numpy.array`)

    Parameters
    ----------

    entries : numpy.array or list
        the array associated with the node. If a list is provided, it is converted to a
        numpy array
    name : str, optional
        the name of the node
    domain : iterable of str, optional
        list of domains the parameter is valid over, defaults to empty list
    auxiliary_domains : dict, optional
        dictionary of auxiliary domains, defaults to empty dict
    domains : dict
        A dictionary equivalent to {'primary': domain, auxiliary_domains}. Either
        'domain' and 'auxiliary_domains', or just 'domains', should be provided
        (not both). In future, the 'domain' and 'auxiliary_domains' arguments may be
        deprecated.
    entries_string : str
        String representing the entries (slow to recalculate when copying)
    """

    def __init__(
        self,
        entries: np.ndarray | list[float] | csr_matrix,
        name: str | None = None,
        domain: DomainType = None,
        auxiliary_domains: AuxiliaryDomainType = None,
        domains: DomainsType = None,
        entries_string: str | None = None,
    ) -> None:
        # if
        if isinstance(entries, list):
            entries = np.array(entries)
        if entries.ndim == 1:
            entries = entries[:, np.newaxis]
        if name is None:
            name = f"Array of shape {entries.shape!s}"
        self._entries = entries.astype(float)
        # Use known entries string to avoid re-hashing, where possible
        self.entries_string = entries_string
        super().__init__(
            name, domain=domain, auxiliary_domains=auxiliary_domains, domains=domains
        )

    @classmethod
    def _from_json(cls, snippet: dict):
        if isinstance(snippet["entries"], dict):
            matrix = csr_matrix(
                (
                    snippet["entries"]["data"],
                    snippet["entries"]["row_indices"],
                    snippet["entries"]["column_pointers"],
                ),
                shape=snippet["entries"]["shape"],
            )
        else:
            matrix = snippet["entries"]

        return cls(
            matrix,
            name=snippet["name"],
            domains=snippet["domains"],
        )

    @property
    def entries(self):
        return self._entries

    @property
    def ndim(self):
        """returns the number of dimensions of the tensor."""
        return self._entries.ndim

    @property
    def shape(self):
        """returns the number of entries along each dimension."""
        return self._entries.shape

    @property
    def entries_string(self):
        return self._entries_string

    @entries_string.setter
    def entries_string(self, value: None | tuple):
        # We must include the entries in the hash, since different arrays can be
        # indistinguishable by class, name and domain alone
        # Slightly different syntax for sparse and non-sparse matrices
        if value is not None:
            self._entries_string = value
        else:
            entries = self._entries
            if issparse(entries):
                dct = entries.__dict__
                entries_string = ["shape", str(dct["_shape"])]
                for key in ["data", "indices", "indptr"]:
                    entries_string += [key, dct[key].tobytes()]
                self._entries_string = tuple(entries_string)
                # self._entries_string = str(entries.__dict__)
            else:
                self._entries_string = (entries.tobytes(),)

    def set_id(self):
        """See :meth:`pybamm.Symbol.set_id()`."""
        self._id = hash(
            (self.__class__, self.name, *self.entries_string, *tuple(self.domain))
        )

    def _jac(self, variable) -> pybamm.Matrix:
        """See :meth:`pybamm.Symbol._jac()`."""
        # Return zeros of correct size
        jac = csr_matrix((self.size, variable.evaluation_array.count(True)))
        return pybamm.Matrix(jac)

    def create_copy(self):
        """See :meth:`pybamm.Symbol.new_copy()`."""
        return self.__class__(
            self.entries,
            self.name,
            domains=self.domains,
            entries_string=self.entries_string,
        )

    def _base_evaluate(
        self,
        t: float | None = None,
        y: np.ndarray | None = None,
        y_dot: np.ndarray | None = None,
        inputs: dict | str | None = None,
    ):
        """See :meth:`pybamm.Symbol._base_evaluate()`."""
        return self._entries

    def is_constant(self):
        """See :meth:`pybamm.Symbol.is_constant()`."""
        return True

    def to_equation(self) -> sympy.Array:
        """Returns the value returned by the node when evaluated."""
<<<<<<< HEAD
        sympy = import_optional_dependency("sympy")
=======
>>>>>>> e29d30e0
        entries_list = self.entries.tolist()
        return sympy.Array(entries_list)

    def to_json(self):
        """
        Method to serialise an Array object into JSON.
        """

        if isinstance(self.entries, np.ndarray):
            matrix = self.entries.tolist()
        elif isinstance(self.entries, csr_matrix):
            matrix = {
                "shape": self.entries.shape,
                "data": self.entries.data.tolist(),
                "row_indices": self.entries.indices.tolist(),
                "column_pointers": self.entries.indptr.tolist(),
            }

        json_dict = {
            "name": self.name,
            "id": self.id,
            "domains": self.domains,
            "entries": matrix,
        }

        return json_dict


def linspace(start: float, stop: float, num: int = 50, **kwargs) -> pybamm.Array:
    """
    Creates a linearly spaced array by calling `numpy.linspace` with keyword
    arguments 'kwargs'. For a list of 'kwargs' see the
    `numpy linspace documentation <https://tinyurl.com/yc4ne47x>`_
    """
    return pybamm.Array(np.linspace(start, stop, num, **kwargs))


def meshgrid(
    x: pybamm.Array, y: pybamm.Array, **kwargs
) -> tuple[pybamm.Array, pybamm.Array]:
    """
    Return coordinate matrices as from coordinate vectors by calling
    `numpy.meshgrid` with keyword arguments 'kwargs'. For a list of 'kwargs'
    see the `numpy meshgrid documentation <https://tinyurl.com/y8azewrj>`_
    """
    [X, Y] = np.meshgrid(x.entries, y.entries)
    X = pybamm.Array(X)
    Y = pybamm.Array(Y)
    return X, Y<|MERGE_RESOLUTION|>--- conflicted
+++ resolved
@@ -6,10 +6,6 @@
 from scipy.sparse import csr_matrix, issparse
 
 import pybamm
-<<<<<<< HEAD
-from pybamm.util import import_optional_dependency
-=======
->>>>>>> e29d30e0
 from pybamm.type_definitions import DomainType, AuxiliaryDomainType, DomainsType
 import sympy
 
@@ -157,10 +153,6 @@
 
     def to_equation(self) -> sympy.Array:
         """Returns the value returned by the node when evaluated."""
-<<<<<<< HEAD
-        sympy = import_optional_dependency("sympy")
-=======
->>>>>>> e29d30e0
         entries_list = self.entries.tolist()
         return sympy.Array(entries_list)
 
