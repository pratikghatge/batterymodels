#
# Input Parameter class
#
import numbers
import numpy as np
import scipy.sparse
import pybamm


class InputParameter(pybamm.Symbol):
    """
    A node in the expression tree representing an input parameter.

    This node's value can be set at the point of solving, allowing parameter estimation
    and control

    Parameters
    ----------
    name : str
        name of the node
    units : str
        units of the node
    domain : iterable of str, or str
        list of domains over which the node is valid (empty list indicates the symbol
        is valid over all domains)
    expected_size : int
        The size of the input parameter expected, defaults to 1 (scalar input)
    """

<<<<<<< HEAD
    def __init__(self, name, units=None, domain=None):
        # Expected shape defaults to 1
        self._expected_size = 1
        super().__init__(name, domain=domain, units=units)
=======
    def __init__(self, name, domain=None, expected_size=None):
        # Expected size defaults to 1 if no domain else None (gets set later)
        if expected_size is None:
            if domain is None:
                expected_size = 1
            else:
                expected_size = None
        self._expected_size = expected_size
        super().__init__(name, domain=domain)
>>>>>>> a5aca9ca

    def create_copy(self):
        """See :meth:`pybamm.Symbol.new_copy()`."""
        new_input_parameter = InputParameter(
<<<<<<< HEAD
            self.name, units=self.units, domain=self.domain
        )
        new_input_parameter = InputParameter(self.name, self.domain)
        new_input_parameter._expected_size = self._expected_size
=======
            self.name, self.domain, expected_size=self._expected_size
        )
>>>>>>> a5aca9ca
        return new_input_parameter

    def _evaluate_for_shape(self):
        """
        Returns the scalar 'NaN' to represent the shape of a parameter.
        See :meth:`pybamm.Symbol.evaluate_for_shape()`
        """
        if self._expected_size is None:
            return pybamm.evaluate_for_shape_using_domain(self.domains)
        elif self._expected_size == 1:
            return np.nan
        else:
            return np.nan * np.ones((self._expected_size, 1))

    def _jac(self, variable):
        """See :meth:`pybamm.Symbol._jac()`."""
        n_variable = variable.evaluation_array.count(True)
        nan_vector = self._evaluate_for_shape()
        if isinstance(nan_vector, numbers.Number):
            n_self = 1
        else:
            n_self = nan_vector.shape[0]
        zero_matrix = scipy.sparse.csr_matrix((n_self, n_variable))
        return pybamm.Matrix(zero_matrix)

    def _base_evaluate(self, t=None, y=None, y_dot=None, inputs=None):
        # inputs should be a dictionary
        # convert 'None' to empty dictionary for more informative error
        if inputs is None:
            inputs = {}
        if not isinstance(inputs, dict):
            # if the special input "shape test" is passed, just return NaN
            if inputs == "shape test":
                return self.evaluate_for_shape()
            raise TypeError("inputs should be a dictionary")
        try:
            input_eval = inputs[self.name]
        # raise more informative error if can't find name in dict
        except KeyError:
            raise KeyError("Input parameter '{}' not found".format(self.name))

        if isinstance(input_eval, numbers.Number):
            input_size = 1
            input_ndim = 0
        else:
            input_size = input_eval.shape[0]
            input_ndim = len(input_eval.shape)
        if input_size == self._expected_size:
            if input_ndim == 1:
                return input_eval[:, np.newaxis]
            else:
                return input_eval
        else:
            raise ValueError(
                "Input parameter '{}' was given an object of size '{}'".format(
                    self.name, input_size
                )
                + " but was expecting an object of size '{}'.".format(
                    self._expected_size
                )
            )<|MERGE_RESOLUTION|>--- conflicted
+++ resolved
@@ -25,15 +25,12 @@
         is valid over all domains)
     expected_size : int
         The size of the input parameter expected, defaults to 1 (scalar input)
+    unit : str, optional
+        The units of the symbol. If not provided, the units are assumed to be
+        dimensionless.
     """
 
-<<<<<<< HEAD
-    def __init__(self, name, units=None, domain=None):
-        # Expected shape defaults to 1
-        self._expected_size = 1
-        super().__init__(name, domain=domain, units=units)
-=======
-    def __init__(self, name, domain=None, expected_size=None):
+    def __init__(self, name, domain=None, expected_size=None, units=None):
         # Expected size defaults to 1 if no domain else None (gets set later)
         if expected_size is None:
             if domain is None:
@@ -41,21 +38,13 @@
             else:
                 expected_size = None
         self._expected_size = expected_size
-        super().__init__(name, domain=domain)
->>>>>>> a5aca9ca
+        super().__init__(name, domain=domain, units=units)
 
     def create_copy(self):
         """See :meth:`pybamm.Symbol.new_copy()`."""
         new_input_parameter = InputParameter(
-<<<<<<< HEAD
-            self.name, units=self.units, domain=self.domain
+            self.name, self.domain, expected_size=self._expected_size, units=self.units
         )
-        new_input_parameter = InputParameter(self.name, self.domain)
-        new_input_parameter._expected_size = self._expected_size
-=======
-            self.name, self.domain, expected_size=self._expected_size
-        )
->>>>>>> a5aca9ca
         return new_input_parameter
 
     def _evaluate_for_shape(self):
