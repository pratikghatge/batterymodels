--- conflicted
+++ resolved
@@ -10,10 +10,6 @@
 import sympy
 
 import pybamm
-<<<<<<< HEAD
-from pybamm.util import import_optional_dependency
-=======
->>>>>>> e29d30e0
 
 
 class Parameter(pybamm.Symbol):
@@ -50,10 +46,6 @@
 
     def to_equation(self) -> sympy.Symbol:
         """Convert the node and its subtree into a SymPy equation."""
-<<<<<<< HEAD
-        sympy = import_optional_dependency("sympy")
-=======
->>>>>>> e29d30e0
         if self.print_name is not None:
             return sympy.Symbol(self.print_name)
         else:
@@ -249,10 +241,6 @@
 
     def to_equation(self) -> sympy.Symbol:
         """Convert the node and its subtree into a SymPy equation."""
-<<<<<<< HEAD
-        sympy = import_optional_dependency("sympy")
-=======
->>>>>>> e29d30e0
         if self.print_name is not None:
             return sympy.Symbol(self.print_name)
         else:
