--- conflicted
+++ resolved
@@ -948,11 +948,6 @@
         evaluate : evaluate the expression
 
         """
-<<<<<<< HEAD
-        shape = self.shape_for_testing
-
-        return np.prod(shape) == 1
-=======
         return self.shape_for_testing == ()
         # result = self.evaluate_ignoring_errors()
         # if isinstance(result, numbers.Number) or (
@@ -964,7 +959,6 @@
 
     def evaluates_to_constant_number(self):
         return self.evaluates_to_number() and self.is_constant()
->>>>>>> 3ccf4b04
 
     def evaluates_on_edges(self, dimension):
         """
