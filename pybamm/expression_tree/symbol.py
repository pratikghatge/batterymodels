#
# Base Symbol Class for the expression tree
#
from __future__ import annotations
import numbers

import numpy as np
import sympy
from scipy.sparse import csr_matrix, issparse
from functools import lru_cache, cached_property
from typing import TYPE_CHECKING, Sequence, cast

import pybamm
from pybamm.util import import_optional_dependency
from pybamm.expression_tree.printing.print_name import prettify_print_name

if TYPE_CHECKING:  # pragma: no cover
    import casadi
    from pybamm.type_definitions import (
        ChildSymbol,
        ChildValue,
        DomainType,
        AuxiliaryDomainType,
        DomainsType,
    )

DOMAIN_LEVELS = ["primary", "secondary", "tertiary", "quaternary"]
EMPTY_DOMAINS: dict[str, list] = {k: [] for k in DOMAIN_LEVELS}


def domain_size(domain: list[str] | str):
    """
    Get the domain size.

    Empty domain has size 1.
    If the domain falls within the list of standard battery domains, the size is read
    from a dictionary of standard domain sizes. Otherwise, the hash of the domain string
    is used to generate a `random` domain size.
    """
    fixed_domain_sizes = {
        "current collector": 3,
        "negative particle": 5,
        "positive particle": 7,
        "negative electrode": 11,
        "separator": 13,
        "positive electrode": 17,
        "negative particle size": 19,
        "positive particle size": 23,
    }
    if domain in [[], None]:
        size = 1
    elif all(dom in fixed_domain_sizes for dom in domain):
        size = sum(fixed_domain_sizes[dom] for dom in domain)
    else:
        size = sum(hash(dom) % 100 for dom in domain)
    return size


def create_object_of_size(size: int, typ="vector"):
    """Return object, consisting of NaNs, of the right shape."""
    if typ == "vector":
        return np.nan * np.ones((size, 1))
    elif typ == "matrix":
        return np.nan * np.ones((size, size))


def evaluate_for_shape_using_domain(domains: dict[str, list[str] | str], typ="vector"):
    """
    Return a vector of the appropriate shape, based on the domains.
    Domain 'sizes' can clash, but are unlikely to, and won't cause failures if they do.
    """
    if isinstance(domains, dict):
        _domain_sizes = int(np.prod([domain_size(dom) for dom in domains.values()]))
    else:
        _domain_sizes = domain_size(domains)
    return create_object_of_size(_domain_sizes, typ)


def is_constant(symbol: Symbol):
    return isinstance(symbol, numbers.Number) or symbol.is_constant()


def is_scalar_x(expr: Symbol, x: int):
    """
    Utility function to test if an expression evaluates to a constant scalar value
    """
    if is_constant(expr):
        result = expr.evaluate_ignoring_errors(t=None)
        return isinstance(result, numbers.Number) and result == x
    else:
        return False


def is_scalar_zero(expr: Symbol):
    """
    Utility function to test if an expression evaluates to a constant scalar zero
    """
    return is_scalar_x(expr, 0)


def is_scalar_one(expr: Symbol):
    """
    Utility function to test if an expression evaluates to a constant scalar one
    """
    return is_scalar_x(expr, 1)


def is_scalar_minus_one(expr: Symbol):
    """
    Utility function to test if an expression evaluates to a constant scalar minus one
    """
    return is_scalar_x(expr, -1)


def is_matrix_x(expr: Symbol, x: int):
    """
    Utility function to test if an expression evaluates to a constant matrix value
    """
    if isinstance(expr, pybamm.Broadcast):
        return is_scalar_x(expr.child, x) or is_matrix_x(expr.child, x)

    if is_constant(expr):
        result = expr.evaluate_ignoring_errors(t=None)
        return (
            issparse(result)
            and (
                (x == 0 and np.prod(len(result.__dict__["data"])) == 0)
                or (
                    len(result.__dict__["data"]) == np.prod(result.shape)
                    and np.all(result.__dict__["data"] == x)
                )
            )
        ) or (isinstance(result, np.ndarray) and np.all(result == x))
    else:
        return False


def is_matrix_zero(expr: Symbol):
    """
    Utility function to test if an expression evaluates to a constant matrix zero
    """
    return is_matrix_x(expr, 0)


def is_matrix_one(expr: Symbol):
    """
    Utility function to test if an expression evaluates to a constant matrix one
    """
    return is_matrix_x(expr, 1)


def is_matrix_minus_one(expr: Symbol):
    """
    Utility function to test if an expression evaluates to a constant matrix minus one
    """
    return is_matrix_x(expr, -1)


def simplify_if_constant(symbol: pybamm.Symbol):
    """
    Utility function to simplify an expression tree if it evalutes to a constant
    scalar, vector or matrix
    """
    if symbol.is_constant():
        result = symbol.evaluate_ignoring_errors()
        if result is not None:
            if (
                isinstance(result, numbers.Number)
                or (isinstance(result, np.ndarray) and result.ndim == 0)
                or isinstance(result, np.bool_)
            ):
                # type-narrow for Scalar
                new_result = cast(float, result)
                return pybamm.Scalar(new_result)
            elif isinstance(result, np.ndarray) or issparse(result):
                if result.ndim == 1 or result.shape[1] == 1:
                    return pybamm.Vector(result, domains=symbol.domains)
                else:
                    # Turn matrix of zeros into sparse matrix
                    if isinstance(result, np.ndarray) and np.all(result == 0):
                        result = csr_matrix(result)
                    return pybamm.Matrix(result, domains=symbol.domains)

    return symbol


class Symbol:
    """
    Base node class for the expression tree.

    Parameters
    ----------

    name : str
        name for the node
    children : iterable :class:`Symbol`, optional
        children to attach to this node, default to an empty list
    domain : iterable of str, or str
        list of domains over which the node is valid (empty list indicates the symbol
        is valid over all domains)
    auxiliary_domains : dict of str
        dictionary of auxiliary domains over which the node is valid (empty dictionary
        indicates no auxiliary domains). Keys can be "secondary", "tertiary" or
        "quaternary". The symbol is broadcast over its auxiliary domains.
        For example, a symbol might have domain "negative particle", secondary domain
        "separator" and tertiary domain "current collector" (`domain="negative
        particle", auxiliary_domains={"secondary": "separator", "tertiary": "current
        collector"}`).
    domains : dict
        A dictionary equivalent to {'primary': domain, auxiliary_domains}. Either
        'domain' and 'auxiliary_domains', or just 'domains', should be provided
        (not both). In future, the 'domain' and 'auxiliary_domains' arguments may be
        deprecated.
    """

    def __init__(
        self,
        name: str,
        children: Sequence[Symbol] | None = None,
        domain: DomainType = None,
        auxiliary_domains: AuxiliaryDomainType = None,
        domains: DomainsType = None,
    ):
        super().__init__()
        self.name = name

        if children is None:
            children = []

        self._children = children
        # Keep a separate "orphans" attribute for backwards compatibility
        self._orphans = children

        # Set domains (and hence id)
        self.domains = self.read_domain_or_domains(domain, auxiliary_domains, domains)

        self._saved_evaluates_on_edges: dict = {}
        self._print_name = None

        # Test shape on everything but nodes that contain the base Symbol class or
        # the base BinaryOperator class
        if pybamm.settings.debug_mode is True:
            if not any(
                issubclass(pybamm.Symbol, type(x))
                or issubclass(pybamm.BinaryOperator, type(x))
                for x in self.pre_order()
            ):
                self.test_shape()

    @classmethod
    def _from_json(cls, snippet: dict):
        """
        Reconstructs a Symbol instance during deserialisation of a JSON file.

        Parameters
        ----------
        snippet: dict
            Contains the information needed to reconstruct a specific instance.
            At minimum, should contain "name", "children" and "domains".
        """

        return cls(
            snippet["name"], children=snippet["children"], domains=snippet["domains"]
        )

    @property
    def children(self):
        """
        returns the cached children of this node.

        Note: it is assumed that children of a node are not modified after initial
        creation
        """
        return self._children

    @property
    def name(self):
        """name of the node."""
        return self._name

    @name.setter
    def name(self, value: str):
        assert isinstance(value, str)
        self._name = value

    @property
    def domains(self):
        return self._domains

    @domains.setter
    def domains(self, domains):
        try:
            if (
                self._domains == domains
                # accounting for empty domains
                or {k: v for k, v in self._domains.items() if v != []} == domains
            ):
                return  # no change
        except AttributeError:
            # self._domains has not been set yet
            pass

        # Turn dictionary into appropriate form
        if domains == {"primary": []}:
            self._domains = EMPTY_DOMAINS
            self.set_id()
            return

        # Set default domains
        domains = {**EMPTY_DOMAINS, **domains}

        # Check domains don't clash
        for level, dom in domains.items():
            if level not in DOMAIN_LEVELS:
                raise pybamm.DomainError(
                    f"Domain keys must be one of '{DOMAIN_LEVELS}'"
                )
            if isinstance(dom, str):
                domains[level] = [dom]

        values = [tuple(val) for val in domains.values() if val != []]
        if len(set(values)) != len(values):
            raise pybamm.DomainError("All domains must be different")

        for i, level in enumerate(DOMAIN_LEVELS[:-1]):
            if domains[level] == []:
                if domains[DOMAIN_LEVELS[i + 1]] != []:
                    raise pybamm.DomainError("Domain levels must be filled in order")
                # don't test further if we have already found a missing domain
                break

        self._domains = domains
        self.set_id()

    @property
    def domain(self):
        """
        list of applicable domains.

        Returns
        -------
            iterable of str
        """
        return self._domains["primary"]

    @domain.setter
    def domain(self, domain):
        raise NotImplementedError(
            "Cannot set domain directly, use domains={'primary': domain} instead"
        )

    @property
    def auxiliary_domains(self):
        """Returns auxiliary domains."""
        raise NotImplementedError(
            "symbol.auxiliary_domains has been deprecated, use symbol.domains instead"
        )

    @property
    def secondary_domain(self):
        """Helper function to get the secondary domain of a symbol."""
        return self._domains["secondary"]

    @property
    def tertiary_domain(self):
        """Helper function to get the tertiary domain of a symbol."""
        return self._domains["tertiary"]

    @property
    def quaternary_domain(self):
        """Helper function to get the quaternary domain of a symbol."""
        return self._domains["quaternary"]

    def copy_domains(self, symbol: Symbol):
        """Copy the domains from a given symbol, bypassing checks."""
        if self._domains != symbol._domains:
            self._domains = symbol._domains
            self.set_id()

    def clear_domains(self):
        """Clear domains, bypassing checks."""
        if self._domains != EMPTY_DOMAINS:
            self._domains = EMPTY_DOMAINS
            self.set_id()

    def get_children_domains(self, children: Sequence[Symbol]):
        """Combine domains from children, at all levels."""
        domains: dict = {}
        for child in children:
            for level in child.domains.keys():
                if child.domains[level] == []:
                    pass
                elif (
                    level not in domains
                    or domains[level] == []
                    or child.domains[level] == domains[level]
                ):
                    domains[level] = child.domains[level]
                else:
                    raise pybamm.DomainError(
                        "children must have same or empty domains, "
                        f"not {domains[level]} and {child.domains[level]}"
                    )

        return domains

    def read_domain_or_domains(
        self,
        domain: DomainType,
        auxiliary_domains: AuxiliaryDomainType,
        domains: DomainsType,
    ):
        if domains is None:
            if isinstance(domain, str):
                domain = [domain]
            elif domain is None:
                domain = []
            auxiliary_domains = auxiliary_domains or {}

            domains = {"primary": domain, **auxiliary_domains}
        else:
            if domain is not None:
                raise ValueError("Only one of 'domain' or 'domains' should be provided")
            if auxiliary_domains is not None:
                raise ValueError(
                    "Only one of 'auxiliary_domains' or 'domains' should be provided"
                )
        return domains

    @property
    def id(self):
        return self._id

    def set_id(self):
        """
        Set the immutable "identity" of a variable (e.g. for identifying y_slices).

        Hashing can be slow, so we set the id when we create the node, and hence only
        need to hash once.
        """
        self._id = hash(
            (
                self.__class__,
                self.name,
                *tuple([child.id for child in self.children]),
                *tuple([(k, tuple(v)) for k, v in self.domains.items() if v != []]),
            )
        )

    @property
    def scale(self):
        return self._scale

    @property
    def reference(self):
        return self._reference

    def __eq__(self, other):
        try:
            return self._id == other._id
        except AttributeError:
            if isinstance(other, numbers.Number):
                return self._id == pybamm.Scalar(other)._id
            else:
                return False

    def __hash__(self):
        return self._id

    @property
    def orphans(self):
        """
        Returning new copies of the children, with parents removed to avoid corrupting
        the expression tree internal data
        """
        return self._orphans

    def render(self):  # pragma: no cover
        """
        Print out a visual representation of the tree (this node and its children)
        """
        anytree = import_optional_dependency("anytree")
        for pre, _, node in anytree.RenderTree(self):
            if isinstance(node, pybamm.Scalar) and node.name != str(node.value):
                print(f"{pre}{node.name} = {node.value}")
            else:
                print(f"{pre}{node.name}")

    def visualise(self, filename: str):
        """
        Produces a .png file of the tree (this node and its children) with the
        name filename

        Parameters
        ----------

        filename : str
            filename to output, must end in ".png"
        """

        DotExporter = import_optional_dependency("anytree.exporter", "DotExporter")
        # check that filename ends in .png.
        if filename[-4:] != ".png":
            raise ValueError("filename should end in .png")

        new_node, counter = self.relabel_tree(self, 0)

        try:
            DotExporter(
                new_node, nodeattrfunc=lambda node: f'label="{node.label}"'
            ).to_picture(filename)
        except FileNotFoundError:  # pragma: no cover
            # raise error but only through logger so that test passes
            pybamm.logger.error("Please install graphviz>=2.42.2 to use dot exporter")

    def relabel_tree(self, symbol: Symbol, counter: int):
        """
        Finds all children of a symbol and assigns them a new id so that they can be
        visualised properly using the graphviz output
        """
        anytree = import_optional_dependency("anytree")
        name = symbol.name
        if name == "div":
            name = "&nabla;&sdot;"
        elif name == "grad":
            name = "&nabla;"
        elif name == "/":
            name = "&divide;"
        elif name == "*":
            name = "&times;"
        elif name == "-":
            name = "&minus;"
        elif name == "+":
            name = "&#43;"
        elif name == "**":
            name = "^"

        new_node = anytree.Node(str(counter), label=name)
        counter += 1

        new_children = []
        for child in symbol.children:
            new_child, counter = self.relabel_tree(child, counter)
            new_children.append(new_child)
        new_node.children = new_children

        return new_node, counter

    def pre_order(self):
        """
        returns an iterable that steps through the tree in pre-order fashion.

        Examples
        --------

        >>> a = pybamm.Symbol('a')
        >>> b = pybamm.Symbol('b')
        >>> for node in (a*b).pre_order():
        ...     print(node.name)
        *
        a
        b
        """
        anytree = import_optional_dependency("anytree")
        return anytree.PreOrderIter(self)

    def __str__(self):
        """return a string representation of the node and its children."""
        return self._name

    def __repr__(self):
        """returns the string `__class__(id, name, children, domain)`"""
        return ("{!s}({}, {!s}, children={!s}, domains={!s})").format(
            self.__class__.__name__,
            hex(self.id),
            self._name,
            [str(child) for child in self.children],
            {k: v for k, v in self.domains.items() if v != []},
        )

    def __add__(self, other: ChildSymbol) -> pybamm.Addition:
        """return an :class:`Addition` object."""
        return pybamm.add(self, other)

    def __radd__(self, other: ChildSymbol) -> pybamm.Addition:
        """return an :class:`Addition` object."""
        return pybamm.add(other, self)

    def __sub__(self, other: ChildSymbol) -> pybamm.Subtraction:
        """return a :class:`Subtraction` object."""
        return pybamm.subtract(self, other)

    def __rsub__(self, other: ChildSymbol) -> pybamm.Subtraction:
        """return a :class:`Subtraction` object."""
        return pybamm.subtract(other, self)

    def __mul__(self, other: ChildSymbol) -> pybamm.Multiplication:
        """return a :class:`Multiplication` object."""
        return pybamm.multiply(self, other)

    def __rmul__(self, other: ChildSymbol) -> pybamm.Multiplication:
        """return a :class:`Multiplication` object."""
        return pybamm.multiply(other, self)

    def __matmul__(self, other: ChildSymbol) -> pybamm.MatrixMultiplication:
        """return a :class:`MatrixMultiplication` object."""
        return pybamm.matmul(self, other)

    def __rmatmul__(self, other: ChildSymbol) -> pybamm.MatrixMultiplication:
        """return a :class:`MatrixMultiplication` object."""
        return pybamm.matmul(other, self)

    def __truediv__(self, other: ChildSymbol) -> pybamm.Division:
        """return a :class:`Division` object."""
        return pybamm.divide(self, other)

    def __rtruediv__(self, other: ChildSymbol) -> pybamm.Division:
        """return a :class:`Division` object."""
        return pybamm.divide(other, self)

    def __pow__(self, other: ChildSymbol) -> pybamm.Power:
        """return a :class:`Power` object."""
        return pybamm.simplified_power(self, other)

    def __rpow__(self, other: Symbol) -> pybamm.Power:
        """return a :class:`Power` object."""
        return pybamm.simplified_power(other, self)

    def __lt__(self, other: Symbol | float) -> pybamm.NotEqualHeaviside:
        """return a :class:`NotEqualHeaviside` object, or a smooth approximation."""
        return pybamm.expression_tree.binary_operators._heaviside(self, other, False)

    def __le__(self, other: Symbol) -> pybamm.EqualHeaviside:
        """return a :class:`EqualHeaviside` object, or a smooth approximation."""
        return pybamm.expression_tree.binary_operators._heaviside(self, other, True)

    def __gt__(self, other: Symbol) -> pybamm.NotEqualHeaviside:
        """return a :class:`NotEqualHeaviside` object, or a smooth approximation."""
        return pybamm.expression_tree.binary_operators._heaviside(other, self, False)

    def __ge__(self, other: Symbol) -> pybamm.EqualHeaviside:
        """return a :class:`EqualHeaviside` object, or a smooth approximation."""
        return pybamm.expression_tree.binary_operators._heaviside(other, self, True)

    def __neg__(self) -> pybamm.Negate:
        """return a :class:`Negate` object."""
        if isinstance(self, pybamm.Negate):
            # Double negative is a positive
            return self.orphans[0]
        elif isinstance(self, pybamm.Broadcast):
            # Move negation inside the broadcast
            # Apply recursively
            return self._unary_new_copy(-self.orphans[0])
        elif isinstance(self, pybamm.Subtraction):
            # negation flips the subtraction
            return self.right - self.left
        elif isinstance(self, pybamm.Concatenation) and all(
            child.is_constant() for child in self.children
        ):
            return pybamm.concatenation(*[-child for child in self.orphans])
        else:
            return pybamm.simplify_if_constant(pybamm.Negate(self))

    def __abs__(self) -> pybamm.AbsoluteValue:
        """return an :class:`AbsoluteValue` object, or a smooth approximation."""
        if isinstance(self, pybamm.AbsoluteValue):
            # No need to apply abs a second time
            return self
        elif isinstance(self, pybamm.Broadcast):
            # Move absolute value inside the broadcast
            # Apply recursively
            abs_self_not_broad = abs(self.orphans[0])
            return self._unary_new_copy(abs_self_not_broad)
        else:
            k = pybamm.settings.abs_smoothing
            # Return exact approximation if that is the setting or the outcome is a
            # constant (i.e. no need for smoothing)
            if k == "exact" or is_constant(self):
                out = pybamm.AbsoluteValue(self)
            else:
                out = pybamm.smooth_absolute_value(self, k)
            return pybamm.simplify_if_constant(out)

    def __mod__(self, other: Symbol) -> pybamm.Modulo:
        """return an :class:`Modulo` object."""
        return pybamm.simplify_if_constant(pybamm.Modulo(self, other))

    def __bool__(self):
        raise NotImplementedError(
            "Boolean operator not defined for Symbols. You might be seeing this message because you are trying to "
            "specify an if statement based on the value of a symbol, e.g."
            "\nif x < 0:\n"
            "\ty = 1\n"
            "else:\n"
            "\ty = 2\n"
            "In this case, use heaviside functions instead:"
            "\ny = 1 * (x < 0) + 2 * (x >= 0)"
        )

    def __array_ufunc__(self, ufunc, method, *inputs, **kwargs):
        """
        If a numpy ufunc is applied to a symbol, call the corresponding pybamm function
        instead.
        """
        return getattr(pybamm, ufunc.__name__)(*inputs, **kwargs)

    def diff(self, variable: Symbol):
        """
        Differentiate a symbol with respect to a variable. For any symbol that can be
        differentiated, return `1` if differentiating with respect to yourself,
        `self._diff(variable)` if `variable` is in the expression tree of the symbol,
        and zero otherwise.

        Parameters
        ----------
        variable : :class:`pybamm.Symbol`
            The variable with respect to which to differentiate
        """
        if variable == self:
            return pybamm.Scalar(1)
        elif any(variable == x for x in self.pre_order()):
            return self._diff(variable)
        elif variable == pybamm.t and self.has_symbol_of_classes(
            (pybamm.VariableBase, pybamm.StateVectorBase)
        ):
            return self._diff(variable)
        else:
            return pybamm.Scalar(0)

    def _diff(self, variable):
        """
        Default behaviour for differentiation, overriden by Binary and Unary Operators
        """
        raise NotImplementedError

    def jac(
        self,
        variable: pybamm.Symbol,
        known_jacs: dict[pybamm.Symbol, pybamm.Symbol] | None = None,
        clear_domain=True,
    ):
        """
        Differentiate a symbol with respect to a (slice of) a StateVector
        or StateVectorDot.
        See :class:`pybamm.Jacobian`.
        """
        jac = pybamm.Jacobian(known_jacs, clear_domain=clear_domain)
        if not isinstance(variable, (pybamm.StateVector, pybamm.StateVectorDot)):
            raise TypeError(
                "Jacobian can only be taken with respect to a 'StateVector' "
                f"or 'StateVectorDot', but {variable} is a {type(variable)}"
            )
        return jac.jac(self, variable)

    def _jac(self, variable):
        """
        Default behaviour for jacobian, will raise a ``NotImplementedError``
        if this member function has not been defined for the node.
        """
        raise NotImplementedError

    def _base_evaluate(
        self,
        t: float | None = None,
        y: np.ndarray | None = None,
        y_dot: np.ndarray | None = None,
        inputs: dict | str | None = None,
    ):
        """
        evaluate expression tree.

        will raise a ``NotImplementedError`` if this member function has not
        been defined for the node. For example, :class:`Scalar` returns its
        scalar value, but :class:`Variable` will raise ``NotImplementedError``

        Parameters
        ----------

        t : float or numeric type, optional
            time at which to evaluate (default None)

        y : numpy.array, optional
            array with state values to evaluate when solving (default None)

        y_dot : numpy.array, optional
            array with time derivatives of state values to evaluate when solving
            (default None)
        """
        raise NotImplementedError(
            "method self.evaluate() not implemented for symbol "
            f"{self!s} of type {type(self)}"
        )

    def evaluate(
        self,
        t: float | None = None,
        y: np.ndarray | None = None,
        y_dot: np.ndarray | None = None,
        inputs: dict | str | None = None,
    ) -> ChildValue:
        """Evaluate expression tree (wrapper to allow using dict of known values).

        Parameters
        ----------
        t : float or numeric type, optional
            time at which to evaluate (default None)
        y : numpy.array, optional
            array with state values to evaluate when solving (default None)
        y_dot : numpy.array, optional
            array with time derivatives of state values to evaluate when solving
            (default None)
        inputs : dict, optional
            dictionary of inputs to use when solving (default None)

        Returns
        -------
        number or array
            the node evaluated at (t,y)
        """
        return self._base_evaluate(t, y, y_dot, inputs)

    def evaluate_for_shape(self):
        """
        Evaluate expression tree to find its shape.

        For symbols that cannot be evaluated directly (e.g. `Variable` or `Parameter`),
        a vector of the appropriate shape is returned instead, using the symbol's
        domain. See :meth:`pybamm.Symbol.evaluate()`
        """
        try:
            return self._saved_evaluate_for_shape
        except AttributeError:
            self._saved_evaluate_for_shape = self._evaluate_for_shape()
            return self._saved_evaluate_for_shape

    def _evaluate_for_shape(self):
        """See :meth:`Symbol.evaluate_for_shape`"""
        return self.evaluate()

    def is_constant(self):
        """
        returns true if evaluating the expression is not dependent on `t` or `y`
        or `inputs`

        See Also
        --------
        evaluate : evaluate the expression
        """
        # Default behaviour is False
        return False

    def evaluate_ignoring_errors(self, t: float | None = 0):
        """
        Evaluates the expression. If a node exists in the tree that cannot be evaluated
        as a scalar or vector (e.g. Time, Parameter, Variable, StateVector), then None
        is returned. If there is an InputParameter in the tree then a 1 is returned.
        Otherwise the result of the evaluation is given.

        See Also
        --------
        evaluate : evaluate the expression
        """
        try:
            result = self.evaluate(t=t, inputs="shape test")
        except NotImplementedError:
            # return None if NotImplementedError is raised
            # (there is a e.g. Parameter, Variable, ... in the tree)
            return None
        except TypeError as error:
            # return None if specific TypeError is raised
            # (there is a e.g. StateVector in the tree)
            if error.args[0] == "StateVector cannot evaluate input 'y=None'":
                return None
            elif error.args[0] == "StateVectorDot cannot evaluate input 'y_dot=None'":
                return None
            else:  # pragma: no cover
                raise error
        except ValueError as error:
            # return None if specific ValueError is raised
            # (there is a e.g. Time in the tree)
            if error.args[0] == "t must be provided":
                return None
            raise pybamm.ShapeError(
                f"Cannot find shape (original error: {error})"
            )  # pragma: no cover
        return result

    def evaluates_to_number(self):
        """
        Returns True if evaluating the expression returns a number.
        Returns False otherwise, including if NotImplementedError or TyperError
        is raised.
        !Not to be confused with isinstance(self, pybamm.Scalar)!

        See Also
        --------
        evaluate : evaluate the expression
        """
        return self.shape_for_testing == ()

    def evaluates_to_constant_number(self):
        return self.evaluates_to_number() and self.is_constant()

    @lru_cache
    def evaluates_on_edges(self, dimension: str) -> bool:
        """
        Returns True if a symbol evaluates on an edge, i.e. symbol contains a gradient
        operator, but not a divergence operator, and is not an IndefiniteIntegral.
        Caches the solution for faster results.

        Parameters
        ----------
        dimension : str
            The dimension (primary, secondary, etc) in which to query evaluation on
            edges

        Returns
        -------
        bool
            Whether the symbol evaluates on edges (in the finite volume discretisation
            sense)
        """
        eval_on_edges = self._evaluates_on_edges(dimension)
        self._saved_evaluates_on_edges[dimension] = eval_on_edges
        return eval_on_edges

    def _evaluates_on_edges(self, dimension):
        # Default behaviour: return False
        return False

    def has_symbol_of_classes(
        self, symbol_classes: tuple[type[Symbol], ...] | type[Symbol]
    ):
        """
        Returns True if equation has a term of the class(es) `symbol_class`.

        Parameters
        ----------
        symbol_classes : pybamm class or iterable of classes
            The classes to test the symbol against
        """
        return any(isinstance(symbol, symbol_classes) for symbol in self.pre_order())

    def to_casadi(
        self,
        t: casadi.MX | None = None,
        y: casadi.MX | None = None,
        y_dot: casadi.MX | None = None,
        inputs: dict | None = None,
        casadi_symbols: Symbol | None = None,
    ):
        """
        Convert the expression tree to a CasADi expression tree.
        See :class:`pybamm.CasadiConverter`.
        """
        return pybamm.CasadiConverter(casadi_symbols).convert(self, t, y, y_dot, inputs)

    def create_copy(self):
        """
        Make a new copy of a symbol, to avoid Tree corruption errors while bypassing
        copy.deepcopy(), which is slow.
        """
        raise NotImplementedError(
            f"""method self.new_copy() not implemented
            for symbol {self!s} of type {type(self)}"""
        )

    def new_copy(self):
        """
        Returns `create_copy` with added attributes
        """
        obj = self.create_copy()
        obj._print_name = self.print_name
        return obj

    @cached_property
    def size(self):
        """
        Size of an object, found by evaluating it with appropriate t and y
        """
        return np.prod(self.shape)

    @cached_property
    def shape(self):
        """
        Shape of an object, found by evaluating it with appropriate t and y.
        """
        # Default behaviour is to try to evaluate the object directly
        # Try with some large y, to avoid having to unpack (slow)
        try:
            y = np.nan * np.ones((1000, 1))
            evaluated_self = self.evaluate(0, y, y, inputs="shape test")
        # If that fails, fall back to calculating how big y should really be
        except ValueError:
            unpacker = pybamm.SymbolUnpacker(pybamm.StateVector)
            state_vectors_in_node = unpacker.unpack_symbol(self)
            min_y_size = max(
                max(len(x._evaluation_array) for x in state_vectors_in_node), 1
            )
            # Pick a y that won't cause RuntimeWarnings
            y = np.nan * np.ones((min_y_size, 1))
            evaluated_self = self.evaluate(0, y, y, inputs="shape test")

        # Return shape of evaluated object
        if isinstance(evaluated_self, numbers.Number):
            return ()
        else:
            return evaluated_self.shape

    @property
    def size_for_testing(self):
        """Size of an object, based on shape for testing."""
        return np.prod(self.shape_for_testing)

    @property
    def shape_for_testing(self):
        """
        Shape of an object for cases where it cannot be evaluated directly. If a symbol
        cannot be evaluated directly (e.g. it is a `Variable` or `Parameter`), it is
        instead given an arbitrary domain-dependent shape.
        """
        evaluated_self = self.evaluate_for_shape()
        if isinstance(evaluated_self, numbers.Number):
            return ()
        else:
            return evaluated_self.shape

    @property
    def ndim_for_testing(self):
        """
        Number of dimensions of an object,
        found by evaluating it with appropriate t and y
        """
        return len(self.shape_for_testing)

    def test_shape(self):
        """
        Check that the discretised self has a pybamm `shape`, i.e. can be evaluated.

        Raises
        ------
        pybamm.ShapeError
            If the shape of the object cannot be found
        """
        try:
            self.shape_for_testing
        except ValueError as e:
            raise pybamm.ShapeError(f"Cannot find shape (original error: {e})")

    @property
    def print_name(self):
        return self._print_name

    @print_name.setter
    def print_name(self, name):
        self._raw_print_name = name
        self._print_name = prettify_print_name(name)

    def to_equation(self):
<<<<<<< HEAD
        sympy = import_optional_dependency("sympy")
=======
>>>>>>> e29d30e0
        return sympy.Symbol(str(self.name))

    def to_json(self):
        """
        Method to serialise a Symbol object into JSON.
        """

        json_dict = {
            "name": self.name,
            "id": self.id,
            "domains": self.domains,
        }

        return json_dict<|MERGE_RESOLUTION|>--- conflicted
+++ resolved
@@ -1057,10 +1057,6 @@
         self._print_name = prettify_print_name(name)
 
     def to_equation(self):
-<<<<<<< HEAD
-        sympy = import_optional_dependency("sympy")
-=======
->>>>>>> e29d30e0
         return sympy.Symbol(str(self.name))
 
     def to_json(self):
