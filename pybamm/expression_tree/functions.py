--- conflicted
+++ resolved
@@ -95,15 +95,9 @@
                 # if variable appears in the function,use autograd to differentiate
                 # function, and apply chain rule
                 if variable.id in [symbol.id for symbol in child.pre_order()]:
-<<<<<<< HEAD
-                    partial_derivatives[i] = self._diff(children, i) * child.diff(
-                        variable
-                    )
-=======
                     partial_derivatives[i] = self._function_diff(
                         children, i
                     ) * child.diff(variable)
->>>>>>> 379c957f
 
             # remove None entries
             partial_derivatives = list(filter(None, partial_derivatives))
@@ -114,16 +108,11 @@
 
             return derivative
 
-<<<<<<< HEAD
-    def _diff(self, children, idx):
-        """ See :meth:`pybamm.Symbol._diff()`. """
-=======
     def _function_diff(self, children, idx):
         """
         Derivative with respect to child number 'idx'.
         See :meth:`pybamm.Symbol._diff()`.
         """
->>>>>>> 379c957f
         # Store differentiated function, needed in case we want to convert to CasADi
         if self.derivative == "autograd":
             return Function(
@@ -160,11 +149,7 @@
             children = self.orphans
             for i, child in enumerate(children):
                 if not child.evaluates_to_number():
-<<<<<<< HEAD
-                    jac_fun = self._diff(children, i) * children_jacs[i]
-=======
                     jac_fun = self._function_diff(children, i) * children_jacs[i]
->>>>>>> 379c957f
                     jac_fun.domain = []
                     if jacobian is None:
                         jacobian = jac_fun
@@ -290,13 +275,8 @@
     def __init__(self, child):
         super().__init__(np.cos, child)
 
-<<<<<<< HEAD
-    def _diff(self, children, idx):
-        """ See :meth:`pybamm.Symbol._diff()`. """
-=======
     def _function_diff(self, children, idx):
         """ See :meth:`pybamm.Symbol._function_diff()`. """
->>>>>>> 379c957f
         return -Sin(children[0])
 
 
@@ -311,13 +291,8 @@
     def __init__(self, child):
         super().__init__(np.cosh, child)
 
-<<<<<<< HEAD
-    def _diff(self, children, idx):
-        """ See :meth:`pybamm.Function._diff()`. """
-=======
-    def _function_diff(self, children, idx):
-        """ See :meth:`pybamm.Function._function_diff()`. """
->>>>>>> 379c957f
+    def _function_diff(self, children, idx):
+        """ See :meth:`pybamm.Function._function_diff()`. """
         return Sinh(children[0])
 
 
@@ -332,13 +307,8 @@
     def __init__(self, child):
         super().__init__(np.exp, child)
 
-<<<<<<< HEAD
-    def _diff(self, children, idx):
-        """ See :meth:`pybamm.Function._diff()`. """
-=======
-    def _function_diff(self, children, idx):
-        """ See :meth:`pybamm.Function._function_diff()`. """
->>>>>>> 379c957f
+    def _function_diff(self, children, idx):
+        """ See :meth:`pybamm.Function._function_diff()`. """
         return Exponential(children[0])
 
 
@@ -353,13 +323,8 @@
     def __init__(self, child):
         super().__init__(np.log, child)
 
-<<<<<<< HEAD
-    def _diff(self, children, idx):
-        """ See :meth:`pybamm.Function._diff()`. """
-=======
-    def _function_diff(self, children, idx):
-        """ See :meth:`pybamm.Function._function_diff()`. """
->>>>>>> 379c957f
+    def _function_diff(self, children, idx):
+        """ See :meth:`pybamm.Function._function_diff()`. """
         return 1 / children[0]
 
 
@@ -384,13 +349,8 @@
     def __init__(self, child):
         super().__init__(np.sin, child)
 
-<<<<<<< HEAD
-    def _diff(self, children, idx):
-        """ See :meth:`pybamm.Function._diff()`. """
-=======
-    def _function_diff(self, children, idx):
-        """ See :meth:`pybamm.Function._function_diff()`. """
->>>>>>> 379c957f
+    def _function_diff(self, children, idx):
+        """ See :meth:`pybamm.Function._function_diff()`. """
         return Cos(children[0])
 
 
@@ -405,13 +365,8 @@
     def __init__(self, child):
         super().__init__(np.sinh, child)
 
-<<<<<<< HEAD
-    def _diff(self, children, idx):
-        """ See :meth:`pybamm.Function._diff()`. """
-=======
-    def _function_diff(self, children, idx):
-        """ See :meth:`pybamm.Function._function_diff()`. """
->>>>>>> 379c957f
+    def _function_diff(self, children, idx):
+        """ See :meth:`pybamm.Function._function_diff()`. """
         return Cosh(children[0])
 
 
