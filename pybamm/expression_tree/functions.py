#
# Function classes and methods
#
from __future__ import annotations
import numbers

import numpy as np
from scipy import special
<<<<<<< HEAD
from typing import Optional, Sequence, Callable, Type, Union
from typing_extensions import TypeVar
=======
from typing import Callable
>>>>>>> ebacf496

import pybamm
from pybamm.util import have_optional_dependency

class Function(pybamm.Symbol):
    """
    A node in the expression tree representing an arbitrary function.

    Parameters
    ----------
    function : method
        A function can have 0 or many inputs. If no inputs are given, self.evaluate()
        simply returns func(). Otherwise, self.evaluate(t, y, u) returns
        func(child0.evaluate(t, y, u), child1.evaluate(t, y, u), etc).
    children : :class:`pybamm.Symbol`
        The children nodes to apply the function to
    derivative : str, optional
        Which derivative to use when differentiating ("autograd" or "derivative").
        Default is "autograd".
    differentiated_function : method, optional
        The function which was differentiated to obtain this one. Default is None.
    """

    def __init__(
        self,
        function: Callable,
        *children: pybamm.Symbol,
        name: Optional[str] = None,
        derivative: Optional[str] = "autograd",
        differentiated_function: Optional[Callable] = None,
    ):
        # Turn numbers into scalars
        children = list(children)
        for idx, child in enumerate(children):
            if isinstance(child, numbers.Number):
                children[idx] = pybamm.Scalar(child)

        if name is not None:
            self.name = name
        else:
            try:
                name = "function ({})".format(function.__name__)
            except AttributeError:
                name = "function ({})".format(function.__class__)
        domains = self.get_children_domains(children)

        self.function = function
        self.derivative = derivative
        self.differentiated_function = differentiated_function

        super().__init__(name, children=children, domains=domains)

    def __str__(self):
        """See :meth:`pybamm.Symbol.__str__()`."""
        out = "{}(".format(self.name[10:-1])
        for child in self.children:
            out += "{!s}, ".format(child)
        out = out[:-2] + ")"
        return out

    def diff(self, variable: pybamm.Symbol):
        """See :meth:`pybamm.Symbol.diff()`."""
        if variable == self:
            return pybamm.Scalar(1)
        else:
            children = self.orphans
            partial_derivatives = [None] * len(children)
            for i, child in enumerate(self.children):
                # if variable appears in the function, differentiate
                # function, and apply chain rule
                if variable in child.pre_order():
                    partial_derivatives[i] = self._function_diff(
                        children, i
                    ) * child.diff(variable)

            # remove None entries
            partial_derivatives = [x for x in partial_derivatives if x is not None]

            derivative: pybamm.Symbol = sum(
                partial_derivatives
            )  # type:ignore[assignment]
            if derivative == 0:
                derivative = pybamm.Scalar(0)

            return derivative

    def _function_diff(self, children: Sequence[pybamm.Symbol], idx: float):
        """
        Derivative with respect to child number 'idx'.
        See :meth:`pybamm.Symbol._diff()`.
        """
        autograd = have_optional_dependency("autograd")
        # Store differentiated function, needed in case we want to convert to CasADi
        if self.derivative == "autograd":
            return Function(
                autograd.elementwise_grad(self.function, idx),
                *children,
                differentiated_function=self.function,
            )
        elif self.derivative == "derivative":
            if len(children) > 1:
                raise ValueError(
                    """
                    differentiation using '.derivative()' not implemented for functions
                    with more than one child
                    """
                )
            else:
                # keep using "derivative" as derivative
                return pybamm.Function(
                    self.function.derivative(),
                    *children,
                    derivative="derivative",
                    differentiated_function=self.function,
                )

    def _function_jac(self, children_jacs):
        """Calculate the Jacobian of a function."""

        if all(child.evaluates_to_constant_number() for child in self.children):
            jacobian = pybamm.Scalar(0)
        else:
            # if at least one child contains variable dependence, then
            # calculate the required partial Jacobians and add them
            jacobian = None
            children = self.orphans
            for i, child in enumerate(children):
                if not child.evaluates_to_constant_number():
                    jac_fun = self._function_diff(children, i) * children_jacs[i]
                    jac_fun.clear_domains()
                    if jacobian is None:
                        jacobian = jac_fun
                    else:
                        jacobian += jac_fun

        return jacobian

    def evaluate(
        self,
        t: Optional[float] = None,
        y: Optional[np.ndarray] = None,
        y_dot: Optional[np.ndarray] = None,
        inputs: Optional[Union[dict, str]] = None,
    ):
        """See :meth:`pybamm.Symbol.evaluate()`."""
        evaluated_children = [
            child.evaluate(t, y, y_dot, inputs) for child in self.children
        ]
        return self._function_evaluate(evaluated_children)

    def _evaluates_on_edges(self, dimension: str) -> bool:
        """See :meth:`pybamm.Symbol._evaluates_on_edges()`."""
        return any(child.evaluates_on_edges(dimension) for child in self.children)

    def is_constant(self):
        """See :meth:`pybamm.Symbol.is_constant()`."""
        return all(child.is_constant() for child in self.children)

    def _evaluate_for_shape(self):
        """
        Default behaviour: has same shape as all child
        See :meth:`pybamm.Symbol.evaluate_for_shape()`
        """
        evaluated_children = [child.evaluate_for_shape() for child in self.children]
        return self._function_evaluate(evaluated_children)

    def _function_evaluate(self, evaluated_children):
        return self.function(*evaluated_children)

    def create_copy(self):
        """See :meth:`pybamm.Symbol.new_copy()`."""
        children_copy = [child.new_copy() for child in self.children]
        return self._function_new_copy(children_copy)

    def _function_new_copy(self, children: list) -> Function:
        """
        Returns a new copy of the function.

        Inputs
        ------
        children : : list
            A list of the children of the function

        Returns
        -------
            : :pybamm.Function
            A new copy of the function
        """
        return pybamm.simplify_if_constant(
            pybamm.Function(
                self.function,
                *children,
                name=self.name,
                derivative=self.derivative,
                differentiated_function=self.differentiated_function,
            )
        )

    def _sympy_operator(self, child):
        """Apply appropriate SymPy operators."""
        return child

    def to_equation(self):
        """Convert the node and its subtree into a SymPy equation."""
        sympy = have_optional_dependency("sympy")
        if self.print_name is not None:
            return sympy.Symbol(self.print_name)
        else:
            eq_list = []
            for child in self.children:
                eq = child.to_equation()
                eq_list.append(eq)
            return self._sympy_operator(*eq_list)

    def to_json(self):
        raise NotImplementedError(
            "pybamm.Function: Serialisation is only implemented for discretised models."
        )

    @classmethod
    def _from_json(cls, snippet):
        raise NotImplementedError(
            "pybamm.Function: Please use a discretised model when reading in from JSON."
        )


def simplified_function(func_class: Type[SF], child: pybamm.Symbol):
    """
    Simplifications implemented before applying the function.
    Currently only implemented for one-child functions.
    """
    if isinstance(child, pybamm.Broadcast):
        # Move the function inside the broadcast
        # Apply recursively
        func_child_not_broad = pybamm.simplify_if_constant(
            simplified_function(func_class, child.orphans[0])
        )
        return child._unary_new_copy(func_child_not_broad)
    else:
        return pybamm.simplify_if_constant(func_class(child))


class SpecificFunction(Function):
    """
    Parent class for the specific functions, which implement their own `diff`
    operators directly.

    Parameters
    ----------
    function : method
        Function to be applied to child
    child : :class:`pybamm.Symbol`
        The child to apply the function to
    """

    def __init__(self, function: Callable, child: pybamm.Symbol):
        super().__init__(function, child)

    @classmethod
    def _from_json(cls, function: Callable, snippet: dict):
        """
        Reconstructs a SpecificFunction instance during deserialisation of a JSON file.

        Parameters
        ----------
        function : method
            Function to be applied to child
        snippet: dict
            Contains the child to apply the function to
        """

        instance = cls.__new__(cls)

        super(SpecificFunction, instance).__init__(function, snippet["children"][0])

        return instance

    def _function_new_copy(self, children):
        """See :meth:`pybamm.Function._function_new_copy()`"""
        return pybamm.simplify_if_constant(self.__class__(*children))

    def _sympy_operator(self, child):
        """Apply appropriate SymPy operators."""
        sympy = have_optional_dependency("sympy")
        class_name = self.__class__.__name__.lower()
        sympy_function = getattr(sympy, class_name)
        return sympy_function(child)

    def to_json(self):
        """
        Method to serialise a SpecificFunction object into JSON.
        """

        json_dict = {
            "name": self.name,
            "id": self.id,
            "function": self.function.__name__,
        }

        return json_dict


SF = TypeVar("SF", bound=SpecificFunction)


class Arcsinh(SpecificFunction):
    """Arcsinh function."""

    def __init__(self, child):
        super().__init__(np.arcsinh, child)

    @classmethod
    def _from_json(cls, snippet: dict):
        """See :meth:`pybamm.SpecificFunction._from_json()`."""
        instance = super()._from_json(np.arcsinh, snippet)
        return instance

    def _function_diff(self, children, idx):
        """See :meth:`pybamm.Symbol._function_diff()`."""
        return 1 / sqrt(children[0] ** 2 + 1)

    def _sympy_operator(self, child):
        """Override :meth:`pybamm.Function._sympy_operator`"""
        sympy = have_optional_dependency("sympy")
        return sympy.asinh(child)


def arcsinh(child: pybamm.Symbol):
    """Returns arcsinh function of child."""
    return simplified_function(Arcsinh, child)


class Arctan(SpecificFunction):
    """Arctan function."""

    def __init__(self, child):
        super().__init__(np.arctan, child)

    @classmethod
    def _from_json(cls, snippet: dict):
        """See :meth:`pybamm.SpecificFunction._from_json()`."""
        instance = super()._from_json(np.arctan, snippet)
        return instance

    def _function_diff(self, children, idx):
        """See :meth:`pybamm.Function._function_diff()`."""
        return 1 / (children[0] ** 2 + 1)

    def _sympy_operator(self, child):
        """Override :meth:`pybamm.Function._sympy_operator`"""
        sympy = have_optional_dependency("sympy")
        return sympy.atan(child)


def arctan(child: pybamm.Symbol):
    """Returns hyperbolic tan function of child."""
    return simplified_function(Arctan, child)


class Cos(SpecificFunction):
    """Cosine function."""

    def __init__(self, child):
        super().__init__(np.cos, child)

    @classmethod
    def _from_json(cls, snippet: dict):
        """See :meth:`pybamm.SpecificFunction._from_json()`."""
        instance = super()._from_json(np.cos, snippet)
        return instance

    def _function_diff(self, children, idx):
        """See :meth:`pybamm.Symbol._function_diff()`."""
        return -sin(children[0])


def cos(child: pybamm.Symbol):
    """Returns cosine function of child."""
    return simplified_function(Cos, child)


class Cosh(SpecificFunction):
    """Hyberbolic cosine function."""

    def __init__(self, child):
        super().__init__(np.cosh, child)

    @classmethod
    def _from_json(cls, snippet: dict):
        """See :meth:`pybamm.SpecificFunction._from_json()`."""
        instance = super()._from_json(np.cosh, snippet)
        return instance

    def _function_diff(self, children, idx):
        """See :meth:`pybamm.Function._function_diff()`."""
        return sinh(children[0])


def cosh(child: pybamm.Symbol):
    """Returns hyperbolic cosine function of child."""
    return simplified_function(Cosh, child)


class Erf(SpecificFunction):
    """Error function."""

    def __init__(self, child):
        super().__init__(special.erf, child)

    @classmethod
    def _from_json(cls, snippet: dict):
        """See :meth:`pybamm.SpecificFunction._from_json()`."""
        instance = super()._from_json(special.erf, snippet)
        return instance

    def _function_diff(self, children, idx):
        """See :meth:`pybamm.Function._function_diff()`."""
        return 2 / np.sqrt(np.pi) * exp(-children[0] ** 2)


def erf(child: pybamm.Symbol):
    """Returns error function of child."""
    return simplified_function(Erf, child)


def erfc(child: pybamm.Symbol):
    """Returns complementary error function of child."""
    return 1 - simplified_function(Erf, child)


class Exp(SpecificFunction):
    """Exponential function."""

    def __init__(self, child):
        super().__init__(np.exp, child)

    @classmethod
    def _from_json(cls, snippet: dict):
        """See :meth:`pybamm.SpecificFunction._from_json()`."""
        instance = super()._from_json(np.exp, snippet)
        return instance

    def _function_diff(self, children, idx):
        """See :meth:`pybamm.Function._function_diff()`."""
        return exp(children[0])


def exp(child: pybamm.Symbol):
    """Returns exponential function of child."""
    return simplified_function(Exp, child)


class Log(SpecificFunction):
    """Logarithmic function."""

    def __init__(self, child):
        super().__init__(np.log, child)

    @classmethod
    def _from_json(cls, snippet: dict):
        """See :meth:`pybamm.SpecificFunction._from_json()`."""
        instance = super()._from_json(np.log, snippet)
        return instance

    def _function_evaluate(self, evaluated_children):
        # don't raise RuntimeWarning for NaNs
        with np.errstate(invalid="ignore"):
            return np.log(*evaluated_children)

    def _function_diff(self, children, idx):
        """See :meth:`pybamm.Function._function_diff()`."""
        return 1 / children[0]


def log(child, base="e"):
    """Returns logarithmic function of child (any base, default 'e')."""
    log_child = simplified_function(Log, child)
    if base == "e":
        return log_child
    else:
        return log_child / np.log(base)


def log10(child: pybamm.Symbol):
    """Returns logarithmic function of child, with base 10."""
    return log(child, base=10)


class Max(SpecificFunction):
    """Max function."""

    def __init__(self, child):
        super().__init__(np.max, child)

    @classmethod
    def _from_json(cls, snippet: dict):
        """See :meth:`pybamm.SpecificFunction._from_json()`."""
        instance = super()._from_json(np.max, snippet)
        return instance

    def _evaluate_for_shape(self):
        """See :meth:`pybamm.Symbol.evaluate_for_shape_using_domain()`"""
        # Max will always return a scalar
        return np.nan * np.ones((1, 1))


def max(child: pybamm.Symbol):
    """
    Returns max function of child. Not to be confused with :meth:`pybamm.maximum`, which
    returns the larger of two objects.
    """
    return pybamm.simplify_if_constant(Max(child))


class Min(SpecificFunction):
    """Min function."""

    def __init__(self, child):
        super().__init__(np.min, child)

    @classmethod
    def _from_json(cls, snippet: dict):
        """See :meth:`pybamm.SpecificFunction._from_json()`."""
        instance = super()._from_json(np.min, snippet)
        return instance

    def _evaluate_for_shape(self):
        """See :meth:`pybamm.Symbol.evaluate_for_shape_using_domain()`"""
        # Min will always return a scalar
        return np.nan * np.ones((1, 1))


def min(child: pybamm.Symbol):
    """
    Returns min function of child. Not to be confused with :meth:`pybamm.minimum`, which
    returns the smaller of two objects.
    """
    return pybamm.simplify_if_constant(Min(child))


def sech(child: pybamm.Symbol):
    """Returns hyperbolic sec function of child."""
    return 1 / simplified_function(Cosh, child)


class Sin(SpecificFunction):
    """Sine function."""

    def __init__(self, child):
        super().__init__(np.sin, child)

    @classmethod
    def _from_json(cls, snippet: dict):
        """See :meth:`pybamm.SpecificFunction._from_json()`."""
        instance = super()._from_json(np.sin, snippet)
        return instance

    def _function_diff(self, children, idx):
        """See :meth:`pybamm.Function._function_diff()`."""
        return cos(children[0])


def sin(child: pybamm.Symbol):
    """Returns sine function of child."""
    return simplified_function(Sin, child)


class Sinh(SpecificFunction):
    """Hyperbolic sine function."""

    def __init__(self, child):
        super().__init__(np.sinh, child)

    @classmethod
    def _from_json(cls, snippet: dict):
        """See :meth:`pybamm.SpecificFunction._from_json()`."""
        instance = super()._from_json(np.sinh, snippet)
        return instance

    def _function_diff(self, children, idx):
        """See :meth:`pybamm.Function._function_diff()`."""
        return cosh(children[0])


def sinh(child: pybamm.Symbol):
    """Returns hyperbolic sine function of child."""
    return simplified_function(Sinh, child)


class Sqrt(SpecificFunction):
    """Square root function."""

    def __init__(self, child):
        super().__init__(np.sqrt, child)

    @classmethod
    def _from_json(cls, snippet: dict):
        """See :meth:`pybamm.SpecificFunction._from_json()`."""
        instance = super()._from_json(np.sqrt, snippet)
        return instance

    def _function_evaluate(self, evaluated_children):
        # don't raise RuntimeWarning for NaNs
        with np.errstate(invalid="ignore"):
            return np.sqrt(*evaluated_children)

    def _function_diff(self, children, idx):
        """See :meth:`pybamm.Function._function_diff()`."""
        return 1 / (2 * sqrt(children[0]))


def sqrt(child: pybamm.Symbol):
    """Returns square root function of child."""
    return simplified_function(Sqrt, child)


class Tanh(SpecificFunction):
    """Hyperbolic tan function."""

    def __init__(self, child):
        super().__init__(np.tanh, child)

    @classmethod
    def _from_json(cls, snippet: dict):
        """See :meth:`pybamm.SpecificFunction._from_json()`."""
        instance = super()._from_json(np.tanh, snippet)
        return instance

    def _function_diff(self, children, idx):
        """See :meth:`pybamm.Function._function_diff()`."""
        return sech(children[0]) ** 2


def tanh(child: pybamm.Symbol):
    """Returns hyperbolic tan function of child."""
    return simplified_function(Tanh, child)<|MERGE_RESOLUTION|>--- conflicted
+++ resolved
@@ -6,15 +6,12 @@
 
 import numpy as np
 from scipy import special
-<<<<<<< HEAD
 from typing import Optional, Sequence, Callable, Type, Union
 from typing_extensions import TypeVar
-=======
-from typing import Callable
->>>>>>> ebacf496
 
 import pybamm
 from pybamm.util import have_optional_dependency
+
 
 class Function(pybamm.Symbol):
     """
