--- conflicted
+++ resolved
@@ -211,10 +211,6 @@
 
     def to_equation(self):
         """Convert the node and its subtree into a SymPy equation."""
-<<<<<<< HEAD
-        sympy = import_optional_dependency("sympy")
-=======
->>>>>>> e29d30e0
         if self.print_name is not None:
             return sympy.Symbol(self.print_name)
         else:
@@ -279,10 +275,6 @@
 
     def _sympy_operator(self, child):
         """Apply appropriate SymPy operators."""
-<<<<<<< HEAD
-        sympy = import_optional_dependency("sympy")
-=======
->>>>>>> e29d30e0
         class_name = self.__class__.__name__.lower()
         sympy_function = getattr(sympy, class_name)
         return sympy_function(child)
@@ -339,10 +331,6 @@
 
     def _sympy_operator(self, child):
         """Override :meth:`pybamm.Function._sympy_operator`"""
-<<<<<<< HEAD
-        sympy = import_optional_dependency("sympy")
-=======
->>>>>>> e29d30e0
         return sympy.asinh(child)
 
 
@@ -370,10 +358,6 @@
 
     def _sympy_operator(self, child):
         """Override :meth:`pybamm.Function._sympy_operator`"""
-<<<<<<< HEAD
-        sympy = import_optional_dependency("sympy")
-=======
->>>>>>> e29d30e0
         return sympy.atan(child)
 
 
