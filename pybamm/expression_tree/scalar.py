--- conflicted
+++ resolved
@@ -7,10 +7,6 @@
 from typing import Literal
 
 import pybamm
-<<<<<<< HEAD
-from pybamm.util import import_optional_dependency
-=======
->>>>>>> e29d30e0
 from pybamm.type_definitions import Numeric
 
 
@@ -91,10 +87,6 @@
 
     def to_equation(self):
         """Returns the value returned by the node when evaluated."""
-<<<<<<< HEAD
-        sympy = import_optional_dependency("sympy")
-=======
->>>>>>> e29d30e0
         if self.print_name is not None:
             return sympy.Symbol(self.print_name)
         else:
