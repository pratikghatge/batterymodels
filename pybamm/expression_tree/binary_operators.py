#
# Binary operator classes
#
import pybamm

import numpy as np
import numbers
from scipy.sparse import issparse, csr_matrix


def is_scalar_zero(expr):
    """
    Utility function to test if an expression evaluates to a constant scalar zero
    """
    if expr.is_constant():
        result = expr.evaluate_ignoring_errors(t=None)
        return isinstance(result, numbers.Number) and result == 0
    else:
        return False


def is_matrix_zero(expr):
    """
    Utility function to test if an expression evaluates to a constant matrix zero
    """
    if expr.is_constant():
        result = expr.evaluate_ignoring_errors(t=None)
        return (issparse(result) and result.count_nonzero() == 0) or (
            isinstance(result, np.ndarray) and np.all(result == 0)
        )
    else:
        return False


def is_scalar_one(expr):
    """
    Utility function to test if an expression evaluates to a constant scalar one
    """
    if expr.is_constant():
        result = expr.evaluate_ignoring_errors(t=None)
        return isinstance(result, numbers.Number) and result == 1
    else:
        return False


def zeros_of_shape(shape):
    """
    Utility function to create a scalar zero, or a vector or matrix of zeros of
    the correct shape
    """
    if shape == ():
        return pybamm.Scalar(0)
    else:
        if len(shape) == 1 or shape[1] == 1:
            return pybamm.Vector(np.zeros(shape))
        else:
            return pybamm.Matrix(csr_matrix(shape))


class BinaryOperator(pybamm.Symbol):
    """A node in the expression tree representing a binary operator (e.g. `+`, `*`)

    Derived classes will specify the particular operator

    **Extends**: :class:`Symbol`

    Parameters
    ----------

    name : str
        name of the node
    left : :class:`Symbol` or :class:`Number`
        lhs child node (converted to :class:`Scalar` if Number)
    right : :class:`Symbol` or :class:`Number`
        rhs child node (converted to :class:`Scalar` if Number)

    """

    def __init__(self, name, left, right):
        left, right = self.format(left, right)

        domain = self.get_children_domains(left.domain, right.domain)
        auxiliary_domains = self.get_children_auxiliary_domains([left, right])
        super().__init__(
            name,
            children=[left, right],
            domain=domain,
            auxiliary_domains=auxiliary_domains,
        )
        self.left = self.children[0]
        self.right = self.children[1]

    def format(self, left, right):
        "Format children left and right into compatible form"
        # Turn numbers into scalars
        if isinstance(left, numbers.Number):
            left = pybamm.Scalar(left)
        if isinstance(right, numbers.Number):
            right = pybamm.Scalar(right)

        # Check both left and right are pybamm Symbols
        if not (isinstance(left, pybamm.Symbol) and isinstance(right, pybamm.Symbol)):
            raise NotImplementedError(
                """'{}' not implemented for symbols of type {} and {}""".format(
                    self.__class__.__name__, type(left), type(right)
                )
            )

        # Do some broadcasting in special cases, to avoid having to do this manually
        if left.domain != [] and right.domain != []:
            if (
                left.domain != right.domain
                and "secondary" in right.auxiliary_domains
                and left.domain == right.auxiliary_domains["secondary"]
            ):
                left = pybamm.PrimaryBroadcast(left, right.domain)
            if (
                right.domain != left.domain
                and "secondary" in left.auxiliary_domains
                and right.domain == left.auxiliary_domains["secondary"]
            ):
                right = pybamm.PrimaryBroadcast(right, left.domain)

        return left, right

    def __str__(self):
        """ See :meth:`pybamm.Symbol.__str__()`. """
        return "{!s} {} {!s}".format(self.left, self.name, self.right)

    def get_children_domains(self, ldomain, rdomain):
        "Combine domains from children in appropriate way"
        if ldomain == rdomain:
            return ldomain
        elif ldomain == []:
            return rdomain
        elif rdomain == []:
            return ldomain
        else:
            raise pybamm.DomainError(
                """
                children must have same (or empty) domains, but left.domain is '{}'
                and right.domain is '{}'
                """.format(
                    ldomain, rdomain
                )
            )

    def new_copy(self):
        """ See :meth:`pybamm.Symbol.new_copy()`. """

        # process children
        new_left = self.left.new_copy()
        new_right = self.right.new_copy()

        # make new symbol, ensure domain(s) remain the same
        out = self._binary_new_copy(new_left, new_right)
        out.copy_domains(self)

        return out

    def _binary_new_copy(self, left, right):
        "Default behaviour for new_copy"
        return self.__class__(left, right)

<<<<<<< HEAD
    def evaluate(self, t=None, y=None, y_dot=None, params=None, known_evals=None):
=======
    def evaluate(self, t=None, y=None, y_dot=None, inputs=None, known_evals=None):
>>>>>>> f47b4b86
        """ See :meth:`pybamm.Symbol.evaluate()`. """
        if known_evals is not None:
            id = self.id
            try:
                return known_evals[id], known_evals
            except KeyError:
<<<<<<< HEAD
                left, known_evals = self.left.evaluate(t, y, y_dot, params, known_evals)
                right, known_evals = self.right.evaluate(
                    t, y, y_dot, params, known_evals
=======
                left, known_evals = self.left.evaluate(t, y, y_dot, inputs, known_evals)
                right, known_evals = self.right.evaluate(
                    t, y, y_dot, inputs, known_evals
>>>>>>> f47b4b86
                )
                value = self._binary_evaluate(left, right)
                known_evals[id] = value
                return value, known_evals
        else:
<<<<<<< HEAD
            left = self.left.evaluate(t, y, y_dot, params)
            right = self.right.evaluate(t, y, y_dot, params)
=======
            left = self.left.evaluate(t, y, y_dot, inputs)
            right = self.right.evaluate(t, y, y_dot, inputs)
>>>>>>> f47b4b86
            return self._binary_evaluate(left, right)

    def _evaluate_for_shape(self):
        """ See :meth:`pybamm.Symbol.evaluate_for_shape()`. """
        left = self.children[0].evaluate_for_shape()
        right = self.children[1].evaluate_for_shape()
        return self._binary_evaluate(left, right)

    def _binary_jac(self, left_jac, right_jac):
        """ Calculate the jacobian of a binary operator. """
        raise NotImplementedError

    def _binary_simplify(self, new_left, new_right):
        """ Simplify a binary operator. Default behaviour: unchanged"""
        return self._binary_new_copy(new_left, new_right)

    def _binary_evaluate(self, left, right):
        """ Perform binary operation on nodes 'left' and 'right'. """
        raise NotImplementedError

    def evaluates_on_edges(self):
        """ See :meth:`pybamm.Symbol.evaluates_on_edges()`. """
        return self.left.evaluates_on_edges() or self.right.evaluates_on_edges()


class Power(BinaryOperator):
    """A node in the expression tree representing a `**` power operator

    **Extends:** :class:`BinaryOperator`
    """

    def __init__(self, left, right):
        """ See :meth:`pybamm.BinaryOperator.__init__()`. """
        super().__init__("**", left, right)

    def _diff(self, variable):
        """ See :meth:`pybamm.Symbol._diff()`. """
        # apply chain rule and power rule
        base, exponent = self.orphans
        # derivative if variable is in the base
        diff = exponent * (base ** (exponent - 1)) * base.diff(variable)
        # derivative if variable is in the exponent (rare, check separately to avoid
        # unecessarily big tree)
        if any(variable.id == x.id for x in exponent.pre_order()):
            diff += (base ** exponent) * pybamm.log(base) * exponent.diff(variable)
        return diff

    def _binary_jac(self, left_jac, right_jac):
        """ See :meth:`pybamm.BinaryOperator._binary_jac()`. """
        # apply chain rule and power rule
        left, right = self.orphans
        if left.evaluates_to_number() and right.evaluates_to_number():
            return pybamm.Scalar(0)
        elif right.evaluates_to_number():
            return (right * left ** (right - 1)) * left_jac
        elif left.evaluates_to_number():
            return (left ** right * pybamm.log(left)) * right_jac
        else:
            return (left ** (right - 1)) * (
                right * left_jac + left * pybamm.log(left) * right_jac
            )

    def _binary_evaluate(self, left, right):
        """ See :meth:`pybamm.BinaryOperator._binary_evaluate()`. """
        # don't raise RuntimeWarning for NaNs
        with np.errstate(invalid="ignore"):
            return left ** right

    def _binary_simplify(self, left, right):
        """ See :meth:`pybamm.BinaryOperator._binary_simplify()`. """

        # anything to the power of zero is one
        if is_scalar_zero(right):
            return pybamm.Scalar(1)

        # zero to the power of anything is zero
        if is_scalar_zero(left):
            return pybamm.Scalar(0)

        # anything to the power of one is itself
        if is_scalar_one(right):
            return left

        return self.__class__(left, right)


class Addition(BinaryOperator):
    """A node in the expression tree representing an addition operator

    **Extends:** :class:`BinaryOperator`
    """

    def __init__(self, left, right):
        """ See :meth:`pybamm.BinaryOperator.__init__()`. """
        super().__init__("+", left, right)

    def _diff(self, variable):
        """ See :meth:`pybamm.Symbol._diff()`. """
        return self.left.diff(variable) + self.right.diff(variable)

    def _binary_jac(self, left_jac, right_jac):
        """ See :meth:`pybamm.BinaryOperator._binary_jac()`. """
        return left_jac + right_jac

    def _binary_evaluate(self, left, right):
        """ See :meth:`pybamm.BinaryOperator._binary_evaluate()`. """
        return left + right

    def _binary_simplify(self, left, right):
        """
        See :meth:`pybamm.BinaryOperator._binary_simplify()`.

        Note
        ----
        We check for scalars first, then matrices. This is because
        (Zero Matrix) + (Zero Scalar)
        should return (Zero Matrix), not (Zero Scalar).
        """

        # anything added by a scalar zero returns the other child
        if is_scalar_zero(left):
            return right
        if is_scalar_zero(right):
            return left
        # Check matrices after checking scalars
        if is_matrix_zero(left):
            if isinstance(right, pybamm.Scalar):
                return pybamm.Array(right.value * np.ones(left.shape_for_testing))
            else:
                return right
        if is_matrix_zero(right):
            if isinstance(left, pybamm.Scalar):
                return pybamm.Array(left.value * np.ones(right.shape_for_testing))
            else:
                return left

        return pybamm.simplify_addition_subtraction(self.__class__, left, right)


class Subtraction(BinaryOperator):
    """A node in the expression tree representing a subtraction operator

    **Extends:** :class:`BinaryOperator`
    """

    def __init__(self, left, right):
        """ See :meth:`pybamm.BinaryOperator.__init__()`. """

        super().__init__("-", left, right)

    def _diff(self, variable):
        """ See :meth:`pybamm.Symbol._diff()`. """
        return self.left.diff(variable) - self.right.diff(variable)

    def _binary_jac(self, left_jac, right_jac):
        """ See :meth:`pybamm.BinaryOperator._binary_jac()`. """
        return left_jac - right_jac

    def _binary_evaluate(self, left, right):
        """ See :meth:`pybamm.BinaryOperator._binary_evaluate()`. """
        return left - right

    def _binary_simplify(self, left, right):
        """
        See :meth:`pybamm.BinaryOperator._binary_simplify()`.

        Note
        ----
        We check for scalars first, then matrices. This is because
        (Zero Matrix) - (Zero Scalar)
        should return (Zero Matrix), not -(Zero Scalar).
        """

        # anything added by a scalar zero returns the other child
        if is_scalar_zero(left):
            return -right
        if is_scalar_zero(right):
            return left
        # Check matrices after checking scalars
        if is_matrix_zero(left):
            if isinstance(right, pybamm.Scalar):
                return pybamm.Array(-right.value * np.ones(left.shape_for_testing))
            else:
                return -right
        if is_matrix_zero(right):
            if isinstance(left, pybamm.Scalar):
                return pybamm.Array(left.value * np.ones(right.shape_for_testing))
            else:
                return left

        return pybamm.simplify_addition_subtraction(self.__class__, left, right)


class Multiplication(BinaryOperator):
    """
    A node in the expression tree representing a multiplication operator
    (Hadamard product). Overloads cases where the "*" operator would usually return a
    matrix multiplication (e.g. scipy.sparse.coo.coo_matrix)

    **Extends:** :class:`BinaryOperator`
    """

    def __init__(self, left, right):
        """ See :meth:`pybamm.BinaryOperator.__init__()`. """

        super().__init__("*", left, right)

    def _diff(self, variable):
        """ See :meth:`pybamm.Symbol._diff()`. """
        # apply product rule
        left, right = self.orphans
        return left.diff(variable) * right + left * right.diff(variable)

    def _binary_jac(self, left_jac, right_jac):
        """ See :meth:`pybamm.BinaryOperator._binary_jac()`. """
        # apply product rule
        left, right = self.orphans
        if left.evaluates_to_number() and right.evaluates_to_number():
            return pybamm.Scalar(0)
        elif left.evaluates_to_number():
            return left * right_jac
        elif right.evaluates_to_number():
            return right * left_jac
        else:
            return right * left_jac + left * right_jac

    def _binary_evaluate(self, left, right):
        """ See :meth:`pybamm.BinaryOperator._binary_evaluate()`. """

        if issparse(left):
            return csr_matrix(left.multiply(right))
        elif issparse(right):
            # Hadamard product is commutative, so we can switch right and left
            return csr_matrix(right.multiply(left))
        else:
            return left * right

    def _binary_simplify(self, left, right):
        """ See :meth:`pybamm.BinaryOperator._binary_simplify()`. """

        # simplify multiply by scalar zero, being careful about shape
        if is_scalar_zero(left):
            return zeros_of_shape(right.shape_for_testing)
        if is_scalar_zero(right):
            return zeros_of_shape(left.shape_for_testing)

        # if one of the children is a zero matrix, we have to be careful about shapes
        if is_matrix_zero(left) or is_matrix_zero(right):
            shape = (left * right).shape
            return zeros_of_shape(shape)

        # anything multiplied by a scalar one returns itself
        if is_scalar_one(left):
            return right
        if is_scalar_one(right):
            return left

        return pybamm.simplify_multiplication_division(self.__class__, left, right)


class MatrixMultiplication(BinaryOperator):
    """A node in the expression tree representing a matrix multiplication operator

    **Extends:** :class:`BinaryOperator`
    """

    def __init__(self, left, right):
        """ See :meth:`pybamm.BinaryOperator.__init__()`. """

        super().__init__("@", left, right)

    def diff(self, variable):
        """ See :meth:`pybamm.Symbol.diff()`. """
        # We shouldn't need this
        raise NotImplementedError(
            "diff not implemented for symbol of type 'MatrixMultiplication'"
        )

    def _binary_jac(self, left_jac, right_jac):
        """ See :meth:`pybamm.BinaryOperator._binary_jac()`. """
        # We only need the case where left is an array and right
        # is a (slice of a) state vector, e.g. for discretised spatial
        # operators of the form D @ u (also catch cases of (-D) @ u)
        left, right = self.orphans
        if isinstance(left, pybamm.Array) or (
            isinstance(left, pybamm.Negate) and isinstance(left.child, pybamm.Array)
        ):
            left = pybamm.Matrix(csr_matrix(left.evaluate()))
            return left @ right_jac
        else:
            raise NotImplementedError(
                """jac of 'MatrixMultiplication' is only
             implemented for left of type 'pybamm.Array',
             not {}""".format(
                    left.__class__
                )
            )

    def _binary_evaluate(self, left, right):
        """ See :meth:`pybamm.BinaryOperator._binary_evaluate()`. """
        return left @ right

    def _binary_simplify(self, left, right):
        """ See :meth:`pybamm.BinaryOperator._binary_simplify()`. """
        if is_matrix_zero(left) or is_matrix_zero(right):
            shape = (left @ right).shape
            return zeros_of_shape(shape)

        return pybamm.simplify_multiplication_division(self.__class__, left, right)


class Division(BinaryOperator):
    """A node in the expression tree representing a division operator

    **Extends:** :class:`BinaryOperator`
    """

    def __init__(self, left, right):
        """ See :meth:`pybamm.BinaryOperator.__init__()`. """
        super().__init__("/", left, right)

    def _diff(self, variable):
        """ See :meth:`pybamm.Symbol._diff()`. """
        # apply quotient rule
        top, bottom = self.orphans
        return (top.diff(variable) * bottom - top * bottom.diff(variable)) / bottom ** 2

    def _binary_jac(self, left_jac, right_jac):
        """ See :meth:`pybamm.BinaryOperator._binary_jac()`. """
        # apply quotient rule
        left, right = self.orphans
        if left.evaluates_to_number() and right.evaluates_to_number():
            return pybamm.Scalar(0)
        elif left.evaluates_to_number():
            return -left / right ** 2 * right_jac
        elif right.evaluates_to_number():
            return left_jac / right
        else:
            return (right * left_jac - left * right_jac) / right ** 2

    def _binary_evaluate(self, left, right):
        """ See :meth:`pybamm.BinaryOperator._binary_evaluate()`. """

        if issparse(left):
            return csr_matrix(left.multiply(1 / right))
        else:
            if isinstance(right, numbers.Number) and right == 0:
                # don't raise RuntimeWarning for NaNs
                with np.errstate(invalid="ignore"):
                    return left * np.inf
            else:
                return left / right

    def _binary_simplify(self, left, right):
        """ See :meth:`pybamm.BinaryOperator._binary_simplify()`. """

        # zero divided by zero returns nan scalar
        if is_scalar_zero(left) and is_scalar_zero(right):
            return pybamm.Scalar(np.nan)

        # zero divided by anything returns zero (being careful about shape)
        if is_scalar_zero(left):
            return zeros_of_shape(right.shape_for_testing)

        # matrix zero divided by anything returns matrix zero (i.e. itself)
        if is_matrix_zero(left):
            return left

        # anything divided by zero returns inf
        if is_scalar_zero(right):
            if left.shape_for_testing == ():
                return pybamm.Scalar(np.inf)
            else:
                return pybamm.Array(np.inf * np.ones(left.shape_for_testing))

        # anything divided by one is itself
        if is_scalar_one(right):
            return left

        return pybamm.simplify_multiplication_division(self.__class__, left, right)


class Inner(BinaryOperator):
    """
    A node in the expression tree which represents the inner (or dot) product. This
    operator should be used to take the inner product of two mathematical vectors
    (as opposed to the computational vectors arrived at post-discretisation) of the
    form v = v_x e_x + v_y e_y + v_z e_z where v_x, v_y, v_z are scalars
    and e_x, e_y, e_z are x-y-z-directional unit vectors. For v and w mathematical
    vectors, inner product returns v_x * w_x + v_y * w_y + v_z * w_z. In addition,
    for some spatial discretisations mathematical vector quantities (such as
    i = grad(phi) ) are evaluated on a different part of the grid to mathematical
    scalars (e.g. for finite volume mathematical scalars are evaluated on the nodes but
    mathematical vectors are evaluated on cell edges). Therefore, inner also transfers
    the inner product of the vector onto the scalar part of the grid if required
    by a particular discretisation.

    **Extends:** :class:`BinaryOperator`
    """

    def __init__(self, left, right):
        """ See :meth:`pybamm.BinaryOperator.__init__()`. """
        super().__init__("inner product", left, right)

    def _diff(self, variable):
        """ See :meth:`pybamm.Symbol._diff()`. """
        # apply product rule
        left, right = self.orphans
        return left.diff(variable) * right + left * right.diff(variable)

    def _binary_jac(self, left_jac, right_jac):
        """ See :meth:`pybamm.BinaryOperator._binary_jac()`. """
        # apply product rule
        left, right = self.orphans
        if left.evaluates_to_number() and right.evaluates_to_number():
            return pybamm.Scalar(0)
        elif left.evaluates_to_number():
            return left * right_jac
        elif right.evaluates_to_number():
            return right * left_jac
        else:
            return right * left_jac + left * right_jac

    def _binary_evaluate(self, left, right):
        """ See :meth:`pybamm.BinaryOperator._binary_evaluate()`. """

        if issparse(left):
            return left.multiply(right)
        elif issparse(right):
            # Hadamard product is commutative, so we can switch right and left
            return right.multiply(left)
        else:
            return left * right

    def _binary_simplify(self, left, right):
        """ See :meth:`pybamm.BinaryOperator._binary_simplify()`. """

        # simplify multiply by scalar zero, being careful about shape
        if is_scalar_zero(left):
            return zeros_of_shape(right.shape_for_testing)
        if is_scalar_zero(right):
            return zeros_of_shape(left.shape_for_testing)

        # if one of the children is a zero matrix, we have to be careful about shapes
        if is_matrix_zero(left) or is_matrix_zero(right):
            shape = (left * right).shape
            return zeros_of_shape(shape)

        # anything multiplied by a scalar one returns itself
        if is_scalar_one(left):
            return right
        if is_scalar_one(right):
            return left

        return pybamm.simplify_multiplication_division(self.__class__, left, right)

    def evaluates_on_edges(self):
        """ See :meth:`pybamm.Symbol.evaluates_on_edges()`. """
        return False


def inner(left, right):
    """
    Return inner product of two symbols.
    """
    return pybamm.Inner(left, right)


class Heaviside(BinaryOperator):
    """A node in the expression tree representing a heaviside step function.

    Adding this operation to the rhs or algebraic equations in a model can often cause a
    discontinuity in the solution. For the specific cases listed below, this will be
    automatically handled by the solver. In the general case, you can explicitly tell
    the solver of discontinuities by adding a :class:`Event` object with
    :class:`EventType` DISCONTINUITY to the model's list of events.

    In the case where the Heaviside function is of the form `pybamm.t < x`, `pybamm.t <=
    x`, `x < pybamm.t`, or `x <= pybamm.t`, where `x` is any constant equation, this
    DISCONTINUITY event will automatically be added by the solver.

    **Extends:** :class:`BinaryOperator`
    """

    def __init__(self, name, left, right):
        """ See :meth:`pybamm.BinaryOperator.__init__()`. """
        super().__init__(name, left, right)

    def diff(self, variable):
        """ See :meth:`pybamm.Symbol.diff()`. """
        # Heaviside should always be multiplied by something else so hopefully don't
        # need to worry about shape
        return pybamm.Scalar(0)

    def _binary_jac(self, left_jac, right_jac):
        """ See :meth:`pybamm.BinaryOperator._binary_jac()`. """
        # Heaviside should always be multiplied by something else so hopefully don't
        # need to worry about shape
        return pybamm.Scalar(0)


class EqualHeaviside(Heaviside):
    "A heaviside function with equality (return 1 when left = right)"

    def __init__(self, left, right):
        """ See :meth:`pybamm.BinaryOperator.__init__()`. """
        super().__init__("<=", left, right)

    def __str__(self):
        """ See :meth:`pybamm.Symbol.__str__()`. """
        return "{!s} <= {!s}".format(self.left, self.right)

    def _binary_evaluate(self, left, right):
        """ See :meth:`pybamm.BinaryOperator._binary_evaluate()`. """
        # don't raise RuntimeWarning for NaNs
        with np.errstate(invalid="ignore"):
            return left <= right


class NotEqualHeaviside(Heaviside):
    "A heaviside function without equality (return 0 when left = right)"

    def __init__(self, left, right):
        super().__init__("<", left, right)

    def __str__(self):
        """ See :meth:`pybamm.Symbol.__str__()`. """
        return "{!s} < {!s}".format(self.left, self.right)

    def _binary_evaluate(self, left, right):
        """ See :meth:`pybamm.BinaryOperator._binary_evaluate()`. """
        # don't raise RuntimeWarning for NaNs
        with np.errstate(invalid="ignore"):
            return left < right


class Minimum(BinaryOperator):
    " Returns the smaller of two objects "

    def __init__(self, left, right):
        super().__init__("minimum", left, right)

    def __str__(self):
        """ See :meth:`pybamm.Symbol.__str__()`. """
        return "minimum({!s}, {!s})".format(self.left, self.right)

    def _diff(self, variable):
        """ See :meth:`pybamm.Symbol._diff()`. """
        left, right = self.orphans
        return (left <= right) * left.diff(variable) + (left > right) * right.diff(
            variable
        )

    def _binary_jac(self, left_jac, right_jac):
        """ See :meth:`pybamm.BinaryOperator._binary_jac()`. """
        left, right = self.orphans
        return (left <= right) * left_jac + (left > right) * right_jac

    def _binary_evaluate(self, left, right):
        """ See :meth:`pybamm.BinaryOperator._binary_evaluate()`. """
        # don't raise RuntimeWarning for NaNs
        return np.minimum(left, right)


class Maximum(BinaryOperator):
    " Returns the smaller of two objects "

    def __init__(self, left, right):
        super().__init__("maximum", left, right)

    def __str__(self):
        """ See :meth:`pybamm.Symbol.__str__()`. """
        return "maximum({!s}, {!s})".format(self.left, self.right)

    def _diff(self, variable):
        """ See :meth:`pybamm.Symbol._diff()`. """
        left, right = self.orphans
        return (left >= right) * left.diff(variable) + (left < right) * right.diff(
            variable
        )

    def _binary_jac(self, left_jac, right_jac):
        """ See :meth:`pybamm.BinaryOperator._binary_jac()`. """
        left, right = self.orphans
        return (left >= right) * left_jac + (left < right) * right_jac

    def _binary_evaluate(self, left, right):
        """ See :meth:`pybamm.BinaryOperator._binary_evaluate()`. """
        # don't raise RuntimeWarning for NaNs
        return np.maximum(left, right)


def minimum(left, right):
    """
    Returns the smaller of two objects. Not to be confused with :meth:`pybamm.min`,
    which returns min function of child.
    """
    return pybamm.simplify_if_constant(Minimum(left, right), keep_domains=True)


def maximum(left, right):
    """
    Returns the larger of two objects. Not to be confused with :meth:`pybamm.max`,
    which returns max function of child.
    """
    return pybamm.simplify_if_constant(Maximum(left, right), keep_domains=True)


def source(left, right, boundary=False):
    """A convinience function for creating (part of) an expression tree representing
    a source term. This is necessary for spatial methods where the mass matrix
    is not the identity (e.g. finite element formulation with piecwise linear
    basis functions). The left child is the symbol representing the source term
    and the right child is the symbol of the equation variable (currently, the
    finite element formulation in PyBaMM assumes all functions are constructed
    using the same basis, and the matrix here is constructed accoutning for the
    boundary conditions of the right child). The method returns the matrix-vector
    product of the mass matrix (adjusted to account for any Dirichlet boundary
    conditions imposed the the right symbol) and the discretised left symbol.

    Parameters
    ----------

    left : :class:`Symbol`
        The left child node, which represents the expression for the source term.
    right : :class:`Symbol`
        The right child node. This is the symbol whose boundary conditions are
        accounted for in the construction of the mass matrix.
    boundary : bool, optional
        If True, then the mass matrix should is assembled over the boundary,
        corresponding to a source term which only acts on the boundary of the
        domain. If False (default), the matrix is assembled over the entire domain,
        corresponding to a source term in the bulk.

    """
    # Broadcast if left is number
    if isinstance(left, numbers.Number):
        left = pybamm.PrimaryBroadcast(left, "current collector")

    if left.domain != ["current collector"] or right.domain != ["current collector"]:
        raise pybamm.DomainError(
            """'source' only implemented in the 'current collector' domain,
            but symbols have domains {} and {}""".format(
                left.domain, right.domain
            )
        )
    if boundary:
        return pybamm.BoundaryMass(right) @ left
    else:
        return pybamm.Mass(right) @ left<|MERGE_RESOLUTION|>--- conflicted
+++ resolved
@@ -162,38 +162,23 @@
         "Default behaviour for new_copy"
         return self.__class__(left, right)
 
-<<<<<<< HEAD
-    def evaluate(self, t=None, y=None, y_dot=None, params=None, known_evals=None):
-=======
     def evaluate(self, t=None, y=None, y_dot=None, inputs=None, known_evals=None):
->>>>>>> f47b4b86
         """ See :meth:`pybamm.Symbol.evaluate()`. """
         if known_evals is not None:
             id = self.id
             try:
                 return known_evals[id], known_evals
             except KeyError:
-<<<<<<< HEAD
-                left, known_evals = self.left.evaluate(t, y, y_dot, params, known_evals)
-                right, known_evals = self.right.evaluate(
-                    t, y, y_dot, params, known_evals
-=======
                 left, known_evals = self.left.evaluate(t, y, y_dot, inputs, known_evals)
                 right, known_evals = self.right.evaluate(
                     t, y, y_dot, inputs, known_evals
->>>>>>> f47b4b86
                 )
                 value = self._binary_evaluate(left, right)
                 known_evals[id] = value
                 return value, known_evals
         else:
-<<<<<<< HEAD
-            left = self.left.evaluate(t, y, y_dot, params)
-            right = self.right.evaluate(t, y, y_dot, params)
-=======
             left = self.left.evaluate(t, y, y_dot, inputs)
             right = self.right.evaluate(t, y, y_dot, inputs)
->>>>>>> f47b4b86
             return self._binary_evaluate(left, right)
 
     def _evaluate_for_shape(self):
