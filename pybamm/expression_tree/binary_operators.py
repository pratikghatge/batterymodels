--- conflicted
+++ resolved
@@ -40,8 +40,6 @@
     return left, right
 
 
-<<<<<<< HEAD
-=======
 def get_binary_children_domains(ldomain, rdomain):
     "Combine domains from children in appropriate way"
     if ldomain == rdomain:
@@ -61,7 +59,6 @@
         )
 
 
->>>>>>> 77d08c59
 class BinaryOperator(pybamm.Symbol):
     """A node in the expression tree representing a binary operator (e.g. `+`, `*`)
 
@@ -699,20 +696,6 @@
 
     # No need to broadcast if the other symbol already has the shape that is being
     # broadcasted to
-<<<<<<< HEAD
-    if (
-        isinstance(left, pybamm.Broadcast)
-        and left.child.domain == []
-        and right.domains == left.domains
-    ):
-        left = left.orphans[0]
-    elif (
-        isinstance(right, pybamm.Broadcast)
-        and right.child.domain == []
-        and left.domains == right.domains
-    ):
-        right = right.orphans[0]
-=======
     if left.domains == right.domains and all(
         left.evaluates_on_edges(dim) == right.evaluates_on_edges(dim)
         for dim in ["primary", "secondary", "tertiary"]
@@ -721,7 +704,6 @@
             left = left.orphans[0]
         elif isinstance(right, pybamm.Broadcast) and right.child.domain == []:
             right = right.orphans[0]
->>>>>>> 77d08c59
 
     return left, right
 
@@ -747,8 +729,6 @@
     if pybamm.is_scalar_one(right):
         return left
 
-<<<<<<< HEAD
-=======
     if isinstance(left, Multiplication):
         # Simplify (a * b) ** c to (a ** c) * (b ** c)
         # if (a ** c) is constant or (b ** c) is constant
@@ -768,7 +748,6 @@
             if new_left.is_constant() or new_right.is_constant():
                 return new_left / new_right
 
->>>>>>> 77d08c59
     return pybamm.simplify_if_constant(pybamm.Power(left, right), clear_domains=False)
 
 
@@ -789,21 +768,12 @@
         return right._unary_new_copy(left + right.orphans[0])
 
     # anything added by a scalar zero returns the other child
-<<<<<<< HEAD
-    if pybamm.is_scalar_zero(left):
-        return right
-    if pybamm.is_scalar_zero(right):
-        return left
-    # Check matrices after checking scalars
-    if pybamm.is_matrix_zero(left):
-=======
     elif pybamm.is_scalar_zero(left):
         return right
     elif pybamm.is_scalar_zero(right):
         return left
     # Check matrices after checking scalars
     elif pybamm.is_matrix_zero(left):
->>>>>>> 77d08c59
         if right.evaluates_to_number():
             return right * pybamm.ones_like(left)
         # If left object is zero and has size smaller than or equal to right object in
@@ -819,11 +789,7 @@
             for dim in ["primary", "secondary", "tertiary"]
         ):
             return right
-<<<<<<< HEAD
-    if pybamm.is_matrix_zero(right):
-=======
     elif pybamm.is_matrix_zero(right):
->>>>>>> 77d08c59
         if left.evaluates_to_number():
             return left * pybamm.ones_like(right)
         # See comment above
@@ -841,11 +807,7 @@
     # Simplify A @ c + B @ c to (A + B) @ c if (A + B) is constant
     # This is a common construction that appears from discretisation of spatial
     # operators
-<<<<<<< HEAD
-    if (
-=======
     elif (
->>>>>>> 77d08c59
         isinstance(left, MatrixMultiplication)
         and isinstance(right, MatrixMultiplication)
         and left.right.id == right.right.id
@@ -963,30 +925,18 @@
     except NotImplementedError:
         pass
 
-<<<<<<< HEAD
-=======
     # Return constant if both sides are constant
     if left.is_constant() and right.is_constant():
         return pybamm.simplify_if_constant(
             pybamm.Multiplication(left, right), clear_domains=False
         )
 
->>>>>>> 77d08c59
     # Simplify a * (B @ c) to (a * B) @ c if (a * B) is constant
     # This is a common construction that appears from discretisation of spatial
     # operators
     if (
         isinstance(right, MatrixMultiplication)
         and left.is_constant()
-<<<<<<< HEAD
-        # only do this for objects with empty domain to avoid weird errors
-        and left.domain == []
-    ):
-        r_left, r_right = right.orphans
-        new_left = left * r_left
-        if new_left.is_constant():
-            return new_left @ r_right
-=======
         and right.left.is_constant()
     ):
         r_left, r_right = right.orphans
@@ -998,24 +948,10 @@
         new_mul.copy_domains(right)
         return new_mul
 
->>>>>>> 77d08c59
     # Simplify (B @ c) * a to (a * B) @ c if (a * B) is constant
     elif (
         isinstance(left, MatrixMultiplication)
         and right.is_constant()
-<<<<<<< HEAD
-        # only do this for objects with empty domain to avoid weird errors
-        and right.domain == []
-    ):
-        l_left, l_right = left.orphans
-        new_left = right * l_left
-        if new_left.is_constant():
-            return new_left @ l_right
-
-    return pybamm.simplify_if_constant(
-        pybamm.Multiplication(left, right), clear_domains=False
-    )
-=======
         and left.left.is_constant()
     ):
         l_left, l_right = left.orphans
@@ -1064,7 +1000,6 @@
             return new_left * r_left
 
     return pybamm.Multiplication(left, right)
->>>>>>> 77d08c59
 
 
 def simplified_division(left, right):
@@ -1076,13 +1011,6 @@
     elif isinstance(right, pybamm.Broadcast) and left.domain == []:
         return right._unary_new_copy(left / right.orphans[0])
 
-<<<<<<< HEAD
-    # zero divided by zero returns nan scalar
-    if pybamm.is_scalar_zero(left) and pybamm.is_scalar_zero(right):
-        return pybamm.Scalar(np.nan)
-
-=======
->>>>>>> 77d08c59
     # zero divided by anything returns zero (being careful about shape)
     if pybamm.is_scalar_zero(left):
         return pybamm.zeros_like(right)
@@ -1091,18 +1019,9 @@
     if pybamm.is_matrix_zero(left):
         return pybamm.zeros_like(pybamm.Division(left, right))
 
-<<<<<<< HEAD
-    # anything divided by zero returns inf
-    if pybamm.is_scalar_zero(right):
-        if left.shape_for_testing == ():
-            return pybamm.Scalar(np.inf)
-        else:
-            return np.inf * pybamm.ones_like(left)
-=======
     # anything divided by zero raises error
     if pybamm.is_scalar_zero(right):
         raise ZeroDivisionError
->>>>>>> 77d08c59
 
     # anything divided by one is itself
     if pybamm.is_scalar_one(right):
@@ -1114,18 +1033,6 @@
 
     # Simplify (B @ c) / a to (B / a) @ c if (B / a) is constant
     # This is a common construction that appears from discretisation of averages
-<<<<<<< HEAD
-    elif (
-        isinstance(left, MatrixMultiplication)
-        and right.is_constant()
-        # only do this for objects with empty domain to avoid weird errors
-        and right.domain == []
-    ):
-        l_left, l_right = left.orphans
-        new_left = l_left / right
-        if new_left.is_constant():
-            return new_left @ l_right
-=======
     elif isinstance(left, MatrixMultiplication) and right.is_constant():
         l_left, l_right = left.orphans
         new_left = l_left / right
@@ -1150,7 +1057,6 @@
             new_right = l_right / right
             if new_right.is_constant():
                 return l_left * new_right
->>>>>>> 77d08c59
 
     return pybamm.simplify_if_constant(
         pybamm.Division(left, right), clear_domains=False
@@ -1162,16 +1068,6 @@
     if pybamm.is_matrix_zero(left) or pybamm.is_matrix_zero(right):
         return pybamm.zeros_like(pybamm.MatrixMultiplication(left, right))
 
-<<<<<<< HEAD
-    # Simplify A @ (B @ c) to (A @ B) @ c if (A @ B) is constant
-    # This is a common construction that appears from discretisation of spatial
-    # operators
-    if isinstance(right, MatrixMultiplication):
-        r_left, r_right = right.orphans
-        new_left = left @ r_left
-        if new_left.is_constant():
-            return new_left @ r_right
-=======
     if isinstance(right, Multiplication) and left.is_constant():
         # Simplify A @ (b * c) to (A * b) @ c if (A * b) is constant
         if right.left.evaluates_to_constant_number():
@@ -1206,21 +1102,14 @@
         # Keep the domain of the old right
         new_mul.copy_domains(right)
         return new_mul
->>>>>>> 77d08c59
 
     # Simplify A @ (b + c) to (A @ b) + (A @ c) if (A @ b) or (A @ c) is constant
     # This is a common construction that appears from discretisation of spatial
     # operators
-<<<<<<< HEAD
-    elif isinstance(right, Addition):
-        if (right.left.is_constant() or right.right.is_constant()) and not (
-            right.left.evaluates_to_number() or right.right.evaluates_to_number()
-=======
     # Don't do this if either b or c is a number as this will lead to matmul errors
     elif isinstance(right, Addition):
         if (right.left.is_constant() or right.right.is_constant()) and not (
             right.left.size_for_testing == 1 or right.right.size_for_testing == 1
->>>>>>> 77d08c59
         ):
             r_left, r_right = right.orphans
             return (left @ r_left) + (left @ r_right)
