--- conflicted
+++ resolved
@@ -1,9 +1,3 @@
-<<<<<<< HEAD
-from pybamm import exp, constants, Scalar
-
-
-=======
->>>>>>> 810ee793
 def electrolyte_conductivity_Nyman2008(c_e, T):
     """
     Conductivity of LiPF6 in EC:EMC (3:7) as a function of ion concentration. The data
@@ -30,11 +24,6 @@
         0.1297 * (c_e / 1000) ** 3 - 2.51 * (c_e / 1000) ** 1.5 + 3.329 * (c_e / 1000)
     )
 
-<<<<<<< HEAD
-    E_k_e = 34700
-    arrhenius = exp(E_k_e / constants.R * (1 / Scalar(298.15, "[K]") - 1 / T))
-=======
     # Nyman et al. (2008) does not provide temperature dependence
->>>>>>> 810ee793
 
     return sigma_e