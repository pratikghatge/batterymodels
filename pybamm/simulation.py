--- conflicted
+++ resolved
@@ -693,12 +693,6 @@
             current_solution = starting_solution
 
             # Set up eSOH model (for summary variables)
-<<<<<<< HEAD
-            esoh_model = pybamm.lithium_ion.ElectrodeSOH()
-            esoh_sim = pybamm.Simulation(
-                esoh_model, parameter_values=self.parameter_values
-            )
-=======
             if calc_esoh is True:
                 esoh_model = pybamm.lithium_ion.ElectrodeSOH()
                 esoh_sim = pybamm.Simulation(
@@ -706,7 +700,6 @@
                 )
             else:
                 esoh_sim = None
->>>>>>> e10ccd34
 
             idx = 0
             num_cycles = len(self.experiment.cycle_lengths)
@@ -723,15 +716,10 @@
 
                 # Decide whether we should save this cycle
                 save_this_cycle = (
-<<<<<<< HEAD
-                    # None: save all cycles
-                    save_at_cycles is None
-=======
                     # always save cycle 1
                     cycle_num == 1
                     # None: save all cycles
                     or save_at_cycles is None
->>>>>>> e10ccd34
                     # list: save all cycles in the list
                     or (
                         isinstance(save_at_cycles, list)
@@ -805,13 +793,9 @@
 
                 # At the final step of the inner loop we save the cycle
                 cycle_solution, cycle_summary_variables = pybamm.make_cycle_solution(
-<<<<<<< HEAD
-                    steps, esoh_sim, save_this_cycle
-=======
                     steps,
                     esoh_sim,
                     save_this_cycle=save_this_cycle,
->>>>>>> e10ccd34
                 )
                 all_cycle_solutions.append(cycle_solution)
                 all_summary_variables.append(cycle_summary_variables)
@@ -832,11 +816,7 @@
 
                 if capacity_stop is not None:
                     capacity_now = cycle_summary_variables["Capacity [A.h]"]
-<<<<<<< HEAD
-                    if capacity_now > capacity_stop:
-=======
                     if np.isnan(capacity_now) or capacity_now > capacity_stop:
->>>>>>> e10ccd34
                         pybamm.logger.notice(
                             f"Capacity is now {capacity_now:.3f} Ah "
                             f"(originally {capacity_start:.3f} Ah, "
