--- conflicted
+++ resolved
@@ -42,7 +42,9 @@
 
     url = (
         "https://github.com/LLNL/"
-        f'sundials/releases/download/v{sundials_version}/sundials-{sundials_version}.tar.gz'
+        + "sundials/releases/download/v{}/sundials-{}.tar.gz".format(
+            sundials_version, sundials_version
+        )
     )
     logger.info("Downloading sundials")
     download_extract_library(url, download_dir)
@@ -64,11 +66,7 @@
 
     print("-" * 10, "Running CMake prepare", "-" * 40)
     subprocess.run(
-<<<<<<< HEAD
-        ["cmake", f'../sundials-{sundials_version}'] + cmake_args,
-=======
         ["cmake", "../sundials-{}".format(sundials_version), *cmake_args],
->>>>>>> c86f8fe6
         cwd=build_directory,
         check=True,
     )
@@ -83,7 +81,9 @@
     # for LD_LIBRARY_PATH in activate script.  If no virtual env found,
     # then the current user's .bashrc file is modified instead.
 
-    export_statement = f'export LD_LIBRARY_PATH={install_dir}/lib:$LD_LIBRARY_PATH'
+    export_statement = "export LD_LIBRARY_PATH={}/lib:$LD_LIBRARY_PATH".format(
+        install_dir
+    )
 
     venv_path = os.environ.get("VIRTUAL_ENV")
     if venv_path:
@@ -91,10 +91,10 @@
     else:
         script_path = os.path.join(os.environ.get("HOME"), ".bashrc")
 
-    if os.getenv("LD_LIBRARY_PATH") and f'{install_dir}/lib' in os.getenv(
+    if os.getenv("LD_LIBRARY_PATH") and "{}/lib".format(install_dir) in os.getenv(
         "LD_LIBRARY_PATH"
     ):
-        print(f'{install_dir}/lib was found in LD_LIBRARY_PATH.')
+        print("{}/lib was found in LD_LIBRARY_PATH.".format(install_dir))
         print("--> Not updating venv activate or .bashrc scripts")
     else:
         with open(script_path, "a+") as fh:
@@ -102,7 +102,8 @@
             if export_statement not in fh.read():
                 fh.write(export_statement)
                 print(
-                    f'Adding {install_dir}/lib to LD_LIBRARY_PATH in {script_path}'
+                    "Adding {}/lib to LD_LIBRARY_PATH"
+                    " in {}".format(install_dir, script_path)
                 )
 
 
@@ -145,18 +146,18 @@
     if args.sundials_libs:
         SUNDIALS_LIB_DIRS.insert(0, args.sundials_libs)
     for DIR in SUNDIALS_LIB_DIRS:
-        logger.info(f'Looking for sundials at {DIR}')
+        logger.info("Looking for sundials at {}".format(DIR))
         SUNDIALS_FOUND = isfile(join(DIR, "lib", "libsundials_ida.so")) or isfile(
             join(DIR, "lib", "libsundials_ida.dylib")
         )
         if SUNDIALS_FOUND:
             SUNDIALS_LIB_DIR = DIR
-            logger.info(f'Found sundials at {SUNDIALS_LIB_DIR}')
+            logger.info("Found sundials at {}".format(SUNDIALS_LIB_DIR))
             break
 
     if not SUNDIALS_FOUND:
         logger.info("Could not find sundials libraries.")
-        logger.info(f'Installing sundials in {install_dir}')
+        logger.info("Installing sundials in {}".format(install_dir))
         download_dir = os.path.join(pybamm_dir, "sundials")
         if not os.path.exists(download_dir):
             os.makedirs(download_dir)
