--- conflicted
+++ resolved
@@ -16,12 +16,8 @@
         idaklu = importlib.util.module_from_spec(idaklu_spec)
         idaklu_spec.loader.exec_module(idaklu)
     except ImportError as e:  # pragma: no cover
-<<<<<<< HEAD
-        print('ERROR IS', e)
+        print("ERROR IS", e)
         idaklu_err = str(e)
-=======
-        print("ERROR IS", e)
->>>>>>> 9f61bcc1
         idaklu_spec = None
 
 
