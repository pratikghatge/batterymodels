#
# Algebraic solver class
#
import casadi
import pybamm
import numpy as np
from scipy import optimize


class AlgebraicSolver(pybamm.BaseSolver):
    """Solve a discretised model which contains only (time independent) algebraic
    equations using a root finding algorithm.
    Note: this solver could be extended for quasi-static models, or models in
    which the time derivative is manually discretised and results in a (possibly
    nonlinear) algebaric system at each time level.

    Parameters
    ----------
    method : str, optional
        The method to use to solve the system (default is "lm")
    tol : float, optional
        The tolerance for the solver (default is 1e-6).
    """

    def __init__(self, method="lm", tol=1e-6):
        super().__init__(method=method)
        self.tol = tol
        self.name = "Algebraic solver ({})".format(method)
        self.algebraic_solver = True
        pybamm.citations.register("virtanen2020scipy")

    @property
    def tol(self):
        return self._tol

    @tol.setter
    def tol(self, value):
        self._tol = value

<<<<<<< HEAD
    def solve(self, model):
        """Calculate the solution of the model.

        Parameters
        ----------
        model : :class:`pybamm.BaseModel`
            The model whose solution to calculate. Must only contain algebraic
            equations.

        """
        pybamm.logger.info("Start solving {} with {}".format(model.name, self.name))

        # Set up
        timer = pybamm.Timer()
        start_time = timer.time()
        concatenated_algebraic, jac = self.set_up(model)
        set_up_time = timer.time() - start_time

        # Create function to evaluate algebraic
        def algebraic(y):
            return concatenated_algebraic.evaluate(0, y, known_evals={})[0][:, 0]

        # Create function to evaluate jacobian
        if jac is not None:

            def jacobian(y):
                # Note: we only use this solver for time independent algebraic
                # systems, so jac is arbitrarily evaluated at t=0. Also, needs
                # to be converted from sparse to dense, so in very large
                # algebraic models it may be best to switch use_jacobian to False
                # by default.
                return jac.evaluate(0, y, known_evals={})[0].toarray()

        else:
            jacobian = None

        # Use "initial conditions" set in model as initial guess
        y0_guess = model.concatenated_initial_conditions

        # Solve
        solve_start_time = timer.time()
        pybamm.logger.info("Calling root finding algorithm")
        solution = self.root(algebraic, y0_guess, jacobian=jacobian)
        solution.model = model

        # Assign times
        solution.solve_time = timer.time() - solve_start_time
        solution.set_up_time = set_up_time

        pybamm.logger.info("Finish solving {}".format(model.name))
        pybamm.logger.info(
            "Set-up time: {}, Solve time: {}, Total time: {}".format(
                timer.format(solution.set_up_time),
                timer.format(solution.solve_time),
                timer.format(solution.total_time),
            )
        )
        return solution

    def root(self, algebraic, y0_guess, jacobian=None):
=======
    def _integrate(self, model, t_eval, inputs=None):
>>>>>>> 282ff825
        """
        Calculate the solution of the algebraic equations through root-finding

        Parameters
        ----------
        model : :class:`pybamm.BaseModel`
            The model whose solution to calculate.
        t_eval : :class:`numpy.array`, size (k,)
            The times at which to compute the solution
        inputs : dict, optional
            Any input parameters to pass to the model when solving
        """
        inputs = inputs or {}
        if model.convert_to_format == "casadi":
            inputs = casadi.vertcat(*[x for x in inputs.values()])

<<<<<<< HEAD
        def root_fun(y0):
            "Evaluates algebraic using y0"
            out = algebraic(y0)
            pybamm.logger.debug(
                "Evaluating algebraic equations, L2-norm is {}".format(
                    np.linalg.norm(out)
                )
            )
            return out

        if jacobian:
            sol = optimize.root(
                root_fun, y0_guess, method=self.method, tol=self.tol, jac=jacobian
            )
        else:
            sol = optimize.root(root_fun, y0_guess, method=self.method, tol=self.tol)

        if sol.success and np.all(sol.fun < self.tol * len(sol.x)):
            termination = "success"
            # Return solution object (no events, so pass None to t_event, y_event)
            return pybamm.Solution([0], sol.x[:, np.newaxis], termination=termination)
        elif not sol.success:
            raise pybamm.SolverError(
                "Could not find acceptable solution: {}".format(sol.message)
            )
        else:
            raise pybamm.SolverError(
                """
                Could not find acceptable solution: solver terminated
                successfully, but maximum solution error ({}) above tolerance ({})
                """.format(
                    np.max(sol.fun), self.tol * len(sol.x)
=======
        algebraic = model.algebraic_eval
        y0 = model.y0

        y = np.empty((len(y0), len(t_eval)))

        for idx, t in enumerate(t_eval):

            def root_fun(y):
                "Evaluates algebraic using y"
                out = algebraic(t, y, inputs)
                pybamm.logger.debug(
                    "Evaluating algebraic equations at t={}, L2-norm is {}".format(
                        t, np.linalg.norm(out)
                    )
>>>>>>> 282ff825
                )
                return out

            if model.jacobian_eval is not None:

                def jac(y):
                    return model.jacobian_eval(t, y, inputs)

            else:
                jac = None

            # Evaluate algebraic with new t and previous y0, if it's already close
            # enough then keep it
            if np.all(abs(algebraic(t, y0, inputs)) < self.tol):
                pybamm.logger.debug("Keeping same solution at t={}".format(t))
                y[:, idx] = y0
            # Otherwise calculate new y0
            else:
                sol = optimize.root(
                    root_fun, y0, method=self.method, tol=self.tol, jac=jac,
                )

                if sol.success and np.all(abs(sol.fun) < self.tol):
                    # update initial guess for the next iteration
                    y0 = sol.x
                    # update solution array
                    y[:, idx] = y0
                elif not sol.success:
                    raise pybamm.SolverError(
                        "Could not find acceptable solution: {}".format(sol.message)
                    )
                else:
                    raise pybamm.SolverError(
                        """
                        Could not find acceptable solution: solver terminated
                        successfully, but maximum solution error ({})
                        above tolerance ({})
                        """.format(
                            np.max(sol.fun), self.tol
                        )
                    )

        # Return solution object (no events, so pass None to t_event, y_event)
        return pybamm.Solution(t_eval, y, termination="success")<|MERGE_RESOLUTION|>--- conflicted
+++ resolved
@@ -37,70 +37,7 @@
     def tol(self, value):
         self._tol = value
 
-<<<<<<< HEAD
-    def solve(self, model):
-        """Calculate the solution of the model.
-
-        Parameters
-        ----------
-        model : :class:`pybamm.BaseModel`
-            The model whose solution to calculate. Must only contain algebraic
-            equations.
-
-        """
-        pybamm.logger.info("Start solving {} with {}".format(model.name, self.name))
-
-        # Set up
-        timer = pybamm.Timer()
-        start_time = timer.time()
-        concatenated_algebraic, jac = self.set_up(model)
-        set_up_time = timer.time() - start_time
-
-        # Create function to evaluate algebraic
-        def algebraic(y):
-            return concatenated_algebraic.evaluate(0, y, known_evals={})[0][:, 0]
-
-        # Create function to evaluate jacobian
-        if jac is not None:
-
-            def jacobian(y):
-                # Note: we only use this solver for time independent algebraic
-                # systems, so jac is arbitrarily evaluated at t=0. Also, needs
-                # to be converted from sparse to dense, so in very large
-                # algebraic models it may be best to switch use_jacobian to False
-                # by default.
-                return jac.evaluate(0, y, known_evals={})[0].toarray()
-
-        else:
-            jacobian = None
-
-        # Use "initial conditions" set in model as initial guess
-        y0_guess = model.concatenated_initial_conditions
-
-        # Solve
-        solve_start_time = timer.time()
-        pybamm.logger.info("Calling root finding algorithm")
-        solution = self.root(algebraic, y0_guess, jacobian=jacobian)
-        solution.model = model
-
-        # Assign times
-        solution.solve_time = timer.time() - solve_start_time
-        solution.set_up_time = set_up_time
-
-        pybamm.logger.info("Finish solving {}".format(model.name))
-        pybamm.logger.info(
-            "Set-up time: {}, Solve time: {}, Total time: {}".format(
-                timer.format(solution.set_up_time),
-                timer.format(solution.solve_time),
-                timer.format(solution.total_time),
-            )
-        )
-        return solution
-
-    def root(self, algebraic, y0_guess, jacobian=None):
-=======
     def _integrate(self, model, t_eval, inputs=None):
->>>>>>> 282ff825
         """
         Calculate the solution of the algebraic equations through root-finding
 
@@ -117,40 +54,6 @@
         if model.convert_to_format == "casadi":
             inputs = casadi.vertcat(*[x for x in inputs.values()])
 
-<<<<<<< HEAD
-        def root_fun(y0):
-            "Evaluates algebraic using y0"
-            out = algebraic(y0)
-            pybamm.logger.debug(
-                "Evaluating algebraic equations, L2-norm is {}".format(
-                    np.linalg.norm(out)
-                )
-            )
-            return out
-
-        if jacobian:
-            sol = optimize.root(
-                root_fun, y0_guess, method=self.method, tol=self.tol, jac=jacobian
-            )
-        else:
-            sol = optimize.root(root_fun, y0_guess, method=self.method, tol=self.tol)
-
-        if sol.success and np.all(sol.fun < self.tol * len(sol.x)):
-            termination = "success"
-            # Return solution object (no events, so pass None to t_event, y_event)
-            return pybamm.Solution([0], sol.x[:, np.newaxis], termination=termination)
-        elif not sol.success:
-            raise pybamm.SolverError(
-                "Could not find acceptable solution: {}".format(sol.message)
-            )
-        else:
-            raise pybamm.SolverError(
-                """
-                Could not find acceptable solution: solver terminated
-                successfully, but maximum solution error ({}) above tolerance ({})
-                """.format(
-                    np.max(sol.fun), self.tol * len(sol.x)
-=======
         algebraic = model.algebraic_eval
         y0 = model.y0
 
@@ -165,7 +68,6 @@
                     "Evaluating algebraic equations at t={}, L2-norm is {}".format(
                         t, np.linalg.norm(out)
                     )
->>>>>>> 282ff825
                 )
                 return out
 
