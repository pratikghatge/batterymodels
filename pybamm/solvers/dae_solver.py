#
# Base solver class
#
import casadi
import pybamm
import numpy as np
from scipy import optimize
from scipy.sparse import issparse

from .base_solver import add_external


class DaeSolver(pybamm.BaseSolver):
    """Solve a discretised model.

    Parameters
    ----------
    rtol : float, optional
        The relative tolerance for the solver (default is 1e-6).
    atol : float, optional
        The absolute tolerance for the solver (default is 1e-6).
    root_method : str, optional
        The method to use to find initial conditions (default is "lm")
    root_tol : float, optional
        The tolerance for the initial-condition solver (default is 1e-6).
    max_steps: int, optional
        The maximum number of steps the solver will take before terminating
        (default is 1000).
    """

    def __init__(
        self,
        method=None,
        rtol=1e-6,
        atol=1e-6,
        root_method="lm",
        root_tol=1e-6,
        max_steps=1000,
    ):
        super().__init__(method, rtol, atol)
        self.root_method = root_method
        self.root_tol = root_tol
        self.max_steps = max_steps
        self.name = "Base DAE solver"

    @property
    def root_method(self):
        return self._root_method

    @root_method.setter
    def root_method(self, method):
        self._root_method = method

    @property
    def root_tol(self):
        return self._root_tol

    @root_tol.setter
    def root_tol(self, tol):
        self._root_tol = tol

    @property
    def max_steps(self):
        return self._max_steps

    @max_steps.setter
    def max_steps(self, max_steps):
        self._max_steps = max_steps

    def compute_solution(self, model, t_eval, inputs=None):
        """Calculate the solution of the model at specified times.

        Parameters
        ----------
        model : :class:`pybamm.BaseModel`
            The model whose solution to calculate. Must have attributes rhs and
            initial_conditions
        t_eval : numeric type
            The times at which to compute the solution
        inputs : dict, optional
            Any input parameters to pass to the model when solving
        """
        timer = pybamm.Timer()

        # Set inputs and external
        self.set_inputs_and_external(inputs)

        solve_start_time = timer.time()
        pybamm.logger.info("Calling DAE solver")
        solution = self.integrate(
            self.residuals,
            self.y0,
            t_eval,
            events=self.event_funs,
            mass_matrix=model.mass_matrix.entries,
            jacobian=self.jacobian,
            model=model,
        )

        solve_time = timer.time() - solve_start_time

        # Identify the event that caused termination
        termination = self.get_termination_reason(solution, self.events)

        return solution, solve_time, termination

    def set_up(self, model, inputs=None):
        """Unpack model, perform checks, simplify and calculate jacobian.

        Parameters
        ----------
        model : :class:`pybamm.BaseModel`
            The model whose solution to calculate. Must have attributes rhs and
            initial_conditions
        inputs : dict, optional
            Any input parameters to pass to the model when solving

        """
        inputs = inputs or {}

        # create simplified rhs, algebraic and event expressions
        concatenated_rhs = model.concatenated_rhs
        concatenated_algebraic = model.concatenated_algebraic
        events = model.events

        if model.use_simplify:
            # set up simplification object, for re-use of dict
            simp = pybamm.Simplification()
            pybamm.logger.info("Simplifying RHS")
            concatenated_rhs = simp.simplify(concatenated_rhs)
            pybamm.logger.info("Simplifying algebraic")
            concatenated_algebraic = simp.simplify(concatenated_algebraic)
            pybamm.logger.info("Simplifying events")
            events = {name: simp.simplify(event) for name, event in events.items()}

        if model.use_jacobian:
            # Create Jacobian from concatenated rhs and algebraic
            y = pybamm.StateVector(
                slice(0, np.size(model.concatenated_initial_conditions))
            )
            # set up Jacobian object, for re-use of dict
            jacobian = pybamm.Jacobian()
            pybamm.logger.info("Calculating jacobian")
            jac_rhs = jacobian.jac(concatenated_rhs, y)
            jac_algebraic = jacobian.jac(concatenated_algebraic, y)
            jac = pybamm.SparseStack(jac_rhs, jac_algebraic)
            model.jacobian = jac
            model.jacobian_rhs = jac_rhs
            model.jacobian_algebraic = jac_algebraic

            if model.use_simplify:
                pybamm.logger.info("Simplifying jacobian")
                jac_algebraic = simp.simplify(jac_algebraic)
                jac = simp.simplify(jac)

            if model.convert_to_format == "python":
                pybamm.logger.info("Converting jacobian to python")
                jac_algebraic = pybamm.EvaluatorPython(jac_algebraic)
                jac = pybamm.EvaluatorPython(jac)

            jacobian = Jacobian(jac.evaluate)
            jacobian_alg = JacobianAlgebraic(jac_algebraic.evaluate)
            jacobian_alg.set_pad_ext(self.y_pad, self.y_ext)
            jacobian_alg.set_inputs(inputs)

        else:
            jacobian = None
            jacobian_alg = None

        if model.convert_to_format == "python":
            pybamm.logger.info("Converting RHS to python")
            concatenated_rhs = pybamm.EvaluatorPython(concatenated_rhs)
            pybamm.logger.info("Converting algebraic to python")
            concatenated_algebraic = pybamm.EvaluatorPython(concatenated_algebraic)
            pybamm.logger.info("Converting events to python")
            events = {
                name: pybamm.EvaluatorPython(event) for name, event in events.items()
            }

        # Calculate consistent initial conditions for the algebraic equations
        rhs = Rhs(concatenated_rhs.evaluate)
        algebraic = Algebraic(concatenated_algebraic.evaluate)

        rhs.set_pad_ext(self.y_pad, self.y_ext)
        rhs.set_inputs(inputs)
        algebraic.set_pad_ext(self.y_pad, self.y_ext)
        algebraic.set_inputs(inputs)

        if len(model.algebraic) > 0:
            y0 = self.calculate_consistent_initial_conditions(
                rhs,
                algebraic,
                model.concatenated_initial_conditions[:, 0],
                jacobian_alg,
            )
        else:
            # can use DAE solver to solve ODE model
            y0 = model.concatenated_initial_conditions[:, 0]

        # Create event-dependent function to evaluate events
        def get_event_class(event):
            return EvalEvent(event.evaluate)

        # Add the solver attributes
        # Note: these are the (possibly) converted to python versions of rhs,
        # algebraic etc. The expression tree versions of these are attributes of
        # the model
        self.y0 = y0
        self.rhs = rhs
        self.algebraic = algebraic
        self.residuals = Residuals(
            model, concatenated_rhs.evaluate, concatenated_algebraic.evaluate
        )
        self.events = events
        self.event_funs = [get_event_class(event) for event in events.values()]
        self.jacobian = jacobian

<<<<<<< HEAD
        pybamm.logger.info("Finish solver set-up")

    def set_up_casadi(self, model):
=======
    def set_up_casadi(self, model, inputs=None):
>>>>>>> b5f51da7
        """Convert model to casadi format and use their inbuilt functionalities.

        Parameters
        ----------
        model : :class:`pybamm.BaseModel`
            The model whose solution to calculate. Must have attributes rhs and
            initial_conditions
        inputs : dict, optional
            Any input parameters to pass to the model when solving

        """
        inputs = inputs or {}

        # Convert model attributes to casadi
        pybamm.logger.info("Start converting model to CasADi")
        t_casadi = casadi.MX.sym("t")
        y0 = model.concatenated_initial_conditions
        y0 = add_external(y0, self.y_pad, self.y_ext)

        y_diff = casadi.MX.sym(
            "y_diff", len(model.concatenated_rhs.evaluate(0, y0, inputs))
        )
        y_alg = casadi.MX.sym(
            "y_alg", len(model.concatenated_algebraic.evaluate(0, y0, inputs))
        )
        y_casadi = casadi.vertcat(y_diff, y_alg)
        if self.y_pad is not None:
            y_ext = casadi.MX.sym("y_ext", len(self.y_pad))
            y_casadi_w_ext = casadi.vertcat(y_casadi, y_ext)
        else:
            y_casadi_w_ext = y_casadi
        u_casadi = {name: casadi.MX.sym(name) for name in inputs.keys()}

        pybamm.logger.info("Converting RHS to CasADi")
        concatenated_rhs = model.concatenated_rhs.to_casadi(
            t_casadi, y_casadi_w_ext, u_casadi
        )
        pybamm.logger.info("Converting algebraic to CasADi")
        concatenated_algebraic = model.concatenated_algebraic.to_casadi(
            t_casadi, y_casadi_w_ext, u_casadi
        )
        all_states = casadi.vertcat(concatenated_rhs, concatenated_algebraic)
        pybamm.logger.info("Converting events to CasADi")
        casadi_events = {
            name: event.to_casadi(t_casadi, y_casadi_w_ext, u_casadi)
            for name, event in model.events.items()
        }

        # Create functions to evaluate rhs and algebraic
        u_casadi_stacked = casadi.vertcat(*[u for u in u_casadi.values()])
        concatenated_rhs_fn = casadi.Function(
            "rhs", [t_casadi, y_casadi_w_ext, u_casadi_stacked], [concatenated_rhs]
        )
        concatenated_algebraic_fn = casadi.Function(
            "algebraic",
            [t_casadi, y_casadi_w_ext, u_casadi_stacked],
            [concatenated_algebraic],
        )
        all_states_fn = casadi.Function(
            "all", [t_casadi, y_casadi_w_ext, u_casadi_stacked], [all_states]
        )

        if model.use_jacobian:

            pybamm.logger.info("Calculating jacobian")
            casadi_jac = casadi.jacobian(all_states, y_casadi)
            casadi_jac_fn = casadi.Function(
                "jacobian", [t_casadi, y_casadi_w_ext, u_casadi_stacked], [casadi_jac]
            )
            casadi_jac_alg = casadi.jacobian(concatenated_algebraic, y_casadi)
            casadi_jac_alg_fn = casadi.Function(
                "jacobian",
                [t_casadi, y_casadi_w_ext, u_casadi_stacked],
                [casadi_jac_alg],
            )

            jacobian = JacobianCasadi(casadi_jac_fn)
            jacobian_alg = JacobianAlgebraicCasadi(casadi_jac_alg_fn)
            jacobian_alg.set_pad_ext(self.y_pad, self.y_ext)
            jacobian_alg.set_inputs(inputs)

        else:
            jacobian = None
            jacobian_alg = None

        rhs = RhsCasadi(concatenated_rhs_fn)
        algebraic = AlgebraicCasadi(concatenated_algebraic_fn)

        rhs.set_pad_ext(self.y_pad, self.y_ext)
        rhs.set_inputs(inputs)
        algebraic.set_pad_ext(self.y_pad, self.y_ext)
        algebraic.set_inputs(inputs)

        if len(model.algebraic) > 0:
            y0 = self.calculate_consistent_initial_conditions(
                rhs,
                algebraic,
                model.concatenated_initial_conditions[:, 0],
                jacobian_alg,
            )
        else:
            # can use DAE solver to solve ODE model
            y0 = model.concatenated_initial_conditions[:, 0]

        # Create event-dependent function to evaluate events
        def get_event_class(event):
            casadi_event_fn = casadi.Function(
                "event", [t_casadi, y_casadi_w_ext, u_casadi_stacked], [event]
            )
            return EvalEventCasadi(casadi_event_fn)

        # Add the solver attributes
        # Note: these are the converted to casadi versions of rhs, algebraic
        # etc. The expression tree versions of these are attributes of the model
        self.y0 = y0
        self.rhs = rhs
        self.algebraic = algebraic
        self.residuals = ResidualsCasadi(model, all_states_fn)
        self.events = model.events
        self.event_funs = [get_event_class(event) for event in casadi_events.values()]
        self.jacobian = jacobian

        # Save CasADi functions for the CasADi solver
        # Note: when we pass to casadi the ode part of the problem must be in explicit
        # form so we pre-multiply by the inverse of the mass matrix
        if isinstance(self, pybamm.CasadiSolver):
            mass_matrix_inv = casadi.MX(model.mass_matrix_inv.entries)
            explicit_rhs = mass_matrix_inv @ concatenated_rhs
            self.casadi_rhs = casadi.Function(
                "rhs", [t_casadi, y_casadi], [explicit_rhs]
            )
            self.casadi_algebraic = concatenated_algebraic_fn

        pybamm.logger.info("Finish solver set-up")

    def set_inputs_and_external(self, inputs):
        """
        Set values that are controlled externally, such as external variables and input
        parameters

        Parameters
        ----------
        inputs : dict
            Any input parameters to pass to the model when solving

        """
        self.rhs.set_pad_ext(self.y_pad, self.y_ext)
        self.rhs.set_inputs(inputs)
        self.algebraic.set_pad_ext(self.y_pad, self.y_ext)
        self.algebraic.set_inputs(inputs)
        self.residuals.set_pad_ext(self.y_pad, self.y_ext)
        self.residuals.set_inputs(inputs)
        for evnt in self.event_funs:
            evnt.set_pad_ext(self.y_pad, self.y_ext)
            evnt.set_inputs(inputs)
        if self.jacobian:
            self.jacobian.set_pad_ext(self.y_pad, self.y_ext)
            self.jacobian.set_inputs(inputs)

    def calculate_consistent_initial_conditions(
        self, rhs, algebraic, y0_guess, jac=None
    ):
        """
        Calculate consistent initial conditions for the algebraic equations through
        root-finding

        Parameters
        ----------
        rhs : method
            Function that takes in t and y and returns the value of the differential
            equations
        algebraic : method
            Function that takes in t and y and returns the value of the algebraic
            equations
        y0_guess : array-like
            Array of the user's guess for the initial conditions, used to initialise
            the root finding algorithm
        jac : method
            Function that takes in t and y and returns the value of the jacobian for the
            algebraic equations

        Returns
        -------
        y0_consistent : array-like, same shape as y0_guess
            Initial conditions that are consistent with the algebraic equations (roots
            of the algebraic equations)
        """
        pybamm.logger.info("Start calculating consistent initial conditions")

        # Split y0_guess into differential and algebraic
        len_rhs = rhs(0, y0_guess).shape[0]
        y0_diff, y0_alg_guess = np.split(y0_guess, [len_rhs])

        def root_fun(y0_alg):
            "Evaluates algebraic using y0_diff (fixed) and y0_alg (changed by algo)"
            y0 = np.concatenate([y0_diff, y0_alg])
            out = algebraic(0, y0)
            pybamm.logger.debug(
                "Evaluating algebraic equations at t=0, L2-norm is {}".format(
                    np.linalg.norm(out)
                )
            )
            return out

        if jac and self.root_method in ["hybr", "lm"]:
            if issparse(jac(0, y0_guess)):

                def jac_fn(y0_alg):
                    """
                    Evaluates jacobian using y0_diff (fixed) and y0_alg (varying)
                    """
                    y0 = np.concatenate([y0_diff, y0_alg])
                    return jac(0, y0)[:, len_rhs:].toarray()

            else:

                def jac_fn(y0_alg):
                    """
                    Evaluates jacobian using y0_diff (fixed) and y0_alg (varying)
                    """
                    y0 = np.concatenate([y0_diff, y0_alg])
                    return jac(0, y0)[:, len_rhs:]

        else:
            jac_fn = None
        # Find the values of y0_alg that are roots of the algebraic equations
        sol = optimize.root(
            root_fun,
            y0_alg_guess,
            jac=jac_fn,
            method=self.root_method,
            tol=self.root_tol,
        )
        # Return full set of consistent initial conditions (y0_diff unchanged)
        y0_consistent = np.concatenate([y0_diff, sol.x])

        if sol.success and np.all(sol.fun < self.root_tol * len(sol.x)):
            pybamm.logger.info("Finish calculating consistent initial conditions")
            return y0_consistent
        elif not sol.success:
            raise pybamm.SolverError(
                "Could not find consistent initial conditions: {}".format(sol.message)
            )
        else:
            raise pybamm.SolverError(
                """
                Could not find consistent initial conditions: solver terminated
                successfully, but maximum solution error ({}) above tolerance ({})
                """.format(
                    np.max(sol.fun), self.root_tol * len(sol.x)
                )
            )

    def integrate(
        self, residuals, y0, t_eval, events=None, mass_matrix=None, jacobian=None
    ):
        """
        Solve a DAE model defined by residuals with initial conditions y0.

        Parameters
        ----------
        residuals : method
            A function that takes in t, y and ydot and returns the residuals of the
            equations
        y0 : numeric type
            The initial conditions
        t_eval : numeric type
            The times at which to compute the solution
        events : method, optional
            A function that takes in t and y and returns conditions for the solver to
            stop
        mass_matrix : array_like, optional
            The (sparse) mass matrix for the chosen spatial method.
        jacobian : method, optional
            A function that takes in t, y and ydot and returns the Jacobian
        """
        raise NotImplementedError


class SolverCallable:
    "A class that will be called by the solver when integrating"
    y_pad = None
    y_ext = None
    inputs = {}
    inputs_casadi = casadi.DM()

    def set_pad_ext(self, y_pad, y_ext):
        self.y_pad = y_pad
        self.y_ext = y_ext

    def set_inputs(self, inputs):
        self.inputs = inputs
        self.inputs_casadi = casadi.vertcat(*[x for x in inputs.values()])


class Rhs(SolverCallable):
    "Returns information about rhs at time t and state y"

    def __init__(self, concatenated_rhs_fn):
        self.concatenated_rhs_fn = concatenated_rhs_fn

    def __call__(self, t, y):
        y = y[:, np.newaxis]
        y = add_external(y, self.y_pad, self.y_ext)
        return self.concatenated_rhs_fn(t, y, self.inputs, known_evals={})[0][:, 0]


class RhsCasadi(Rhs):
    "Returns information about rhs at time t and state y, with CasADi"

    def __call__(self, t, y):
        y = y[:, np.newaxis]
        y = add_external(y, self.y_pad, self.y_ext)
        return self.concatenated_rhs_fn(t, y, self.inputs_casadi).full()[:, 0]


class Algebraic(SolverCallable):
    "Returns information about algebraic equations at time t and state y"

    def __init__(self, concatenated_algebraic_fn):
        self.concatenated_algebraic_fn = concatenated_algebraic_fn

    def __call__(self, t, y):
        y = y[:, np.newaxis]
        y = add_external(y, self.y_pad, self.y_ext)
        return self.concatenated_algebraic_fn(t, y, self.inputs, known_evals={})[0][
            :, 0
        ]


class AlgebraicCasadi(Algebraic):
    "Returns information about algebraic equations at time t and state y, with CasADi"

    def __call__(self, t, y):
        y = y[:, np.newaxis]
        y = add_external(y, self.y_pad, self.y_ext)
        return self.concatenated_algebraic_fn(t, y, self.inputs_casadi).full()[:, 0]


class Residuals(SolverCallable):
    "Returns information about residuals at time t and state y"

    def __init__(self, model, concatenated_rhs_fn, concatenated_algebraic_fn):
        self.model = model
        self.concatenated_rhs_fn = concatenated_rhs_fn
        self.concatenated_algebraic_fn = concatenated_algebraic_fn
        self.mass_matrix = model.mass_matrix.entries

    def __call__(self, t, y, ydot):
        pybamm.logger.debug(
            "Evaluating residuals for {} at t={}".format(self.model.name, t)
        )
        y = y[:, np.newaxis]
        y = add_external(y, self.y_pad, self.y_ext)
        rhs_eval, known_evals = self.concatenated_rhs_fn(
            t, y, self.inputs, known_evals={}
        )
        # reuse known_evals
        alg_eval = self.concatenated_algebraic_fn(
            t, y, self.inputs, known_evals=known_evals
        )[0]
        # turn into 1D arrays
        rhs_eval = rhs_eval[:, 0]
        alg_eval = alg_eval[:, 0]
        return np.concatenate([rhs_eval, alg_eval]) - self.mass_matrix @ ydot


class ResidualsCasadi(Residuals):
    "Returns information about residuals at time t and state y, with CasADi"

    def __init__(self, model, all_states_fn):
        self.model = model
        self.all_states_fn = all_states_fn
        self.mass_matrix = model.mass_matrix.entries

    def __call__(self, t, y, ydot):
        pybamm.logger.debug(
            "Evaluating residuals for {} at t={}".format(self.model.name, t)
        )
        y = y[:, np.newaxis]
        y = add_external(y, self.y_pad, self.y_ext)
        states_eval = self.all_states_fn(t, y, self.inputs_casadi).full()[:, 0]
        return states_eval - self.mass_matrix @ ydot


class EvalEvent(SolverCallable):
    "Returns information about events at time t and state y"

    def __init__(self, event_fn):
        self.event_fn = event_fn

    def __call__(self, t, y):
        y = y[:, np.newaxis]
        y = add_external(y, self.y_pad, self.y_ext)
        return self.event_fn(t, y, self.inputs)


class EvalEventCasadi(EvalEvent):
    "Returns information about events at time t and state y"

    def __init__(self, event_fn):
        self.event_fn = event_fn

    def __call__(self, t, y):
        y = y[:, np.newaxis]
        y = add_external(y, self.y_pad, self.y_ext)
        return self.event_fn(t, y, self.inputs_casadi)


class Jacobian(SolverCallable):
    "Returns information about the jacobian at time t and state y"

    def __init__(self, jac_fn):
        self.jac_fn = jac_fn

    def __call__(self, t, y):
        y = y[:, np.newaxis]
        y = add_external(y, self.y_pad, self.y_ext)
        return self.jac_fn(t, y, self.inputs, known_evals={})[0]


class JacobianCasadi(Jacobian):
    "Returns information about the jacobian at time t and state y, with CasADi"

    def __call__(self, t, y):
        y = y[:, np.newaxis]
        y = add_external(y, self.y_pad, self.y_ext)
<<<<<<< HEAD
        return self.jac_fn(t, y)
=======
        return self.jac_fn(t, y, self.inputs_casadi)


class JacobianAlgebraic(SolverCallable):
    "Returns information about the algebraic part of the jacobian at time t and state y"

    def __init__(self, jac_alg_fn):
        self.jac_fn = jac_alg_fn

    def __call__(self, t, y):
        y = y[:, np.newaxis]
        y = add_external(y, self.y_pad, self.y_ext)
        return self.jac_fn(t, y, self.inputs, known_evals={})[0]


class JacobianAlgebraicCasadi(JacobianAlgebraic):
    """
    Returns information about the algebraic part of the jacobian at time t and
    state y, with CasADi
    """

    def __call__(self, t, y):
        y = y[:, np.newaxis]
        y = add_external(y, self.y_pad, self.y_ext)
        return self.jac_fn(t, y, self.inputs_casadi)
>>>>>>> b5f51da7
<|MERGE_RESOLUTION|>--- conflicted
+++ resolved
@@ -215,13 +215,9 @@
         self.event_funs = [get_event_class(event) for event in events.values()]
         self.jacobian = jacobian
 
-<<<<<<< HEAD
         pybamm.logger.info("Finish solver set-up")
 
-    def set_up_casadi(self, model):
-=======
     def set_up_casadi(self, model, inputs=None):
->>>>>>> b5f51da7
         """Convert model to casadi format and use their inbuilt functionalities.
 
         Parameters
@@ -649,9 +645,6 @@
     def __call__(self, t, y):
         y = y[:, np.newaxis]
         y = add_external(y, self.y_pad, self.y_ext)
-<<<<<<< HEAD
-        return self.jac_fn(t, y)
-=======
         return self.jac_fn(t, y, self.inputs_casadi)
 
 
@@ -676,5 +669,4 @@
     def __call__(self, t, y):
         y = y[:, np.newaxis]
         y = add_external(y, self.y_pad, self.y_ext)
-        return self.jac_fn(t, y, self.inputs_casadi)
->>>>>>> b5f51da7
+        return self.jac_fn(t, y, self.inputs_casadi)