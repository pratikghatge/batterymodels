--- conflicted
+++ resolved
@@ -198,18 +198,12 @@
         # Sort input dictionary keys according to the symbolic inputs dictionary
         # For practical number of input parameters this should be extremely fast and
         # so is ok to do at each step
-<<<<<<< HEAD
-        inputs_dict_sorted = {
-            k: inputs_dict[k] for k in self.symbolic_inputs_dict.keys()
-        }
-=======
         try:
             inputs_dict_sorted = {
                 k: inputs_dict[k] for k in self.symbolic_inputs_dict.keys()
             }
         except KeyError as e:
             raise KeyError("Inconsistent input keys. '{}' not found".format(e.args[0]))
->>>>>>> e2e837bb
         inputs = casadi.vertcat(*[p for p in inputs_dict_sorted.values()])
         if inputs.shape[0] != self.symbolic_inputs_total_shape:
             # Find the variable which caused the error, for a clearer error message
