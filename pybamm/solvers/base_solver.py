#
# Base solver class
#
import copy
import itertools
from scipy.sparse import block_diag
import multiprocessing as mp
import numbers
import sys
import warnings

import casadi
import numpy as np

import pybamm
from pybamm.expression_tree.binary_operators import _Heaviside


class BaseSolver:
    """Solve a discretised model.

    Parameters
    ----------
    method : str, optional
        The method to use for integration, specific to each solver
    rtol : float, optional
        The relative tolerance for the solver (default is 1e-6).
    atol : float, optional
        The absolute tolerance for the solver (default is 1e-6).
    root_method : str or pybamm algebraic solver class, optional
        The method to use to find initial conditions (for DAE solvers).
        If a solver class, must be an algebraic solver class.
        If "casadi",
        the solver uses casadi's Newton rootfinding algorithm to find initial
        conditions. Otherwise, the solver uses 'scipy.optimize.root' with method
        specified by 'root_method' (e.g. "lm", "hybr", ...)
    root_tol : float, optional
        The tolerance for the initial-condition solver (default is 1e-6).
    extrap_tol : float, optional
        The tolerance to assert whether extrapolation occurs or not. Default is 0.
    output_variables : list[str], optional
        List of variables to calculate and return. If none are specified then
        the complete state vector is returned (can be very large) (default is [])
    """

    def __init__(
            self,
            method=None,
            rtol=1e-6,
            atol=1e-6,
            root_method=None,
            root_tol=1e-6,
            extrap_tol=None,
            output_variables=[],
    ):
        self.method = method
        self.rtol = rtol
        self.atol = atol
        self.root_tol = root_tol
        self.root_method = root_method
        self.extrap_tol = extrap_tol or -1e-10
        self.output_variables = output_variables
        self._model_set_up = {}

        # Defaults, can be overwritten by specific solver
        self.name = "Base solver"
        self.ode_solver = False
        self.algebraic_solver = False
        self._on_extrapolation = "warn"
        self.computed_var_fcns = {}

    @property
    def root_method(self):
        return self._root_method

    @root_method.setter
    def root_method(self, method):
        if method == "casadi":
            method = pybamm.CasadiAlgebraicSolver(self.root_tol)
        elif isinstance(method, str):
            method = pybamm.AlgebraicSolver(method, self.root_tol)
        elif not (
                method is None
                or (
                        isinstance(method, pybamm.BaseSolver)
                        and method.algebraic_solver is True
                )
        ):
            raise pybamm.SolverError("Root method must be an algebraic solver")
        self._root_method = method

    def copy(self):
        """Returns a copy of the solver"""
        new_solver = copy.copy(self)
        # clear _model_set_up
        new_solver._model_set_up = {}
        return new_solver

    def set_up(self, model, inputs=None, t_eval=None, ics_only=False):
        """Unpack model, perform checks, and calculate jacobian.

        Parameters
        ----------
        model : :class:`pybamm.BaseModel`
            The model whose solution to calculate. Must have attributes rhs and
            initial_conditions
        inputs : dict, optional
            Any input parameters to pass to the model when solving
        t_eval : numeric type, optional
            The times (in seconds) at which to compute the solution
        """
        inputs = inputs or {}

        if ics_only:
            pybamm.logger.info("Start solver set-up, initial_conditions only")
        else:
            pybamm.logger.info("Start solver set-up")

        self._check_and_prepare_model_inplace(model, inputs, ics_only)

        # set default calculate sensitivities on model
        if not hasattr(model, "calculate_sensitivities"):
            model.calculate_sensitivities = []

        # see if we need to form the explicit sensitivity equations
        calculate_sensitivities_explicit = False
        if model.calculate_sensitivities and not isinstance(self, pybamm.IDAKLUSolver):
            calculate_sensitivities_explicit = True

        self._set_up_model_sensitivities_inplace(
            model, inputs, calculate_sensitivities_explicit
        )

        vars_for_processing = self._get_vars_for_processing(
            model, inputs, calculate_sensitivities_explicit
        )

        # Process initial conditions
        initial_conditions, _, jacp_ic, _ = process(
            model.concatenated_initial_conditions,
            "initial_conditions",
            vars_for_processing,
            use_jacobian=False,
        )
        model.initial_conditions_eval = initial_conditions
        model.jacp_initial_conditions_eval = jacp_ic

        # evaluate initial condition
        y0_total_size = (
                model.len_rhs + model.len_rhs_sens + model.len_alg + model.len_alg_sens
        )
        y_zero = np.zeros((y0_total_size, 1))
        if model.convert_to_format == "casadi":
            # stack inputs
            inputs_casadi = casadi.vertcat(*[x for x in inputs.values()])
            model.y0 = initial_conditions(0.0, y_zero, inputs_casadi)
            if jacp_ic is None:
                model.y0S = None
            else:
                model.y0S = jacp_ic(0.0, y_zero, inputs_casadi)
        else:
            model.y0 = initial_conditions(0.0, y_zero, inputs)
            if jacp_ic is None:
                model.y0S = None
            else:
                # we are calculating the derivative wrt the inputs
                # so need to make sure we convert int -> float
                # This is to satisfy JAX jacfwd function which requires
                # float inputs
                inputs_float = {
                    key: float(value) if isinstance(value, int) else value
                    for key, value in inputs.items()
                }
                model.y0S = jacp_ic(0.0, y_zero, inputs_float)

        if ics_only:
            pybamm.logger.info("Finish solver set-up")
            return

        # Process rhs, algebraic, residual and event expressions
        # and wrap in callables
        rhs, jac_rhs, jacp_rhs, jac_rhs_action = process(
            model.concatenated_rhs, "RHS", vars_for_processing
        )

        algebraic, jac_algebraic, jacp_algebraic, jac_algebraic_action = process(
            model.concatenated_algebraic, "algebraic", vars_for_processing
        )

        # combine rhs and algebraic functions
        if len(model.rhs) == 0:
            rhs_algebraic = model.concatenated_algebraic
        elif len(model.algebraic) == 0:
            rhs_algebraic = model.concatenated_rhs
        else:
            rhs_algebraic = pybamm.NumpyConcatenation(
                model.concatenated_rhs, model.concatenated_algebraic
            )

        (
            rhs_algebraic,
            jac_rhs_algebraic,
            jacp_rhs_algebraic,
            jac_rhs_algebraic_action,
        ) = process(rhs_algebraic, "rhs_algebraic", vars_for_processing)

        (
            casadi_switch_events,
            terminate_events,
            interpolant_extrapolation_events,
            discontinuity_events,
        ) = self._set_up_events(model, t_eval, inputs, vars_for_processing)

        # Add the solver attributes
        model.rhs_eval = rhs
        model.algebraic_eval = algebraic
        model.rhs_algebraic_eval = rhs_algebraic

        model.terminate_events_eval = terminate_events
        model.discontinuity_events_eval = discontinuity_events
        model.interpolant_extrapolation_events_eval = interpolant_extrapolation_events

        model.jac_rhs_eval = jac_rhs
        model.jac_rhs_action_eval = jac_rhs_action
        model.jacp_rhs_eval = jacp_rhs

        model.jac_algebraic_eval = jac_algebraic
        model.jac_algebraic_action_eval = jac_algebraic_action
        model.jacp_algebraic_eval = jacp_algebraic

        model.jac_rhs_algebraic_eval = jac_rhs_algebraic
        model.jac_rhs_algebraic_action_eval = jac_rhs_algebraic_action
        model.jacp_rhs_algebraic_eval = jacp_rhs_algebraic

        # Save CasADi functions for the CasADi solver
        # Save CasADi functions for solvers that use CasADi
        # Note: when we pass to casadi the ode part of the problem must be in
        if isinstance(self.root_method, pybamm.CasadiAlgebraicSolver) or isinstance(
                self, (pybamm.CasadiSolver, pybamm.CasadiAlgebraicSolver)
        ):
            # can use DAE solver to solve model with algebraic equations only
            if len(model.rhs) > 0:
                t_casadi = vars_for_processing["t_casadi"]
                y_and_S = vars_for_processing["y_and_S"]
                p_casadi_stacked = vars_for_processing["p_casadi_stacked"]
                mass_matrix_inv = casadi.MX(model.mass_matrix_inv.entries)
                explicit_rhs = mass_matrix_inv @ rhs(
                    t_casadi, y_and_S, p_casadi_stacked
                )
                model.casadi_rhs = casadi.Function(
                    "rhs", [t_casadi, y_and_S, p_casadi_stacked], [explicit_rhs]
                )
            model.casadi_switch_events = casadi_switch_events
            model.casadi_algebraic = algebraic
            model.casadi_sensitivities = jacp_rhs_algebraic
            model.casadi_sensitivities_rhs = jacp_rhs
            model.casadi_sensitivities_algebraic = jacp_algebraic

            # if output_variables specified then convert functions to casadi
            # expressions for evaluation within the respective solver
            self.computed_var_fcns = {}
            self.computed_dvar_dy_fcns = {}
            self.computed_dvar_dp_fcns = {}
            for key in self.output_variables:
                # ExplicitTimeIntegral's are not computed as part of the solver and
                # do not need to be converted
                if isinstance(
                        model.variables_and_events[key], pybamm.ExplicitTimeIntegral
                ):
                    continue
                # Generate Casadi function to calculate variable and derivates
                # to enable sensitivites to be computed within the solver
                (
                    self.computed_var_fcns[key],
                    self.computed_dvar_dy_fcns[key],
                    self.computed_dvar_dp_fcns[key],
                    _,
                ) = process(
                    model.variables_and_events[key],
                    BaseSolver._wrangle_name(key),
                    vars_for_processing,
                    use_jacobian=True,
                    return_jacp_stacked=True,
                )

        pybamm.logger.info("Finish solver set-up")

    @classmethod
    def _wrangle_name(cls, name: str) -> str:
        """
        Wrangle a function name to replace special characters
        """
        replacements = [
            (" ", "_"),
            ("[", ""),
            ("]", ""),
            (".", "_"),
            ("-", "_"),
            ("(", ""),
            (")", ""),
            ("%", "prc"),
            (",", ""),
            (".", ""),
        ]
        name = "v_" + name.casefold()
        for string, replacement in replacements:
            name = name.replace(string, replacement)
        return name

    def _check_and_prepare_model_inplace(self, model, inputs, ics_only):
        """
        Performs checks on the model and prepares it for solving.
        """
        # Check model.algebraic for ode solvers
        if self.ode_solver is True and len(model.algebraic) > 0:
            raise pybamm.SolverError(
                f"Cannot use ODE solver '{self.name}' to solve DAE model"
            )
        # Check model.rhs for algebraic solvers
        if self.algebraic_solver is True and len(model.rhs) > 0:
            raise pybamm.SolverError(
                """Cannot use algebraic solver to solve model with time derivatives"""
            )
        # casadi solver won't allow solving algebraic model so we have to raise an
        # error here
        if isinstance(self, pybamm.CasadiSolver) and len(model.rhs) == 0:
            raise pybamm.SolverError(
                "Cannot use CasadiSolver to solve algebraic model, "
                "use CasadiAlgebraicSolver instead"
            )
        # Discretise model if it isn't already discretised
        # This only works with purely 0D models, as otherwise the mesh and spatial
        # method should be specified by the user
        if model.is_discretised is False:
            try:
                disc = pybamm.Discretisation()
                disc.process_model(model)
            except pybamm.DiscretisationError as e:
                raise pybamm.DiscretisationError(
                    "Cannot automatically discretise model, "
                    f"model should be discretised before solving ({e})"
                )

        if (
                isinstance(self, (pybamm.CasadiSolver, pybamm.CasadiAlgebraicSolver))
        ) and model.convert_to_format != "casadi":
            pybamm.logger.warning(
                f"Converting {model.name} to CasADi for solving with CasADi solver"
            )
            model.convert_to_format = "casadi"
        if (
                isinstance(self.root_method, pybamm.CasadiAlgebraicSolver)
                and model.convert_to_format != "casadi"
        ):
            pybamm.logger.warning(
                f"Converting {model.name} to CasADi for calculating ICs with CasADi"
            )
            model.convert_to_format = "casadi"

    def _get_vars_for_processing(self, model, inputs, calculate_sensitivities_explicit):
        vars_for_processing = {
            "model": model,
            "calculate_sensitivities_explicit": calculate_sensitivities_explicit,
        }

        if model.convert_to_format != "casadi":
            # Create Jacobian from concatenated rhs and algebraic
            y = pybamm.StateVector(slice(0, model.len_rhs_and_alg))
            # set up Jacobian object, for re-use of dict
            jacobian = pybamm.Jacobian()
            vars_for_processing.update({"y": y, "jacobian": jacobian})
            return vars_for_processing

        else:
            # Convert model attributes to casadi
            t_casadi = casadi.MX.sym("t")
            # Create the symbolic state vectors
            y_diff = casadi.MX.sym("y_diff", model.len_rhs)
            y_alg = casadi.MX.sym("y_alg", model.len_alg)
            y_casadi = casadi.vertcat(y_diff, y_alg)
            p_casadi = {}
            for name, value in inputs.items():
                if isinstance(value, numbers.Number):
                    p_casadi[name] = casadi.MX.sym(name)
                else:
                    p_casadi[name] = casadi.MX.sym(name, value.shape[0])
            p_casadi_stacked = casadi.vertcat(*[p for p in p_casadi.values()])
            vars_for_processing.update(
                {
                    "t_casadi": t_casadi,
                    "y_diff": y_diff,
                    "y_alg": y_alg,
                    "y_casadi": y_casadi,
                    "p_casadi": p_casadi,
                    "p_casadi_stacked": p_casadi_stacked,
                }
            )
            # sensitivity vectors
            if calculate_sensitivities_explicit:
                pS_casadi_stacked = casadi.vertcat(
                    *[p_casadi[name] for name in model.calculate_sensitivities]
                )
                S_x = casadi.MX.sym("S_x", model.len_rhs_sens)
                S_z = casadi.MX.sym("S_z", model.len_alg_sens)
                vars_for_processing.update(
                    {"S_x": S_x, "S_z": S_z, "pS_casadi_stacked": pS_casadi_stacked}
                )
                y_and_S = casadi.vertcat(y_diff, S_x, y_alg, S_z)
            else:
                y_and_S = y_casadi
            vars_for_processing.update({"y_and_S": y_and_S})

            return vars_for_processing

    def _set_up_model_sensitivities_inplace(
            self, model, inputs, calculate_sensitivities_explicit
    ):
        """
        Set up model attributes related to sensitivities.
        """
        # if we are calculating sensitivities explicitly then the number of
        # equations will change
        if calculate_sensitivities_explicit:
            num_parameters = 0
            for name in model.calculate_sensitivities:
                # if not a number, assume its a vector
                if isinstance(inputs[name], numbers.Number):
                    num_parameters += 1
                else:
                    num_parameters += len(inputs[name])
            model.len_rhs_sens = model.len_rhs * num_parameters
            model.len_alg_sens = model.len_alg * num_parameters
        else:
            model.len_rhs_sens = 0
            model.len_alg_sens = 0

        # if we will change the equations to include the explicit sensitivity
        # equations, then we also need to update the mass matrix and bounds.
        # First, we reset the mass matrix and bounds back to their original form
        # if they have been extended
        if model.bounds[0].shape[0] > model.len_rhs_and_alg:
            model.bounds = (
                model.bounds[0][: model.len_rhs_and_alg],
                model.bounds[1][: model.len_rhs_and_alg],
            )
        if (
                model.mass_matrix is not None
                and model.mass_matrix.shape[0] > model.len_rhs_and_alg
        ):
            if model.mass_matrix_inv is not None:
                model.mass_matrix_inv = pybamm.Matrix(
                    model.mass_matrix_inv.entries[: model.len_rhs, : model.len_rhs]
                )
            model.mass_matrix = pybamm.Matrix(
                model.mass_matrix.entries[
                : model.len_rhs_and_alg, : model.len_rhs_and_alg
                ]
            )

        # now we can extend them by the number of sensitivity parameters
        # if needed
        if calculate_sensitivities_explicit:
            if model.len_rhs != 0:
                n_inputs = model.len_rhs_sens // model.len_rhs
            elif model.len_alg != 0:
                n_inputs = model.len_alg_sens // model.len_alg
            if model.bounds[0].shape[0] == model.len_rhs_and_alg:
                model.bounds = (
                    np.repeat(model.bounds[0], n_inputs + 1),
                    np.repeat(model.bounds[1], n_inputs + 1),
                )
            if (
                    model.mass_matrix is not None
                    and model.mass_matrix.shape[0] == model.len_rhs_and_alg
            ):
                if model.mass_matrix_inv is not None:
                    model.mass_matrix_inv = pybamm.Matrix(
                        block_diag(
                            [model.mass_matrix_inv.entries] * (n_inputs + 1),
                            format="csr",
                        )
                    )
                model.mass_matrix = pybamm.Matrix(
                    block_diag(
                        [model.mass_matrix.entries] * (n_inputs + 1), format="csr"
                    )
                )

    def _set_up_events(self, model, t_eval, inputs, vars_for_processing):
        # Check for heaviside and modulo functions in rhs and algebraic and add
        # discontinuity events if these exist.
        # Note: only checks for the case of t < X, t <= X, X < t, or X <= t,
        # but also accounts for the fact that t might be dimensional
        # Only do this for DAE models as ODE models can deal with discontinuities
        # fine
        if len(model.algebraic) > 0:
            for symbol in itertools.chain(
                    model.concatenated_rhs.pre_order(),
                    model.concatenated_algebraic.pre_order(),
            ):
                if isinstance(symbol, _Heaviside):
                    found_t = False
                    if symbol.right == pybamm.t:
                        expr = symbol.left
                        found_t = True
                    elif symbol.left == pybamm.t:
                        expr = symbol.right
                        found_t = True

                    # Update the events if the heaviside function depended on t
                    if found_t:
                        model.events.append(
                            pybamm.Event(
                                str(symbol),
                                expr,
                                pybamm.EventType.DISCONTINUITY,
                            )
                        )
                elif isinstance(symbol, pybamm.Modulo):
                    if symbol.left == pybamm.t:
                        expr = symbol.right
                        if t_eval is None:
                            N_events = 200
                        else:
                            N_events = t_eval[-1] // expr.value

                        for i in np.arange(N_events):
                            model.events.append(
                                pybamm.Event(
                                    str(symbol),
                                    expr * pybamm.Scalar(i + 1),
                                    pybamm.EventType.DISCONTINUITY,
                                )
                            )

        casadi_switch_events = []
        terminate_events = []
        interpolant_extrapolation_events = []
        discontinuity_events = []
        for n, event in enumerate(model.events):
            if event.event_type == pybamm.EventType.DISCONTINUITY:
                # discontinuity events are evaluated before the solver is called,
                # so don't need to process them
                discontinuity_events.append(event)
            elif event.event_type == pybamm.EventType.SWITCH:
                if (
                        isinstance(self, pybamm.CasadiSolver)
                        and self.mode == "fast with events"
                        and model.algebraic != {}
                ):
                    # Save some events to casadi_switch_events for the 'fast with
                    # events' mode of the casadi solver
                    # We only need to do this if the model is a DAE model
                    # see #1082
                    k = 20
                    # address numpy 1.25 deprecation warning: array should have
                    # ndim=0 before conversion
                    init_sign = float(
                        np.sign(
                            event.evaluate(0, model.y0.full(), inputs=inputs)
                        ).item()
                    )
                    # We create a sigmoid for each event which will multiply the
                    # rhs. Doing * 2 - 1 ensures that when the event is crossed,
                    # the sigmoid is zero. Hence the rhs is zero and the solution
                    # stays constant for the rest of the simulation period
                    # We can then cut off the part after the event was crossed
                    event_sigmoid = (
                            pybamm.sigmoid(0, init_sign * event.expression, k) * 2 - 1
                    )
                    event_casadi = process(
                        event_sigmoid,
                        f"event_{n}",
                        vars_for_processing,
                        use_jacobian=False,
                    )[0]
                    # use the actual casadi object as this will go into the rhs
                    casadi_switch_events.append(event_casadi)
            else:
                # use the function call
                event_call = process(
                    event.expression,
                    f"event_{n}",
                    vars_for_processing,
                    use_jacobian=False,
                )[0]
                if event.event_type == pybamm.EventType.TERMINATION:
                    terminate_events.append(event_call)
                elif event.event_type == pybamm.EventType.INTERPOLANT_EXTRAPOLATION:
                    interpolant_extrapolation_events.append(event_call)

        return (
            casadi_switch_events,
            terminate_events,
            interpolant_extrapolation_events,
            discontinuity_events,
        )

    def _set_initial_conditions(self, model, time, inputs_dict, update_rhs):
        """
        Set initial conditions for the model. This is skipped if the solver is an
        algebraic solver (since this would make the algebraic solver redundant), and if
        the model doesn't have any algebraic equations (since there are no initial
        conditions to be calculated in this case).

        Parameters
        ----------
        model : :class:`pybamm.BaseModel`
            The model for which to calculate initial conditions.
        inputs_dict : dict
            Any input parameters to pass to the model when solving
        update_rhs : bool
            Whether to update the rhs. True for 'solve', False for 'step'.

        """

        y0_total_size = (
                model.len_rhs + model.len_rhs_sens + model.len_alg + model.len_alg_sens
        )
        y_zero = np.zeros((y0_total_size, 1))

        if model.convert_to_format == "casadi":
            # stack inputs
            inputs = casadi.vertcat(*[x for x in inputs_dict.values()])
        else:
            inputs = inputs_dict

        if self.algebraic_solver is True:
            # Don't update model.y0
            return
        elif len(model.algebraic) == 0:
            if update_rhs is True:
                # Recalculate initial conditions for the rhs equations
                y0 = model.initial_conditions_eval(time, y_zero, inputs)
            else:
                # Don't update model.y0
                return
        else:
            if update_rhs is True:
                # Recalculate initial conditions for the rhs equations
                y0_from_inputs = model.initial_conditions_eval(time, y_zero, inputs)
                # Reuse old solution for algebraic equations
                y0_from_model = model.y0
                len_rhs = model.len_rhs
                # update model.y0, which is used for initialising the algebraic solver
                if len_rhs == 0:
                    model.y0 = y0_from_model
                elif isinstance(y0_from_inputs, casadi.DM):
                    model.y0 = casadi.vertcat(
                        y0_from_inputs[:len_rhs], y0_from_model[len_rhs:]
                    )
                else:
                    model.y0 = np.vstack(
                        (y0_from_inputs[:len_rhs], y0_from_model[len_rhs:])
                    )
            y0 = self.calculate_consistent_state(model, time, inputs_dict)
        # Make y0 a function of inputs if doing symbolic with casadi
        model.y0 = y0

    def calculate_consistent_state(self, model, time=0, inputs=None):
        """
        Calculate consistent state for the algebraic equations through
        root-finding. model.y0 is used as the initial guess for rootfinding

        Parameters
        ----------
        model : :class:`pybamm.BaseModel`
            The model for which to calculate initial conditions.
        time : float
            The time at which to calculate the states
        inputs: dict, optional
            Any input parameters to pass to the model when solving

        Returns
        -------
        y0_consistent : array-like, same shape as y0_guess
            Initial conditions that are consistent with the algebraic equations (roots
            of the algebraic equations). If self.root_method == None then returns
            model.y0.
        """
        pybamm.logger.debug("Start calculating consistent states")
        if self.root_method is None:
            return model.y0
        try:
            root_sol = self.root_method._integrate(model, np.array([time]), inputs)
        except pybamm.SolverError as e:
            raise pybamm.SolverError(f"Could not find consistent states: {e.args[0]}")
        pybamm.logger.debug("Found consistent states")

        self.check_extrapolation(root_sol, model.events)
        y0 = root_sol.all_ys[0]
        return y0

    def solve(
        self,
        model,
        t_eval=None,
        inputs=None,
        nproc=None,
        calculate_sensitivities=False,
    ):
        """
        Execute the solver setup and calculate the solution of the model at
        specified times.

        Parameters
        ----------
        model : :class:`pybamm.BaseModel`
            The model whose solution to calculate. Must have attributes rhs and
            initial_conditions. All calls to solve must pass in the same model or
            an error is raised
        t_eval : numeric type
            The times (in seconds) at which to compute the solution
        inputs : dict or list, optional
            A dictionary or list of dictionaries describing any input parameters to
            pass to the model when solving
        nproc : int, optional
            Number of processes to use when solving for more than one set of input
            parameters. Defaults to value returned by "os.cpu_count()".
        calculate_sensitivities : list of str or bool
            If true, solver calculates sensitivities of all input parameters.
            If only a subset of sensitivities are required, can also pass a
            list of input parameter names

        Returns
        -------
        :class:`pybamm.Solution` or list of :class:`pybamm.Solution` objects.
             If type of `inputs` is `list`, return a list of corresponding
             :class:`pybamm.Solution` objects.

        Raises
        ------
        :class:`pybamm.ModelError`
            If an empty model is passed (`model.rhs = {}` and `model.algebraic={}` and
            `model.variables = {}`)
        :class:`RuntimeError`
            If multiple calls to `solve` pass in different models

        """
        pybamm.logger.info(f"Start solving {model.name} with {self.name}")

        # get a list-only version of calculate_sensitivities
        if isinstance(calculate_sensitivities, bool):
            if calculate_sensitivities:
                calculate_sensitivities_list = [p for p in inputs.keys()]
            else:
                calculate_sensitivities_list = []
        else:
            calculate_sensitivities_list = calculate_sensitivities

        # Make sure model isn't empty
        if len(model.rhs) == 0 and len(model.algebraic) == 0:
            if not isinstance(self, pybamm.DummySolver):
                # check for a discretised model without original parameters
                if not (
                        model.concatenated_rhs is not None
                        or model.concatenated_algebraic is not None
                ):
                    raise pybamm.ModelError(
                        "Cannot solve empty model, use `pybamm.DummySolver` instead"
                    )

        # t_eval can only be None if the solver is an algebraic solver. In that case
        # set it to 0
        if t_eval is None:
            if self.algebraic_solver is True:
                t_eval = np.array([0])
            else:
                raise ValueError("t_eval cannot be None")

        # If t_eval is provided as [t0, tf] return the solution at 100 points
        elif isinstance(t_eval, list):
            if len(t_eval) == 1 and self.algebraic_solver is True:
                t_eval = np.array(t_eval)
            elif len(t_eval) != 2:
                raise pybamm.SolverError(
                    "'t_eval' can be provided as an array of times at which to "
                    "return the solution, or as a list [t0, tf] where t0 is the "
                    "initial time and tf is the final time, but has been provided "
                    f"as a list of length {len(t_eval)}."
                )
            else:
                t_eval = np.linspace(t_eval[0], t_eval[-1], 100)

        # Make sure t_eval is monotonic
        if (np.diff(t_eval) < 0).any():
            raise pybamm.SolverError("t_eval must increase monotonically")

        # Set up inputs
        #
        # Argument "inputs" can be either a list of input dicts or
        # a single dict. The remaining of this function is only working
        # with variable "input_list", which is a list of dictionaries.
        # If "inputs" is a single dict, "inputs_list" is a list of only one dict.
        inputs_list = inputs if isinstance(inputs, list) else [inputs]
        model_inputs_list = [
            self._set_up_model_inputs(model, inputs) for inputs in inputs_list
        ]

        # Check that calculate_sensitivites have not been updated
        calculate_sensitivities_list.sort()
        if not hasattr(model, "calculate_sensitivities"):
            model.calculate_sensitivities = []
        model.calculate_sensitivities.sort()
        if calculate_sensitivities_list != model.calculate_sensitivities:
            self._model_set_up.pop(model, None)
            # CasadiSolver caches its integrators using model, so delete this too
            if isinstance(self, pybamm.CasadiSolver):
                self.integrators.pop(model, None)

        # save sensitivity parameters so we can identify them later on
        # (FYI: this is used in the Solution class)
        model.calculate_sensitivities = calculate_sensitivities_list

        # Set up (if not done already)
        timer = pybamm.Timer()
        if model not in self._model_set_up:
            if len(self._model_set_up) > 0:
                existing_model = next(iter(self._model_set_up))
                raise RuntimeError(
                    "This solver has already been initialised for model "
                    f'"{existing_model.name}". Please create a separate '
                    "solver for this model"
                )
            # It is assumed that when len(inputs_list) > 1, model set
            # up (initial condition, time-scale and length-scale) does
            # not depend on input parameters. Thefore only `model_inputs[0]`
            # is passed to `set_up`.
            # See https://github.com/pybamm-team/PyBaMM/pull/1261
            self.set_up(model, model_inputs_list[0], t_eval)
            self._model_set_up.update(
                {model: {"initial conditions": model.concatenated_initial_conditions}}
            )
        else:
            ics_set_up = self._model_set_up[model]["initial conditions"]
            # Check that initial conditions have not been updated
            if ics_set_up != model.concatenated_initial_conditions:
                if self.algebraic_solver is True:
                    # For an algebraic solver, we don't need to set up the initial
                    # conditions function and we can just evaluate
                    # model.concatenated_initial_conditions
                    model.y0 = model.concatenated_initial_conditions.evaluate()
                else:
                    # If the new initial conditions are different
                    # and cannot be evaluated directly, set up again
                    self.set_up(model, model_inputs_list[0], t_eval, ics_only=True)
                self._model_set_up[model][
                    "initial conditions"
                ] = model.concatenated_initial_conditions

        set_up_time = timer.time()
        timer.reset()

        # (Re-)calculate consistent initial conditions
        # Assuming initial conditions do not depend on input parameters
        # when len(inputs_list) > 1, only `model_inputs_list[0]`
        # is passed to `_set_initial_conditions`.
        # See https://github.com/pybamm-team/PyBaMM/pull/1261
        if len(inputs_list) > 1:
            all_inputs_names = set(
                itertools.chain.from_iterable(
                    [model_inputs.keys() for model_inputs in model_inputs_list]
                )
            )
            initial_conditions_node_names = set(
                [it.name for it in model.concatenated_initial_conditions.pre_order()]
            )
            if all_inputs_names.issubset(initial_conditions_node_names):
                raise pybamm.SolverError(
                    "Input parameters cannot appear in expression "
                    "for initial conditions."
                )

        self._set_initial_conditions(
            model, t_eval[0], model_inputs_list[0], update_rhs=True
        )

        # Check initial conditions don't violate events
        self._check_events_with_initial_conditions(t_eval, model, model_inputs_list[0])

        # Process discontinuities
        (
            start_indices,
            end_indices,
            t_eval,
        ) = self._get_discontinuity_start_end_indices(model, inputs, t_eval)

        # Integrate separately over each time segment and accumulate into the solution
        # object, restarting the solver at each discontinuity (and recalculating a
        # consistent state afterwards if a DAE)
        old_y0 = model.y0
        solutions = None
        for start_index, end_index in zip(start_indices, end_indices):
            pybamm.logger.verbose(
                "Calling solver for {} < t < {}".format(
                    t_eval[start_index],
                    t_eval[end_index - 1],
                )
            )
            ninputs = len(model_inputs_list)
            if ninputs == 1:
                new_solution = self._integrate(
                    model,
                    t_eval[start_index:end_index],
                    model_inputs_list[0],
                )
                new_solutions = [new_solution]
            else:
                if model.convert_to_format == "jax":
                    # Jax can parallelize over the inputs efficiently
                    new_solutions = self._integrate(
                        model,
                        t_eval[start_index:end_index],
                        model_inputs_list,
                    )
                else:
                    with mp.Pool(processes=nproc) as p:
                        new_solutions = p.starmap(
                            self._integrate,
                            zip(
                                [model] * ninputs,
                                [t_eval[start_index:end_index]] * ninputs,
                                model_inputs_list,
                            ),
                        )
                        p.close()
                        p.join()
            # Setting the solve time for each segment.
            # pybamm.Solution.__add__ assumes attribute solve_time.
            solve_time = timer.time()
            for sol in new_solutions:
                sol.solve_time = solve_time
            if start_index == start_indices[0]:
                solutions = [sol for sol in new_solutions]
            else:
                for i, new_solution in enumerate(new_solutions):
                    solutions[i] = solutions[i] + new_solution

            if solutions[0].termination != "final time":
                break

            if end_index != len(t_eval):
                # setup for next integration subsection
                last_state = solutions[0].y[:, -1]
                # update y0 (for DAE solvers, this updates the initial guess for the
                # rootfinder)
                model.y0 = last_state
                if len(model.algebraic) > 0:
                    model.y0 = self.calculate_consistent_state(
                        model, t_eval[end_index], model_inputs_list[0]
                    )
        solve_time = timer.time()

        for i, solution in enumerate(solutions):
            # Check if extrapolation occurred
            self.check_extrapolation(solution, model.events)
            # Identify the event that caused termination and update the solution to
            # include the event time and state
            solutions[i], termination = self.get_termination_reason(
                solution, model.events
            )
            # Assign times
            solutions[i].set_up_time = set_up_time
            # all solutions get the same solve time, but their integration time
            # will be different (see https://github.com/pybamm-team/PyBaMM/pull/1261)
            solutions[i].solve_time = solve_time

        # Restore old y0
        model.y0 = old_y0

        # Report times
        if len(solutions) == 1:
            pybamm.logger.info(f"Finish solving {model.name} ({termination})")
            pybamm.logger.info(
                (
                    "Set-up time: {}, Solve time: {} (of which integration time: {}), "
                    "Total time: {}"
                ).format(
                    solutions[0].set_up_time,
                    solutions[0].solve_time,
                    solutions[0].integration_time,
                    solutions[0].total_time,
                )
            )
        else:
            pybamm.logger.info(f"Finish solving {model.name} for all inputs")
            pybamm.logger.info(
                ("Set-up time: {}, Solve time: {}, Total time: {}").format(
                    solutions[0].set_up_time,
                    solutions[0].solve_time,
                    solutions[0].total_time,
                )
            )

        # Raise error if solutions[0] only contains one timestep (except for algebraic
        # solvers, where we may only expect one time in the solution)
        if (
                self.algebraic_solver is False
                and len(solutions[0].all_ts) == 1
                and len(solutions[0].all_ts[0]) == 1
        ):
            raise pybamm.SolverError(
                "Solution time vector has length 1. "
                "Check whether simulation terminated too early."
            )

        # Return solution(s)
        if ninputs == 1:
            return solutions[0]
        else:
            return solutions

    def _get_discontinuity_start_end_indices(self, model, inputs, t_eval):
        if model.discontinuity_events_eval == []:
            pybamm.logger.verbose("No discontinuity events found")
            return [0], [len(t_eval)], t_eval

        # Calculate discontinuities
        discontinuities = [
            # Assuming that discontinuities do not depend on
            # input parameters when len(input_list) > 1, only
            # `inputs` is passed to `evaluate`.
            # See https://github.com/pybamm-team/PyBaMM/pull/1261
            event.expression.evaluate(inputs=inputs)
            for event in model.discontinuity_events_eval
        ]

        # make sure they are increasing in time
        discontinuities = sorted(discontinuities)

        # remove any identical discontinuities
        discontinuities = [
            v
            for i, v in enumerate(discontinuities)
            if (
                       i == len(discontinuities) - 1
                       or discontinuities[i] < discontinuities[i + 1]
               )
               and v > 0
        ]

        # remove any discontinuities after end of t_eval
        discontinuities = [v for v in discontinuities if v < t_eval[-1]]

        pybamm.logger.verbose(f"Discontinuity events found at t = {discontinuities}")
        if isinstance(inputs, list):
            raise pybamm.SolverError(
                "Cannot solve for a list of input parameters"
                " sets with discontinuities"
            )

        # insert time points around discontinuities in t_eval
        # keep track of sub sections to integrate by storing start and end indices
        start_indices = [0]
        end_indices = []
        eps = sys.float_info.epsilon
        for dtime in discontinuities:
            dindex = np.searchsorted(t_eval, dtime, side="left")
            end_indices.append(dindex + 1)
            start_indices.append(dindex + 1)
            if dtime * (1 - eps) < t_eval[dindex] < dtime * (1 + eps):
                t_eval[dindex] *= 1 + eps
                t_eval = np.insert(t_eval, dindex, dtime * (1 - eps))
            else:
                t_eval = np.insert(
                    t_eval, dindex, [dtime * (1 - eps), dtime * (1 + eps)]
                )
        end_indices.append(len(t_eval))

        return start_indices, end_indices, t_eval

    def _check_events_with_initial_conditions(self, t_eval, model, inputs_dict):
        num_terminate_events = len(model.terminate_events_eval)
        if num_terminate_events == 0:
            return

        if model.convert_to_format == "casadi":
            inputs = casadi.vertcat(*[x for x in inputs_dict.values()])

        events_eval = [None] * num_terminate_events
        for idx, event in enumerate(model.terminate_events_eval):
            if model.convert_to_format == "casadi":
                event_eval = event(t_eval[0], model.y0, inputs)
            elif model.convert_to_format in ["python", "jax"]:
                event_eval = event(t=t_eval[0], y=model.y0, inputs=inputs_dict)
            events_eval[idx] = event_eval

        events_eval = np.array(events_eval)
        if any(events_eval < 0):
            # find the events that were triggered by initial conditions
            termination_events = [
                x for x in model.events if x.event_type == pybamm.EventType.TERMINATION
            ]
            idxs = np.where(events_eval < 0)[0]
            event_names = [termination_events[idx].name for idx in idxs]
            raise pybamm.SolverError(
                f"Events {event_names} are non-positive at initial conditions"
            )

    def step(
            self,
            old_solution,
            model,
            dt,
            non_linear_time=None,
            inputs=None,
            save=True,
    ):
        """
        Step the solution of the model forward by a given time increment. The
        first time this method is called it executes the necessary setup by
        calling `self.set_up(model)`.

        Parameters
        ----------
        old_solution : :class:`pybamm.Solution` or None
            The previous solution to be added to. If `None`, a new solution is created.
        model : :class:`pybamm.BaseModel`
            The model whose solution to calculate. Must have attributes rhs and
            initial_conditions
        dt : numeric type
            The timestep (in seconds) over which to step the solution
        non_linear_time : list or numpy.ndarray, optional
            An array of time (in ascending order and not necessarily linearly distributed)
            to return step solutions at.
        inputs : dict, optional
            Any input parameters to pass to the model when solving
        save : bool
            Turn on to store the solution of all previous timesteps

        Raises
        ------
        :class:`pybamm.ModelError`
            If an empty model is passed (`model.rhs = {}` and `model.algebraic = {}` and
            `model.variables = {}`)

        """
        if old_solution is None:
            old_solution = pybamm.EmptySolution()

        if not (
                isinstance(old_solution, pybamm.EmptySolution)
                or old_solution.termination == "final time"
                or "[experiment]" in old_solution.termination
        ):
            # Return same solution as an event has already been triggered
            # With hack to allow stepping past experiment current / voltage cut-off
            return old_solution

        # Make sure model isn't empty
        if len(model.rhs) == 0 and len(model.algebraic) == 0:
            if not isinstance(self, pybamm.DummySolver):
                raise pybamm.ModelError(
                    "Cannot step empty model, use `pybamm.DummySolver` instead"
                )

        # Make sure dt is greater than the offset
        step_start_offset = pybamm.settings.step_start_offset
        if dt <= step_start_offset:
            raise pybamm.SolverError(
                f"Step time must be at least {pybamm.TimerTime(step_start_offset)}"
            )
        t_start = old_solution.t[-1]
        t_end = t_start
        t_eval = np.array([t_start])
        if t_start == 0:
            t_start_shifted = t_start
        else:
            # offset t_start by t_start_offset (default 1 ns)
            # to avoid repeated times in the solution
            # from having the same time at the end of the previous step and
            # the start of the next step
            t_start_shifted = t_start + step_start_offset
            t_eval[0] = t_start_shifted

        if non_linear_time is not None:
            # Checking if non_linear_time lies within range
            if non_linear_time[0] != 0 or non_linear_time[-1] != dt:
                raise pybamm.SolverError(
                    f"Elements inside array non_linear_time must lie within range and starting from 0 to {dt}"
                )

            for i in range(len(non_linear_time) - 1):
                time_diff = non_linear_time[i + 1] - non_linear_time[i]
                if time_diff <= step_start_offset:
                    raise pybamm.SolverError(
                        f"Time difference between elements in non_linear_time must be at least "
                        f"{pybamm.TimerTime(step_start_offset)} "
                    )

                t_end = t_end + time_diff
                # Append to t_eval
                t_eval = np.append(t_eval, t_end)

        else:
            t_start = old_solution.t[-1]
            t_end = t_start + dt
            # Calculate t_eval
            t_eval = np.linspace(t_start, t_end, 2)

        # Set timer
        timer = pybamm.Timer()

        # Set up inputs
        model_inputs = self._set_up_model_inputs(model, inputs)

        first_step_this_model = False
        if model not in self._model_set_up:
            first_step_this_model = True
            if len(self._model_set_up) > 0:
                existing_model = next(iter(self._model_set_up))
                raise RuntimeError(
                    "This solver has already been initialised for model "
                    f'"{existing_model.name}". Please create a separate '
                    "solver for this model"
                )
            self.set_up(model, model_inputs)
            self._model_set_up.update(
                {model: {"initial conditions": model.concatenated_initial_conditions}}
            )

        if (
                isinstance(old_solution, pybamm.EmptySolution)
                and old_solution.termination is None
        ):
            pybamm.logger.verbose(f"Start stepping {model.name} with {self.name}")

        if isinstance(old_solution, pybamm.EmptySolution):
            if not first_step_this_model:
                # reset y0 to original initial conditions
                self.set_up(model, model_inputs, ics_only=True)
        else:
            if old_solution.all_models[-1] == model:
                # initialize with old solution
                model.y0 = old_solution.all_ys[-1][:, -1]
            else:
                _, concatenated_initial_conditions = model.set_initial_conditions_from(
                    old_solution, return_type="ics"
                )
                model.y0 = concatenated_initial_conditions.evaluate(
                    0, inputs=model_inputs
                )

        set_up_time = timer.time()

        # (Re-)calculate consistent initial conditions
        self._set_initial_conditions(
            model, t_start_shifted, model_inputs, update_rhs=False
        )

        # Check initial conditions don't violate events
        self._check_events_with_initial_conditions(t_eval, model, model_inputs)

        # Step
        pybamm.logger.verbose(f"Stepping for {t_start_shifted:.0f} < t < {t_end:.0f}")
        timer.reset()
        solution = self._integrate(model, t_eval, model_inputs)
        solution.solve_time = timer.time()

        # Check if extrapolation occurred
        self.check_extrapolation(solution, model.events)

        # Identify the event that caused termination and update the solution to
        # include the event time and state
        solution, termination = self.get_termination_reason(solution, model.events)

        # Assign setup time
        solution.set_up_time = set_up_time

        # Report times
        pybamm.logger.verbose(f"Finish stepping {model.name} ({termination})")
        pybamm.logger.verbose(

                f"Set-up time: {solution.set_up_time}, Step time: {solution.solve_time}"
                f"(of which integration time: {solution.integration_time}), "
                f"Total time: {solution.total_time}"

        )

        # Return solution
        if save is False:
            return solution
        else:
            return old_solution + solution

    def get_termination_reason(self, solution, events):
        """
        Identify the cause for termination. In particular, if the solver terminated
        due to an event, (try to) pinpoint which event was responsible. If an event
        occurs the event time and state are added to the solution object.
        Note that the current approach (evaluating all the events and then finding which
        one is smallest at the final timestep) is pretty crude, but is the easiest one
        that works for all the different solvers.

        Parameters
        ----------
        solution : :class:`pybamm.Solution`
            The solution object
        events : dict
            Dictionary of events
        """
        termination_events = [
            x for x in events if x.event_type == pybamm.EventType.TERMINATION
        ]
        if solution.termination == "final time":
            return (
                solution,
                "the solver successfully reached the end of the integration interval",
            )
        elif solution.termination == "event":
            pybamm.logger.debug("Start post-processing events")
            if solution.closest_event_idx is not None:
                solution.termination = (
                    f"event: {termination_events[solution.closest_event_idx].name}"
                )
            else:
                # Get final event value
                final_event_values = {}

                for event in termination_events:
                    final_event_values[event.name] = event.expression.evaluate(
                        solution.t_event,
                        solution.y_event,
                        inputs=solution.all_inputs[-1],
                    )
                termination_event = min(final_event_values, key=final_event_values.get)

                # Check that it's actually an event
                if final_event_values[termination_event] > 0.1:  # pragma: no cover
                    # Hard to test this
                    raise pybamm.SolverError(
                        "Could not determine which event was triggered "
                        "(possibly due to NaNs)"
                    )
                # Add the event to the solution object
                solution.termination = f"event: {termination_event}"
            # Update t, y and inputs to include event time and state
            # Note: if the final entry of t is equal to the event time we skip
            # this (having duplicate entries causes an error later in ProcessedVariable)
            if solution.t_event != solution.all_ts[-1][-1]:
                event_sol = pybamm.Solution(
                    solution.t_event,
                    solution.y_event,
                    solution.all_models[-1],
                    solution.all_inputs[-1],
                    solution.t_event,
                    solution.y_event,
                    solution.termination,
                )
                event_sol.solve_time = 0
                event_sol.integration_time = 0
                solution = solution + event_sol

            pybamm.logger.debug("Finish post-processing events")
            return solution, solution.termination

    def check_extrapolation(self, solution, events):
        """
        Check if extrapolation occurred for any of the interpolants. Note that with the
        current approach (evaluating all the events at the solution times) some
        extrapolations might not be found if they only occurred for a small period of
        time.

        Parameters
        ----------
        solution : :class:`pybamm.Solution`
            The solution object
        events : dict
            Dictionary of events
        """
        extrap_events = []

        if any(
                event.event_type == pybamm.EventType.INTERPOLANT_EXTRAPOLATION
                for event in events
        ):
            last_state = solution.last_state
            t = last_state.all_ts[0][0]
            y = last_state.all_ys[0][:, 0]
            inputs = last_state.all_inputs[0]

            if isinstance(y, casadi.DM):
                y = y.full()
            for event in events:
                if event.event_type == pybamm.EventType.INTERPOLANT_EXTRAPOLATION:
                    if event.expression.evaluate(t, y, inputs=inputs) < self.extrap_tol:
                        extrap_events.append(event.name)

            if any(extrap_events):
                if self._on_extrapolation == "warn":
                    name = solution.all_models[-1].name
                    warnings.warn(
                        f"While solving {name} extrapolation occurred "
                        f"for {extrap_events}",
                        pybamm.SolverWarning,
                    )
                    # Add the event dictionaryto the solution object
                    solution.extrap_events = extrap_events
                elif self._on_extrapolation == "error":
                    raise pybamm.SolverError(
                        "Solver failed because the following "
                        f"interpolation bounds were exceeded: {extrap_events}. "
                        "You may need to provide additional interpolation points "
                        "outside these bounds."
                    )

    def _set_up_model_inputs(self, model, inputs):
        """Set up input parameters"""
        inputs = inputs or {}

        # Go through all input parameters that can be found in the model
        # Only keep the ones that are actually used in the model
        # If any of them are *not* provided by "inputs", raise an error
        inputs_in_model = {}
        for input_param in model.input_parameters:
            name = input_param.name
            if name in inputs:
                inputs_in_model[name] = inputs[name]
            else:
                raise pybamm.SolverError(f"No value provided for input '{name}'")
        inputs = inputs_in_model

        ordered_inputs_names = list(inputs.keys())
        ordered_inputs_names.sort()
        ordered_inputs = {name: inputs[name] for name in ordered_inputs_names}

        return ordered_inputs


def process(
        symbol, name, vars_for_processing, use_jacobian=None, return_jacp_stacked=None
):
    """
    Parameters
    ----------
    symbol: :class:`pybamm.Symbol`
        expression tree to convert
    name: str
        function evaluators created will have this base name
    use_jacobian: bool, optional
        whether to return Jacobian functions
    return_jacp_stacked: bool, optional
        returns Jacobian function wrt stacked parameters instead of jacp

    Returns
    -------
    func: :class:`pybamm.EvaluatorPython` or
            :class:`pybamm.EvaluatorJax` or
            :class:`casadi.Function`
        evaluator for the function $f(y, t, p)$ given by `symbol`

    jac: :class:`pybamm.EvaluatorPython` or
            :class:`pybamm.EvaluatorJaxJacobian` or
            :class:`casadi.Function`
        evaluator for the Jacobian $\frac{\partial f}{\partial y}$
        of the function given by `symbol`

    jacp: :class:`pybamm.EvaluatorPython` or
            :class:`pybamm.EvaluatorJaxSensitivities` or
            :class:`casadi.Function`
        evaluator for the parameter sensitivities
        $\frac{\partial f}{\partial p}$
        of the function given by `symbol`

    jac_action: :class:`pybamm.EvaluatorPython` or
            :class:`pybamm.EvaluatorJax` or
            :class:`casadi.Function`
        evaluator for product of the Jacobian with a vector $v$,
        i.e. $\frac{\partial f}{\partial y} * v$
    """

    def report(string):
        # don't log event conversion
        if "event" not in string:
            pybamm.logger.verbose(string)

    model = vars_for_processing["model"]

    if use_jacobian is None:
        use_jacobian = model.use_jacobian

    if model.convert_to_format == "jax":
        report(f"Converting {name} to jax")
        func = pybamm.EvaluatorJax(symbol)
        jacp = None
        if model.calculate_sensitivities:
            report(
<<<<<<< HEAD

                f"Calculating sensitivities for {name} with respect "
                f"to parameters {model.calculate_sensitivities} using jax"

=======
                f"Calculating sensitivities for {name} with respect "
                f"to parameters {model.calculate_sensitivities} using jax"
>>>>>>> ee64eafc
            )
            jacp = func.get_sensitivities()
        if use_jacobian:
            report(f"Calculating jacobian for {name} using jax")
            jac = func.get_jacobian()
            jac_action = func.get_jacobian_action()
        else:
            jac = None
            jac_action = None

    elif model.convert_to_format != "casadi":
        y = vars_for_processing["y"]
        jacobian = vars_for_processing["jacobian"]
        # Process with pybamm functions, converting
        # to python evaluator
        if model.calculate_sensitivities:
            report(
<<<<<<< HEAD

                f"Calculating sensitivities for {name} with respect "
                f"to parameters {model.calculate_sensitivities}"

=======
                f"Calculating sensitivities for {name} with respect "
                f"to parameters {model.calculate_sensitivities}"
>>>>>>> ee64eafc
            )
            jacp_dict = {
                p: symbol.diff(pybamm.InputParameter(p))
                for p in model.calculate_sensitivities
            }

            report(f"Converting sensitivities for {name} to python")
            jacp_dict = {
                p: pybamm.EvaluatorPython(jacp) for p, jacp in jacp_dict.items()
            }

            # jacp should be a function that returns a dict of sensitivities
            def jacp(*args, **kwargs):
                return {k: v(*args, **kwargs) for k, v in jacp_dict.items()}

        else:
            jacp = None

        if use_jacobian:
            report(f"Calculating jacobian for {name}")
            jac = jacobian.jac(symbol, y)
            report(f"Converting jacobian for {name} to python")
            jac = pybamm.EvaluatorPython(jac)
            # cannot do jacobian action efficiently for now
            jac_action = None
        else:
            jac = None
            jac_action = None

        report(f"Converting {name} to python")
        func = pybamm.EvaluatorPython(symbol)

    else:
        t_casadi = vars_for_processing["t_casadi"]
        y_casadi = vars_for_processing["y_casadi"]
        p_casadi = vars_for_processing["p_casadi"]
        y_and_S = vars_for_processing["y_and_S"]
        p_casadi_stacked = vars_for_processing["p_casadi_stacked"]
        calculate_sensitivities_explicit = vars_for_processing[
            "calculate_sensitivities_explicit"
        ]
        # Process with CasADi
        report(f"Converting {name} to CasADi")
        casadi_expression = symbol.to_casadi(t_casadi, y_casadi, inputs=p_casadi)
        # Add sensitivity vectors to the rhs and algebraic equations
        jacp = None
        if calculate_sensitivities_explicit:
            # The formulation is as per Park, S., Kato, D., Gima, Z., Klein, R.,
            # & Moura, S. (2018).  Optimal experimental design for
            # parameterization of an electrochemical lithium-ion battery model.
            # Journal of The Electrochemical Society, 165(7), A1309.". See #1100
            # for details
            pS_casadi_stacked = vars_for_processing["pS_casadi_stacked"]
            y_diff = vars_for_processing["y_diff"]
            y_alg = vars_for_processing["y_alg"]
            S_x = vars_for_processing["S_x"]
            S_z = vars_for_processing["S_z"]

            if name == "RHS" and model.len_rhs > 0:
                report(
                    "Creating explicit forward sensitivity equations "
                    "for rhs using CasADi"
                )
                df_dx = casadi.jacobian(casadi_expression, y_diff)
                df_dp = casadi.jacobian(casadi_expression, pS_casadi_stacked)
                S_x_mat = S_x.reshape((model.len_rhs, pS_casadi_stacked.shape[0]))
                if model.len_alg == 0:
                    S_rhs = (df_dx @ S_x_mat + df_dp).reshape((-1, 1))
                else:
                    df_dz = casadi.jacobian(casadi_expression, y_alg)
                    S_z_mat = S_z.reshape((model.len_alg, pS_casadi_stacked.shape[0]))
                    S_rhs = (df_dx @ S_x_mat + df_dz @ S_z_mat + df_dp).reshape((-1, 1))
                casadi_expression = casadi.vertcat(casadi_expression, S_rhs)
            if name == "algebraic" and model.len_alg > 0:
                report(
                    "Creating explicit forward sensitivity equations "
                    "for algebraic using CasADi"
                )
                dg_dz = casadi.jacobian(casadi_expression, y_alg)
                dg_dp = casadi.jacobian(casadi_expression, pS_casadi_stacked)
                S_z_mat = S_z.reshape((model.len_alg, pS_casadi_stacked.shape[0]))
                if model.len_rhs == 0:
                    S_alg = (dg_dz @ S_z_mat + dg_dp).reshape((-1, 1))
                else:
                    dg_dx = casadi.jacobian(casadi_expression, y_diff)
                    S_x_mat = S_x.reshape((model.len_rhs, pS_casadi_stacked.shape[0]))
                    S_alg = (dg_dx @ S_x_mat + dg_dz @ S_z_mat + dg_dp).reshape((-1, 1))
                casadi_expression = casadi.vertcat(casadi_expression, S_alg)
            if name == "initial_conditions":
                if model.len_rhs == 0 or model.len_alg == 0:
                    S_0 = casadi.jacobian(casadi_expression, pS_casadi_stacked).reshape(
                        (-1, 1)
                    )
                    casadi_expression = casadi.vertcat(casadi_expression, S_0)
                else:
                    x0 = casadi_expression[: model.len_rhs]
                    z0 = casadi_expression[model.len_rhs:]
                    Sx_0 = casadi.jacobian(x0, pS_casadi_stacked).reshape((-1, 1))
                    Sz_0 = casadi.jacobian(z0, pS_casadi_stacked).reshape((-1, 1))
                    casadi_expression = casadi.vertcat(x0, Sx_0, z0, Sz_0)
        elif model.calculate_sensitivities:
            report(
<<<<<<< HEAD

                f"Calculating sensitivities for {name} with respect "
                f"to parameters {model.calculate_sensitivities} using "
                "CasADi"

=======
                f"Calculating sensitivities for {name} with respect "
                f"to parameters {model.calculate_sensitivities} using "
                "CasADi"
>>>>>>> ee64eafc
            )
            # Compute derivate wrt p-stacked (can be passed to solver to
            # compute sensitivities online)
            if return_jacp_stacked:
                jacp = casadi.Function(
                    f"d{name}_dp",
                    [t_casadi, y_casadi, p_casadi_stacked],
                    [casadi.jacobian(casadi_expression, p_casadi_stacked)],
                )
            else:
                # WARNING, jacp for convert_to_format=casadi does not return a dict
                # instead it returns multiple return values, one for each param
                # TODO: would it be faster to do the jacobian wrt pS_casadi_stacked?
                jacp = casadi.Function(
                    name + "_jacp",
                    [t_casadi, y_and_S, p_casadi_stacked],
                    [
                        casadi.densify(
                            casadi.jacobian(casadi_expression, p_casadi[pname])
                        )
                        for pname in model.calculate_sensitivities
                    ],
                )

        if use_jacobian:
            report(f"Calculating jacobian for {name} using CasADi")
            jac_casadi = casadi.jacobian(casadi_expression, y_and_S)
            jac = casadi.Function(
                name + "_jac",
                [t_casadi, y_and_S, p_casadi_stacked],
                [jac_casadi],
            )

            v = casadi.MX.sym(
                "v",
                model.len_rhs_and_alg + model.len_rhs_sens + model.len_alg_sens,
            )
            jac_action_casadi = casadi.densify(
                casadi.jtimes(casadi_expression, y_and_S, v)
            )
            jac_action = casadi.Function(
                name + "_jac_action",
                [t_casadi, y_and_S, p_casadi_stacked, v],
                [jac_action_casadi],
            )
        else:
            jac = None
            jac_action = None

        func = casadi.Function(
            name, [t_casadi, y_and_S, p_casadi_stacked], [casadi_expression]
        )

    return func, jac, jacp, jac_action<|MERGE_RESOLUTION|>--- conflicted
+++ resolved
@@ -1485,15 +1485,8 @@
         jacp = None
         if model.calculate_sensitivities:
             report(
-<<<<<<< HEAD
-
                 f"Calculating sensitivities for {name} with respect "
                 f"to parameters {model.calculate_sensitivities} using jax"
-
-=======
-                f"Calculating sensitivities for {name} with respect "
-                f"to parameters {model.calculate_sensitivities} using jax"
->>>>>>> ee64eafc
             )
             jacp = func.get_sensitivities()
         if use_jacobian:
@@ -1511,15 +1504,8 @@
         # to python evaluator
         if model.calculate_sensitivities:
             report(
-<<<<<<< HEAD
-
                 f"Calculating sensitivities for {name} with respect "
                 f"to parameters {model.calculate_sensitivities}"
-
-=======
-                f"Calculating sensitivities for {name} with respect "
-                f"to parameters {model.calculate_sensitivities}"
->>>>>>> ee64eafc
             )
             jacp_dict = {
                 p: symbol.diff(pybamm.InputParameter(p))
@@ -1622,17 +1608,9 @@
                     casadi_expression = casadi.vertcat(x0, Sx_0, z0, Sz_0)
         elif model.calculate_sensitivities:
             report(
-<<<<<<< HEAD
-
                 f"Calculating sensitivities for {name} with respect "
                 f"to parameters {model.calculate_sensitivities} using "
                 "CasADi"
-
-=======
-                f"Calculating sensitivities for {name} with respect "
-                f"to parameters {model.calculate_sensitivities} using "
-                "CasADi"
->>>>>>> ee64eafc
             )
             # Compute derivate wrt p-stacked (can be passed to solver to
             # compute sensitivities online)
