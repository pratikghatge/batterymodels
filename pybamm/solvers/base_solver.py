#
# Base solver class
#
import copy
import itertools
from scipy.sparse import block_diag
import multiprocessing as mp
import numbers
import sys
import warnings

import casadi
import numpy as np

import pybamm
from pybamm.expression_tree.binary_operators import _Heaviside


class BaseSolver:
    """Solve a discretised model.

    Parameters
    ----------
    method : str, optional
        The method to use for integration, specific to each solver
    rtol : float, optional
        The relative tolerance for the solver (default is 1e-6).
    atol : float, optional
        The absolute tolerance for the solver (default is 1e-6).
    root_method : str or pybamm algebraic solver class, optional
        The method to use to find initial conditions (for DAE solvers).
        If a solver class, must be an algebraic solver class.
        If "casadi",
        the solver uses casadi's Newton rootfinding algorithm to find initial
        conditions. Otherwise, the solver uses 'scipy.optimize.root' with method
        specified by 'root_method' (e.g. "lm", "hybr", ...)
    root_tol : float, optional
        The tolerance for the initial-condition solver (default is 1e-6).
    extrap_tol : float, optional
        The tolerance to assert whether extrapolation occurs or not. Default is 0.
    output_variables : list[str], optional
        List of variables to calculate and return. If none are specified then
        the complete state vector is returned (can be very large) (default is [])
    """

    def __init__(
        self,
        method=None,
        rtol=1e-6,
        atol=1e-6,
        root_method=None,
        root_tol=1e-6,
        extrap_tol=None,
        output_variables=None,
    ):
        self.method = method
        self.rtol = rtol
        self.atol = atol
        self.root_tol = root_tol
        self.root_method = root_method
        self.extrap_tol = extrap_tol or -1e-10
        self.output_variables = [] if output_variables is None else output_variables
        self._model_set_up = {}

        # Defaults, can be overwritten by specific solver
        self.name = "Base solver"
        self.ode_solver = False
        self.algebraic_solver = False
        self._on_extrapolation = "warn"
        self.computed_var_fcns = {}

    @property
    def root_method(self):
        return self._root_method

    @root_method.setter
    def root_method(self, method):
        if method == "casadi":
            method = pybamm.CasadiAlgebraicSolver(self.root_tol)
        elif isinstance(method, str):
            method = pybamm.AlgebraicSolver(method, self.root_tol)
        elif not (
            method is None
            or (
                isinstance(method, pybamm.BaseSolver)
                and method.algebraic_solver is True
            )
        ):
            raise pybamm.SolverError("Root method must be an algebraic solver")
        self._root_method = method

    def copy(self):
        """Returns a copy of the solver"""
        new_solver = copy.copy(self)
        # clear _model_set_up
        new_solver._model_set_up = {}
        return new_solver

    def set_up(self, model, inputs=None, t_eval=None, ics_only=False):
        """Unpack model, perform checks, and calculate jacobian.

        Parameters
        ----------
        model : :class:`pybamm.BaseModel`
            The model whose solution to calculate. Must have attributes rhs and
            initial_conditions
        inputs : dict, optional
            Any input parameters to pass to the model when solving
        t_eval : numeric type, optional
            The times (in seconds) at which to compute the solution
        """
        inputs = inputs or {}

        if ics_only:
            pybamm.logger.info("Start solver set-up, initial_conditions only")
        else:
            pybamm.logger.info("Start solver set-up")

        self._check_and_prepare_model_inplace(model, inputs, ics_only)

        # set default calculate sensitivities on model
        if not hasattr(model, "calculate_sensitivities"):
            model.calculate_sensitivities = []

        # see if we need to form the explicit sensitivity equations
        calculate_sensitivities_explicit = False
        if model.calculate_sensitivities and not isinstance(self, pybamm.IDAKLUSolver):
            calculate_sensitivities_explicit = True

        self._set_up_model_sensitivities_inplace(
            model, inputs, calculate_sensitivities_explicit
        )

        vars_for_processing = self._get_vars_for_processing(
            model, inputs, calculate_sensitivities_explicit
        )

        # Process initial conditions
        initial_conditions, _, jacp_ic, _ = process(
            model.concatenated_initial_conditions,
            "initial_conditions",
            vars_for_processing,
            use_jacobian=False,
        )
        model.initial_conditions_eval = initial_conditions
        model.jacp_initial_conditions_eval = jacp_ic

        # evaluate initial condition
        y0_total_size = (
            model.len_rhs + model.len_rhs_sens + model.len_alg + model.len_alg_sens
        )
        y_zero = np.zeros((y0_total_size, 1))
        if model.convert_to_format == "casadi":
            # stack inputs
            inputs_casadi = casadi.vertcat(*[x for x in inputs.values()])
            model.y0 = initial_conditions(0.0, y_zero, inputs_casadi)
            if jacp_ic is None:
                model.y0S = None
            else:
                model.y0S = jacp_ic(0.0, y_zero, inputs_casadi)
        else:
            model.y0 = initial_conditions(0.0, y_zero, inputs)
            if jacp_ic is None:
                model.y0S = None
            else:
                # we are calculating the derivative wrt the inputs
                # so need to make sure we convert int -> float
                # This is to satisfy JAX jacfwd function which requires
                # float inputs
                inputs_float = {
                    key: float(value) if isinstance(value, int) else value
                    for key, value in inputs.items()
                }
                model.y0S = jacp_ic(0.0, y_zero, inputs_float)

        if ics_only:
            pybamm.logger.info("Finish solver set-up")
            return

        # Process rhs, algebraic, residual and event expressions
        # and wrap in callables
        rhs, jac_rhs, jacp_rhs, jac_rhs_action = process(
            model.concatenated_rhs, "RHS", vars_for_processing
        )

        algebraic, jac_algebraic, jacp_algebraic, jac_algebraic_action = process(
            model.concatenated_algebraic, "algebraic", vars_for_processing
        )

        # combine rhs and algebraic functions
        if len(model.rhs) == 0:
            rhs_algebraic = model.concatenated_algebraic
        elif len(model.algebraic) == 0:
            rhs_algebraic = model.concatenated_rhs
        else:
            rhs_algebraic = pybamm.NumpyConcatenation(
                model.concatenated_rhs, model.concatenated_algebraic
            )

        (
            rhs_algebraic,
            jac_rhs_algebraic,
            jacp_rhs_algebraic,
            jac_rhs_algebraic_action,
        ) = process(rhs_algebraic, "rhs_algebraic", vars_for_processing)

        (
            casadi_switch_events,
            terminate_events,
            interpolant_extrapolation_events,
            discontinuity_events,
        ) = self._set_up_events(model, t_eval, inputs, vars_for_processing)

        # Add the solver attributes
        model.rhs_eval = rhs
        model.algebraic_eval = algebraic
        model.rhs_algebraic_eval = rhs_algebraic

        model.terminate_events_eval = terminate_events
        model.discontinuity_events_eval = discontinuity_events
        model.interpolant_extrapolation_events_eval = interpolant_extrapolation_events

        model.jac_rhs_eval = jac_rhs
        model.jac_rhs_action_eval = jac_rhs_action
        model.jacp_rhs_eval = jacp_rhs

        model.jac_algebraic_eval = jac_algebraic
        model.jac_algebraic_action_eval = jac_algebraic_action
        model.jacp_algebraic_eval = jacp_algebraic

        model.jac_rhs_algebraic_eval = jac_rhs_algebraic
        model.jac_rhs_algebraic_action_eval = jac_rhs_algebraic_action
        model.jacp_rhs_algebraic_eval = jacp_rhs_algebraic

        # Save CasADi functions for the CasADi solver
        # Save CasADi functions for solvers that use CasADi
        # Note: when we pass to casadi the ode part of the problem must be in
        if isinstance(self.root_method, pybamm.CasadiAlgebraicSolver) or isinstance(
            self, (pybamm.CasadiSolver, pybamm.CasadiAlgebraicSolver)
        ):
            # can use DAE solver to solve model with algebraic equations only
            if len(model.rhs) > 0:
                t_casadi = vars_for_processing["t_casadi"]
                y_and_S = vars_for_processing["y_and_S"]
                p_casadi_stacked = vars_for_processing["p_casadi_stacked"]
                mass_matrix_inv = casadi.MX(model.mass_matrix_inv.entries)
                explicit_rhs = mass_matrix_inv @ rhs(
                    t_casadi, y_and_S, p_casadi_stacked
                )
                model.casadi_rhs = casadi.Function(
                    "rhs", [t_casadi, y_and_S, p_casadi_stacked], [explicit_rhs]
                )
            model.casadi_switch_events = casadi_switch_events
            model.casadi_algebraic = algebraic
            model.casadi_sensitivities = jacp_rhs_algebraic
            model.casadi_sensitivities_rhs = jacp_rhs
            model.casadi_sensitivities_algebraic = jacp_algebraic

            # if output_variables specified then convert functions to casadi
            # expressions for evaluation within the respective solver
            self.computed_var_fcns = {}
            self.computed_dvar_dy_fcns = {}
            self.computed_dvar_dp_fcns = {}
            for key in self.output_variables:
                # ExplicitTimeIntegral's are not computed as part of the solver and
                # do not need to be converted
                if isinstance(
                    model.variables_and_events[key], pybamm.ExplicitTimeIntegral
                ):
                    continue
                # Generate Casadi function to calculate variable and derivates
                # to enable sensitivites to be computed within the solver
                (
                    self.computed_var_fcns[key],
                    self.computed_dvar_dy_fcns[key],
                    self.computed_dvar_dp_fcns[key],
                    _,
                ) = process(
                    model.variables_and_events[key],
                    BaseSolver._wrangle_name(key),
                    vars_for_processing,
                    use_jacobian=True,
                    return_jacp_stacked=True,
                )

        pybamm.logger.info("Finish solver set-up")

    @classmethod
    def _wrangle_name(cls, name: str) -> str:
        """
        Wrangle a function name to replace special characters
        """
        replacements = [
            (" ", "_"),
            ("[", ""),
            ("]", ""),
            (".", "_"),
            ("-", "_"),
            ("(", ""),
            (")", ""),
            ("%", "prc"),
            (",", ""),
            (".", ""),
        ]
        name = "v_" + name.casefold()
        for string, replacement in replacements:
            name = name.replace(string, replacement)
        return name

    def _check_and_prepare_model_inplace(self, model, inputs, ics_only):
        """
        Performs checks on the model and prepares it for solving.
        """
        # Check model.algebraic for ode solvers
        if self.ode_solver is True and len(model.algebraic) > 0:
            raise pybamm.SolverError(
                f"Cannot use ODE solver '{self.name}' to solve DAE model"
            )
        # Check model.rhs for algebraic solvers
        if self.algebraic_solver is True and len(model.rhs) > 0:
            raise pybamm.SolverError(
                """Cannot use algebraic solver to solve model with time derivatives"""
            )
        # casadi solver won't allow solving algebraic model so we have to raise an
        # error here
        if isinstance(self, pybamm.CasadiSolver) and len(model.rhs) == 0:
            raise pybamm.SolverError(
                "Cannot use CasadiSolver to solve algebraic model, "
                "use CasadiAlgebraicSolver instead"
            )
        # Discretise model if it isn't already discretised
        # This only works with purely 0D models, as otherwise the mesh and spatial
        # method should be specified by the user
        if model.is_discretised is False:
            try:
                disc = pybamm.Discretisation()
                disc.process_model(model)
            except pybamm.DiscretisationError as e:
                raise pybamm.DiscretisationError(
                    "Cannot automatically discretise model, "
                    f"model should be discretised before solving ({e})"
                ) from e

        if (
            isinstance(self, (pybamm.CasadiSolver, pybamm.CasadiAlgebraicSolver))
        ) and model.convert_to_format != "casadi":
            pybamm.logger.warning(
                f"Converting {model.name} to CasADi for solving with CasADi solver"
            )
            model.convert_to_format = "casadi"
        if (
            isinstance(self.root_method, pybamm.CasadiAlgebraicSolver)
            and model.convert_to_format != "casadi"
        ):
            pybamm.logger.warning(
                f"Converting {model.name} to CasADi for calculating ICs with CasADi"
            )
            model.convert_to_format = "casadi"

    def _get_vars_for_processing(self, model, inputs, calculate_sensitivities_explicit):
        vars_for_processing = {
            "model": model,
            "calculate_sensitivities_explicit": calculate_sensitivities_explicit,
        }

        if model.convert_to_format != "casadi":
            # Create Jacobian from concatenated rhs and algebraic
            y = pybamm.StateVector(slice(0, model.len_rhs_and_alg))
            # set up Jacobian object, for re-use of dict
            jacobian = pybamm.Jacobian()
            vars_for_processing.update({"y": y, "jacobian": jacobian})
            return vars_for_processing

        else:
            # Convert model attributes to casadi
            t_casadi = casadi.MX.sym("t")
            # Create the symbolic state vectors
            y_diff = casadi.MX.sym("y_diff", model.len_rhs)
            y_alg = casadi.MX.sym("y_alg", model.len_alg)
            y_casadi = casadi.vertcat(y_diff, y_alg)
            p_casadi = {}
            for name, value in inputs.items():
                if isinstance(value, numbers.Number):
                    p_casadi[name] = casadi.MX.sym(name)
                else:
                    p_casadi[name] = casadi.MX.sym(name, value.shape[0])
            p_casadi_stacked = casadi.vertcat(*[p for p in p_casadi.values()])
            vars_for_processing.update(
                {
                    "t_casadi": t_casadi,
                    "y_diff": y_diff,
                    "y_alg": y_alg,
                    "y_casadi": y_casadi,
                    "p_casadi": p_casadi,
                    "p_casadi_stacked": p_casadi_stacked,
                }
            )
            # sensitivity vectors
            if calculate_sensitivities_explicit:
                pS_casadi_stacked = casadi.vertcat(
                    *[p_casadi[name] for name in model.calculate_sensitivities]
                )
                S_x = casadi.MX.sym("S_x", model.len_rhs_sens)
                S_z = casadi.MX.sym("S_z", model.len_alg_sens)
                vars_for_processing.update(
                    {"S_x": S_x, "S_z": S_z, "pS_casadi_stacked": pS_casadi_stacked}
                )
                y_and_S = casadi.vertcat(y_diff, S_x, y_alg, S_z)
            else:
                y_and_S = y_casadi
            vars_for_processing.update({"y_and_S": y_and_S})

            return vars_for_processing

    def _set_up_model_sensitivities_inplace(
        self, model, inputs, calculate_sensitivities_explicit
    ):
        """
        Set up model attributes related to sensitivities.
        """
        # if we are calculating sensitivities explicitly then the number of
        # equations will change
        if calculate_sensitivities_explicit:
            num_parameters = 0
            for name in model.calculate_sensitivities:
                # if not a number, assume its a vector
                if isinstance(inputs[name], numbers.Number):
                    num_parameters += 1
                else:
                    num_parameters += len(inputs[name])
            model.len_rhs_sens = model.len_rhs * num_parameters
            model.len_alg_sens = model.len_alg * num_parameters
        else:
            model.len_rhs_sens = 0
            model.len_alg_sens = 0

        # if we will change the equations to include the explicit sensitivity
        # equations, then we also need to update the mass matrix and bounds.
        # First, we reset the mass matrix and bounds back to their original form
        # if they have been extended
        if model.bounds[0].shape[0] > model.len_rhs_and_alg:
            model.bounds = (
                model.bounds[0][: model.len_rhs_and_alg],
                model.bounds[1][: model.len_rhs_and_alg],
            )
        if (
            model.mass_matrix is not None
            and model.mass_matrix.shape[0] > model.len_rhs_and_alg
        ):
            if model.mass_matrix_inv is not None:
                model.mass_matrix_inv = pybamm.Matrix(
                    model.mass_matrix_inv.entries[: model.len_rhs, : model.len_rhs]
                )
            model.mass_matrix = pybamm.Matrix(
                model.mass_matrix.entries[
                    : model.len_rhs_and_alg, : model.len_rhs_and_alg
                ]
            )

        # now we can extend them by the number of sensitivity parameters
        # if needed
        if calculate_sensitivities_explicit:
            if model.len_rhs != 0:
                n_inputs = model.len_rhs_sens // model.len_rhs
            elif model.len_alg != 0:
                n_inputs = model.len_alg_sens // model.len_alg
            if model.bounds[0].shape[0] == model.len_rhs_and_alg:
                model.bounds = (
                    np.repeat(model.bounds[0], n_inputs + 1),
                    np.repeat(model.bounds[1], n_inputs + 1),
                )
            if (
                model.mass_matrix is not None
                and model.mass_matrix.shape[0] == model.len_rhs_and_alg
            ):
                if model.mass_matrix_inv is not None:
                    model.mass_matrix_inv = pybamm.Matrix(
                        block_diag(
                            [model.mass_matrix_inv.entries] * (n_inputs + 1),
                            format="csr",
                        )
                    )
                model.mass_matrix = pybamm.Matrix(
                    block_diag(
                        [model.mass_matrix.entries] * (n_inputs + 1), format="csr"
                    )
                )

    def _set_up_events(self, model, t_eval, inputs, vars_for_processing):
        # Check for heaviside and modulo functions in rhs and algebraic and add
        # discontinuity events if these exist.
        # Note: only checks for the case of t < X, t <= X, X < t, or X <= t,
        # but also accounts for the fact that t might be dimensional
        # Only do this for DAE models as ODE models can deal with discontinuities
        # fine
        if len(model.algebraic) > 0:
            for symbol in itertools.chain(
                model.concatenated_rhs.pre_order(),
                model.concatenated_algebraic.pre_order(),
            ):
                if isinstance(symbol, _Heaviside):
                    found_t = False
                    if symbol.right == pybamm.t:
                        expr = symbol.left
                        found_t = True
                    elif symbol.left == pybamm.t:
                        expr = symbol.right
                        found_t = True

                    # Update the events if the heaviside function depended on t
                    if found_t:
                        model.events.append(
                            pybamm.Event(
                                str(symbol),
                                expr,
                                pybamm.EventType.DISCONTINUITY,
                            )
                        )
                elif isinstance(symbol, pybamm.Modulo):
                    if symbol.left == pybamm.t:
                        expr = symbol.right
                        if t_eval is None:
                            N_events = 200
                        else:
                            N_events = t_eval[-1] // expr.value

                        for i in np.arange(N_events):
                            model.events.append(
                                pybamm.Event(
                                    str(symbol),
                                    expr * pybamm.Scalar(i + 1),
                                    pybamm.EventType.DISCONTINUITY,
                                )
                            )

        casadi_switch_events = []
        terminate_events = []
        interpolant_extrapolation_events = []
        discontinuity_events = []
        for n, event in enumerate(model.events):
            if event.event_type == pybamm.EventType.DISCONTINUITY:
                # discontinuity events are evaluated before the solver is called,
                # so don't need to process them
                discontinuity_events.append(event)
            elif event.event_type == pybamm.EventType.SWITCH:
                if (
                    isinstance(self, pybamm.CasadiSolver)
                    and self.mode == "fast with events"
                    and model.algebraic != {}
                ):
                    # Save some events to casadi_switch_events for the 'fast with
                    # events' mode of the casadi solver
                    # We only need to do this if the model is a DAE model
                    # see #1082
                    k = 20
                    # address numpy 1.25 deprecation warning: array should have
                    # ndim=0 before conversion
                    init_sign = float(
                        np.sign(
                            event.evaluate(0, model.y0.full(), inputs=inputs)
                        ).item()
                    )
                    # We create a sigmoid for each event which will multiply the
                    # rhs. Doing * 2 - 1 ensures that when the event is crossed,
                    # the sigmoid is zero. Hence the rhs is zero and the solution
                    # stays constant for the rest of the simulation period
                    # We can then cut off the part after the event was crossed
                    event_sigmoid = (
                        pybamm.sigmoid(0, init_sign * event.expression, k) * 2 - 1
                    )
                    event_casadi = process(
                        event_sigmoid,
                        f"event_{n}",
                        vars_for_processing,
                        use_jacobian=False,
                    )[0]
                    # use the actual casadi object as this will go into the rhs
                    casadi_switch_events.append(event_casadi)
            else:
                # use the function call
                event_call = process(
                    event.expression,
                    f"event_{n}",
                    vars_for_processing,
                    use_jacobian=False,
                )[0]
                if event.event_type == pybamm.EventType.TERMINATION:
                    terminate_events.append(event_call)
                elif event.event_type == pybamm.EventType.INTERPOLANT_EXTRAPOLATION:
                    interpolant_extrapolation_events.append(event_call)

        return (
            casadi_switch_events,
            terminate_events,
            interpolant_extrapolation_events,
            discontinuity_events,
        )

    def _set_initial_conditions(self, model, time, inputs_dict, update_rhs):
        """
        Set initial conditions for the model. This is skipped if the solver is an
        algebraic solver (since this would make the algebraic solver redundant), and if
        the model doesn't have any algebraic equations (since there are no initial
        conditions to be calculated in this case).

        Parameters
        ----------
        model : :class:`pybamm.BaseModel`
            The model for which to calculate initial conditions.
        inputs_dict : dict
            Any input parameters to pass to the model when solving
        update_rhs : bool
            Whether to update the rhs. True for 'solve', False for 'step'.

        """

        y0_total_size = (
            model.len_rhs + model.len_rhs_sens + model.len_alg + model.len_alg_sens
        )
        y_zero = np.zeros((y0_total_size, 1))

        if model.convert_to_format == "casadi":
            # stack inputs
            inputs = casadi.vertcat(*[x for x in inputs_dict.values()])
        else:
            inputs = inputs_dict

        if self.algebraic_solver is True:
            # Don't update model.y0
            return
        elif len(model.algebraic) == 0:
            if update_rhs is True:
                # Recalculate initial conditions for the rhs equations
                y0 = model.initial_conditions_eval(time, y_zero, inputs)
            else:
                # Don't update model.y0
                return
        else:
            if update_rhs is True:
                # Recalculate initial conditions for the rhs equations
                y0_from_inputs = model.initial_conditions_eval(time, y_zero, inputs)
                # Reuse old solution for algebraic equations
                y0_from_model = model.y0
                len_rhs = model.len_rhs
                # update model.y0, which is used for initialising the algebraic solver
                if len_rhs == 0:
                    model.y0 = y0_from_model
                elif isinstance(y0_from_inputs, casadi.DM):
                    model.y0 = casadi.vertcat(
                        y0_from_inputs[:len_rhs], y0_from_model[len_rhs:]
                    )
                else:
                    model.y0 = np.vstack(
                        (y0_from_inputs[:len_rhs], y0_from_model[len_rhs:])
                    )
            y0 = self.calculate_consistent_state(model, time, inputs_dict)
        # Make y0 a function of inputs if doing symbolic with casadi
        model.y0 = y0

    def calculate_consistent_state(self, model, time=0, inputs=None):
        """
        Calculate consistent state for the algebraic equations through
        root-finding. model.y0 is used as the initial guess for rootfinding

        Parameters
        ----------
        model : :class:`pybamm.BaseModel`
            The model for which to calculate initial conditions.
        time : float
            The time at which to calculate the states
        inputs: dict, optional
            Any input parameters to pass to the model when solving

        Returns
        -------
        y0_consistent : array-like, same shape as y0_guess
            Initial conditions that are consistent with the algebraic equations (roots
            of the algebraic equations). If self.root_method == None then returns
            model.y0.
        """
        pybamm.logger.debug("Start calculating consistent states")
        if self.root_method is None:
            return model.y0
        try:
            root_sol = self.root_method._integrate(model, np.array([time]), inputs)
        except pybamm.SolverError as e:
            raise pybamm.SolverError(
                f"Could not find consistent states: {e.args[0]}"
            ) from e
        pybamm.logger.debug("Found consistent states")

        self.check_extrapolation(root_sol, model.events)
        y0 = root_sol.all_ys[0]
        return y0

    def solve(
        self,
        model,
        t_eval=None,
        inputs=None,
        nproc=None,
        calculate_sensitivities=False,
    ):
        """
        Execute the solver setup and calculate the solution of the model at
        specified times.

        Parameters
        ----------
        model : :class:`pybamm.BaseModel`
            The model whose solution to calculate. Must have attributes rhs and
            initial_conditions. All calls to solve must pass in the same model or
            an error is raised
        t_eval : numeric type
            The times (in seconds) at which to compute the solution
        inputs : dict or list, optional
            A dictionary or list of dictionaries describing any input parameters to
            pass to the model when solving
        nproc : int, optional
            Number of processes to use when solving for more than one set of input
            parameters. Defaults to value returned by "os.cpu_count()".
        calculate_sensitivities : list of str or bool
            If true, solver calculates sensitivities of all input parameters.
            If only a subset of sensitivities are required, can also pass a
            list of input parameter names

        Returns
        -------
        :class:`pybamm.Solution` or list of :class:`pybamm.Solution` objects.
             If type of `inputs` is `list`, return a list of corresponding
             :class:`pybamm.Solution` objects.

        Raises
        ------
        :class:`pybamm.ModelError`
            If an empty model is passed (`model.rhs = {}` and `model.algebraic={}` and
            `model.variables = {}`)
        :class:`RuntimeError`
            If multiple calls to `solve` pass in different models

        """
        pybamm.logger.info(f"Start solving {model.name} with {self.name}")

        # get a list-only version of calculate_sensitivities
        if isinstance(calculate_sensitivities, bool):
            if calculate_sensitivities:
                calculate_sensitivities_list = [p for p in inputs.keys()]
            else:
                calculate_sensitivities_list = []
        else:
            calculate_sensitivities_list = calculate_sensitivities

        # Make sure model isn't empty
        if len(model.rhs) == 0 and len(model.algebraic) == 0:
            if not isinstance(self, pybamm.DummySolver):
                # check for a discretised model without original parameters
                if not (
                    model.concatenated_rhs is not None
                    or model.concatenated_algebraic is not None
                ):
                    raise pybamm.ModelError(
                        "Cannot solve empty model, use `pybamm.DummySolver` instead"
                    )

        # t_eval can only be None if the solver is an algebraic solver. In that case
        # set it to 0
        if t_eval is None:
            if self.algebraic_solver is True:
                t_eval = np.array([0])
            else:
                raise ValueError("t_eval cannot be None")

        # If t_eval is provided as [t0, tf] return the solution at 100 points
        elif isinstance(t_eval, list):
            if len(t_eval) == 1 and self.algebraic_solver is True:
                t_eval = np.array(t_eval)
            elif len(t_eval) != 2:
                raise pybamm.SolverError(
                    "'t_eval' can be provided as an array of times at which to "
                    "return the solution, or as a list [t0, tf] where t0 is the "
                    "initial time and tf is the final time, but has been provided "
                    f"as a list of length {len(t_eval)}."
                )
            else:
                t_eval = np.linspace(t_eval[0], t_eval[-1], 100)

        # Make sure t_eval is monotonic
        if (np.diff(t_eval) < 0).any():
            raise pybamm.SolverError("t_eval must increase monotonically")

        # Set up inputs
        #
        # Argument "inputs" can be either a list of input dicts or
        # a single dict. The remaining of this function is only working
        # with variable "input_list", which is a list of dictionaries.
        # If "inputs" is a single dict, "inputs_list" is a list of only one dict.
        inputs_list = inputs if isinstance(inputs, list) else [inputs]
        model_inputs_list = [
            self._set_up_model_inputs(model, inputs) for inputs in inputs_list
        ]

        # Check that calculate_sensitivites have not been updated
        calculate_sensitivities_list.sort()
        if not hasattr(model, "calculate_sensitivities"):
            model.calculate_sensitivities = []
        model.calculate_sensitivities.sort()
        if calculate_sensitivities_list != model.calculate_sensitivities:
            self._model_set_up.pop(model, None)
            # CasadiSolver caches its integrators using model, so delete this too
            if isinstance(self, pybamm.CasadiSolver):
                self.integrators.pop(model, None)

        # save sensitivity parameters so we can identify them later on
        # (FYI: this is used in the Solution class)
        model.calculate_sensitivities = calculate_sensitivities_list

        # Set up (if not done already)
        timer = pybamm.Timer()
        if model not in self._model_set_up:
            if len(self._model_set_up) > 0:
                existing_model = next(iter(self._model_set_up))
                raise RuntimeError(
                    "This solver has already been initialised for model "
                    f'"{existing_model.name}". Please create a separate '
                    "solver for this model"
                )
            # It is assumed that when len(inputs_list) > 1, model set
            # up (initial condition, time-scale and length-scale) does
            # not depend on input parameters. Thefore only `model_inputs[0]`
            # is passed to `set_up`.
            # See https://github.com/pybamm-team/PyBaMM/pull/1261
            self.set_up(model, model_inputs_list[0], t_eval)
            self._model_set_up.update(
                {model: {"initial conditions": model.concatenated_initial_conditions}}
            )
        else:
            ics_set_up = self._model_set_up[model]["initial conditions"]
            # Check that initial conditions have not been updated
            if ics_set_up != model.concatenated_initial_conditions:
                if self.algebraic_solver is True:
                    # For an algebraic solver, we don't need to set up the initial
                    # conditions function and we can just evaluate
                    # model.concatenated_initial_conditions
                    model.y0 = model.concatenated_initial_conditions.evaluate()
                else:
                    # If the new initial conditions are different
                    # and cannot be evaluated directly, set up again
                    self.set_up(model, model_inputs_list[0], t_eval, ics_only=True)
                self._model_set_up[model]["initial conditions"] = (
                    model.concatenated_initial_conditions
                )

        set_up_time = timer.time()
        timer.reset()

        # (Re-)calculate consistent initial conditions
        # Assuming initial conditions do not depend on input parameters
        # when len(inputs_list) > 1, only `model_inputs_list[0]`
        # is passed to `_set_initial_conditions`.
        # See https://github.com/pybamm-team/PyBaMM/pull/1261
        if len(inputs_list) > 1:
            all_inputs_names = set(
                itertools.chain.from_iterable(
                    [model_inputs.keys() for model_inputs in model_inputs_list]
                )
            )
            initial_conditions_node_names = set(
                [it.name for it in model.concatenated_initial_conditions.pre_order()]
            )
            if all_inputs_names.issubset(initial_conditions_node_names):
                raise pybamm.SolverError(
                    "Input parameters cannot appear in expression "
                    "for initial conditions."
                )

        self._set_initial_conditions(
            model, t_eval[0], model_inputs_list[0], update_rhs=True
        )

        # Check initial conditions don't violate events
        self._check_events_with_initial_conditions(t_eval, model, model_inputs_list[0])

        # Process discontinuities
        (
            start_indices,
            end_indices,
            t_eval,
        ) = self._get_discontinuity_start_end_indices(model, inputs, t_eval)

        # Integrate separately over each time segment and accumulate into the solution
        # object, restarting the solver at each discontinuity (and recalculating a
        # consistent state afterwards if a DAE)
        old_y0 = model.y0
        solutions = None
        for start_index, end_index in zip(start_indices, end_indices):
            pybamm.logger.verbose(
                f"Calling solver for {t_eval[start_index]} < t < {t_eval[end_index - 1]}"
            )
            ninputs = len(model_inputs_list)
            if ninputs == 1:
                new_solution = self._integrate(
                    model,
                    t_eval[start_index:end_index],
                    model_inputs_list[0],
                )
                new_solutions = [new_solution]
            else:
                if model.convert_to_format == "jax":
                    # Jax can parallelize over the inputs efficiently
                    new_solutions = self._integrate(
                        model,
                        t_eval[start_index:end_index],
                        model_inputs_list,
                    )
                else:
                    with mp.Pool(processes=nproc) as p:
                        new_solutions = p.starmap(
                            self._integrate,
                            zip(
                                [model] * ninputs,
                                [t_eval[start_index:end_index]] * ninputs,
                                model_inputs_list,
                            ),
                        )
                        p.close()
                        p.join()
            # Setting the solve time for each segment.
            # pybamm.Solution.__add__ assumes attribute solve_time.
            solve_time = timer.time()
            for sol in new_solutions:
                sol.solve_time = solve_time
            if start_index == start_indices[0]:
                solutions = [sol for sol in new_solutions]
            else:
                for i, new_solution in enumerate(new_solutions):
                    solutions[i] = solutions[i] + new_solution

            if solutions[0].termination != "final time":
                break

            if end_index != len(t_eval):
                # setup for next integration subsection
                last_state = solutions[0].y[:, -1]
                # update y0 (for DAE solvers, this updates the initial guess for the
                # rootfinder)
                model.y0 = last_state
                if len(model.algebraic) > 0:
                    model.y0 = self.calculate_consistent_state(
                        model, t_eval[end_index], model_inputs_list[0]
                    )
        solve_time = timer.time()

        for i, solution in enumerate(solutions):
            # Check if extrapolation occurred
            self.check_extrapolation(solution, model.events)
            # Identify the event that caused termination and update the solution to
            # include the event time and state
            solutions[i], termination = self.get_termination_reason(
                solution, model.events
            )
            # Assign times
            solutions[i].set_up_time = set_up_time
            # all solutions get the same solve time, but their integration time
            # will be different (see https://github.com/pybamm-team/PyBaMM/pull/1261)
            solutions[i].solve_time = solve_time

        # Restore old y0
        model.y0 = old_y0

        # Report times
        if len(solutions) == 1:
            pybamm.logger.info(f"Finish solving {model.name} ({termination})")
            pybamm.logger.info(
                f"Set-up time: {solutions[0].set_up_time}, Solve time: {solutions[0].solve_time} (of which integration time: {solutions[0].integration_time}), "
                f"Total time: {solutions[0].total_time}"
            )
        else:
            pybamm.logger.info(f"Finish solving {model.name} for all inputs")
            pybamm.logger.info(
                f"Set-up time: {solutions[0].set_up_time}, Solve time: {solutions[0].solve_time}, Total time: {solutions[0].total_time}"
            )

        # Raise error if solutions[0] only contains one timestep (except for algebraic
        # solvers, where we may only expect one time in the solution)
        if (
            self.algebraic_solver is False
            and len(solutions[0].all_ts) == 1
            and len(solutions[0].all_ts[0]) == 1
        ):
            raise pybamm.SolverError(
                "Solution time vector has length 1. "
                "Check whether simulation terminated too early."
            )

        # Return solution(s)
        if ninputs == 1:
            return solutions[0]
        else:
            return solutions

    def _get_discontinuity_start_end_indices(self, model, inputs, t_eval):
        if model.discontinuity_events_eval == []:
            pybamm.logger.verbose("No discontinuity events found")
            return [0], [len(t_eval)], t_eval

        # Calculate discontinuities
        discontinuities = [
            # Assuming that discontinuities do not depend on
            # input parameters when len(input_list) > 1, only
            # `inputs` is passed to `evaluate`.
            # See https://github.com/pybamm-team/PyBaMM/pull/1261
            event.expression.evaluate(inputs=inputs)
            for event in model.discontinuity_events_eval
        ]

        # make sure they are increasing in time
        discontinuities = sorted(discontinuities)

        # remove any identical discontinuities
        discontinuities = [
            v
            for i, v in enumerate(discontinuities)
            if (
                i == len(discontinuities) - 1
                or discontinuities[i] < discontinuities[i + 1]
            )
            and v > 0
        ]

        # remove any discontinuities after end of t_eval
        discontinuities = [v for v in discontinuities if v < t_eval[-1]]

        pybamm.logger.verbose(f"Discontinuity events found at t = {discontinuities}")
        if isinstance(inputs, list):
            raise pybamm.SolverError(
                "Cannot solve for a list of input parameters"
                " sets with discontinuities"
            )

        # insert time points around discontinuities in t_eval
        # keep track of sub sections to integrate by storing start and end indices
        start_indices = [0]
        end_indices = []
        eps = sys.float_info.epsilon
        for dtime in discontinuities:
            dindex = np.searchsorted(t_eval, dtime, side="left")
            end_indices.append(dindex + 1)
            start_indices.append(dindex + 1)
            if dtime * (1 - eps) < t_eval[dindex] < dtime * (1 + eps):
                t_eval[dindex] *= 1 + eps
                t_eval = np.insert(t_eval, dindex, dtime * (1 - eps))
            else:
                t_eval = np.insert(
                    t_eval, dindex, [dtime * (1 - eps), dtime * (1 + eps)]
                )
        end_indices.append(len(t_eval))

        return start_indices, end_indices, t_eval

    def _check_events_with_initial_conditions(self, t_eval, model, inputs_dict):
        num_terminate_events = len(model.terminate_events_eval)
        if num_terminate_events == 0:
            return

        if model.convert_to_format == "casadi":
            inputs = casadi.vertcat(*[x for x in inputs_dict.values()])

        events_eval = [None] * num_terminate_events
        for idx, event in enumerate(model.terminate_events_eval):
            if model.convert_to_format == "casadi":
                event_eval = event(t_eval[0], model.y0, inputs)
            elif model.convert_to_format in ["python", "jax"]:
                event_eval = event(t=t_eval[0], y=model.y0, inputs=inputs_dict)
            events_eval[idx] = event_eval

        events_eval = np.array(events_eval)
        if any(events_eval < 0):
            # find the events that were triggered by initial conditions
            termination_events = [
                x for x in model.events if x.event_type == pybamm.EventType.TERMINATION
            ]
            idxs = np.where(events_eval < 0)[0]
            event_names = [termination_events[idx].name for idx in idxs]
            raise pybamm.SolverError(
                f"Events {event_names} are non-positive at initial conditions"
            )

    def step(
        self,
        old_solution,
        model,
        dt,
        t_eval=None,
        npts=None,
        inputs=None,
        save=True,
    ):
        """
        Step the solution of the model forward by a given time increment. The
        first time this method is called it executes the necessary setup by
        calling `self.set_up(model)`.

        Parameters
        ----------
        old_solution : :class:`pybamm.Solution` or None
            The previous solution to be added to. If `None`, a new solution is created.
        model : :class:`pybamm.BaseModel`
            The model whose solution to calculate. Must have attributes rhs and
            initial_conditions
        dt : numeric type
            The timestep (in seconds) over which to step the solution
        t_eval : list or numpy.ndarray, optional
            An array of times at which to return the solution during the step
            (Note: t_eval is the time measured from the start of the step, so should start at 0 and end at dt).
            By default, the solution is returned at t0 and t0 + dt.
        npts : deprecated
        inputs : dict, optional
            Any input parameters to pass to the model when solving
        save : bool
            Turn on to store the solution of all previous timesteps

        Raises
        ------
        :class:`pybamm.ModelError`
            If an empty model is passed (`model.rhs = {}` and `model.algebraic = {}` and
            `model.variables = {}`)

        """
        if old_solution is None:
            old_solution = pybamm.EmptySolution()

        if not (
            isinstance(old_solution, pybamm.EmptySolution)
            or old_solution.termination == "final time"
            or "[experiment]" in old_solution.termination
        ):
            # Return same solution as an event has already been triggered
            # With hack to allow stepping past experiment current / voltage cut-off
            return old_solution

        # Make sure model isn't empty
        if len(model.rhs) == 0 and len(model.algebraic) == 0:
            if not isinstance(self, pybamm.DummySolver):
                raise pybamm.ModelError(
                    "Cannot step empty model, use `pybamm.DummySolver` instead"
                )

        # Make sure dt is greater than the offset
        step_start_offset = pybamm.settings.step_start_offset
        if dt <= step_start_offset:
            raise pybamm.SolverError(
                f"Step time must be at least {pybamm.TimerTime(step_start_offset)}"
            )

        # Raise deprecation warning for npts and convert it to t_eval
        if npts is not None:
            warnings.warn(
                "The 'npts' parameter is deprecated, use 't_eval' instead.",
                DeprecationWarning,
                stacklevel=2,
            )
            t_eval = np.linspace(0, dt, npts)

        if t_eval is not None:
            # Checking if t_eval lies within range
            if t_eval[0] != 0 or t_eval[-1] != dt:
                raise pybamm.SolverError(
                    "Elements inside array t_eval must lie in the closed interval 0 to dt"
                )

        else:
            t_eval = np.array([0, dt])

        t_start = old_solution.t[-1]
        t_eval = t_start + t_eval
        t_end = t_start + dt

        if t_start == 0:
            t_start_shifted = t_start
        else:
            # offset t_start by t_start_offset (default 1 ns)
            # to avoid repeated times in the solution
            # from having the same time at the end of the previous step and
            # the start of the next step
            t_start_shifted = t_start + step_start_offset
            t_eval[0] = t_start_shifted

        # Set timer
        timer = pybamm.Timer()

        # Set up inputs
        model_inputs = self._set_up_model_inputs(model, inputs)

        first_step_this_model = False
        if model not in self._model_set_up:
            first_step_this_model = True
            if len(self._model_set_up) > 0:
                existing_model = next(iter(self._model_set_up))
                raise RuntimeError(
                    "This solver has already been initialised for model "
                    f'"{existing_model.name}". Please create a separate '
                    "solver for this model"
                )
            self.set_up(model, model_inputs)
            self._model_set_up.update(
                {model: {"initial conditions": model.concatenated_initial_conditions}}
            )

        if (
            isinstance(old_solution, pybamm.EmptySolution)
            and old_solution.termination is None
        ):
            pybamm.logger.verbose(f"Start stepping {model.name} with {self.name}")

        if isinstance(old_solution, pybamm.EmptySolution):
            if not first_step_this_model:
                # reset y0 to original initial conditions
                self.set_up(model, model_inputs, ics_only=True)
        else:
            if old_solution.all_models[-1] == model:
                # initialize with old solution
                model.y0 = old_solution.all_ys[-1][:, -1]
            else:
                _, concatenated_initial_conditions = model.set_initial_conditions_from(
                    old_solution, return_type="ics"
                )
                model.y0 = concatenated_initial_conditions.evaluate(
                    0, inputs=model_inputs
                )

        set_up_time = timer.time()

        # (Re-)calculate consistent initial conditions
        self._set_initial_conditions(
            model, t_start_shifted, model_inputs, update_rhs=False
        )

        # Check initial conditions don't violate events
        self._check_events_with_initial_conditions(t_eval, model, model_inputs)

        # Step
        pybamm.logger.verbose(f"Stepping for {t_start_shifted:.0f} < t < {t_end:.0f}")
        timer.reset()
        solution = self._integrate(model, t_eval, model_inputs)
        solution.solve_time = timer.time()

        # Check if extrapolation occurred
        self.check_extrapolation(solution, model.events)

        # Identify the event that caused termination and update the solution to
        # include the event time and state
        solution, termination = self.get_termination_reason(solution, model.events)

        # Assign setup time
        solution.set_up_time = set_up_time

        # Report times
        pybamm.logger.verbose(f"Finish stepping {model.name} ({termination})")
        pybamm.logger.verbose(
<<<<<<< HEAD
            f"Set-up time: {solution.set_up_time}, Step time: {solution.solve_time}"
            f"(of which integration time: {solution.integration_time}), "
=======
            f"Set-up time: {solution.set_up_time}, Step time: {solution.solve_time} (of which integration time: {solution.integration_time}), "
>>>>>>> 8056d224
            f"Total time: {solution.total_time}"
        )

        # Return solution
        if save is False:
            return solution
        else:
            return old_solution + solution

    def get_termination_reason(self, solution, events):
        """
        Identify the cause for termination. In particular, if the solver terminated
        due to an event, (try to) pinpoint which event was responsible. If an event
        occurs the event time and state are added to the solution object.
        Note that the current approach (evaluating all the events and then finding which
        one is smallest at the final timestep) is pretty crude, but is the easiest one
        that works for all the different solvers.

        Parameters
        ----------
        solution : :class:`pybamm.Solution`
            The solution object
        events : dict
            Dictionary of events
        """
        termination_events = [
            x for x in events if x.event_type == pybamm.EventType.TERMINATION
        ]
        if solution.termination == "final time":
            return (
                solution,
                "the solver successfully reached the end of the integration interval",
            )
        elif solution.termination == "event":
            pybamm.logger.debug("Start post-processing events")
            if solution.closest_event_idx is not None:
                solution.termination = (
                    f"event: {termination_events[solution.closest_event_idx].name}"
                )
            else:
                # Get final event value
                final_event_values = {}

                for event in termination_events:
                    final_event_values[event.name] = event.expression.evaluate(
                        solution.t_event,
                        solution.y_event,
                        inputs=solution.all_inputs[-1],
                    )
                termination_event = min(final_event_values, key=final_event_values.get)

                # Check that it's actually an event
                if final_event_values[termination_event] > 0.1:  # pragma: no cover
                    # Hard to test this
                    raise pybamm.SolverError(
                        "Could not determine which event was triggered "
                        "(possibly due to NaNs)"
                    )
                # Add the event to the solution object
                solution.termination = f"event: {termination_event}"
            # Update t, y and inputs to include event time and state
            # Note: if the final entry of t is equal to the event time we skip
            # this (having duplicate entries causes an error later in ProcessedVariable)
            if solution.t_event != solution.all_ts[-1][-1]:
                event_sol = pybamm.Solution(
                    solution.t_event,
                    solution.y_event,
                    solution.all_models[-1],
                    solution.all_inputs[-1],
                    solution.t_event,
                    solution.y_event,
                    solution.termination,
                )
                event_sol.solve_time = 0
                event_sol.integration_time = 0
                solution = solution + event_sol

            pybamm.logger.debug("Finish post-processing events")
            return solution, solution.termination

    def check_extrapolation(self, solution, events):
        """
        Check if extrapolation occurred for any of the interpolants. Note that with the
        current approach (evaluating all the events at the solution times) some
        extrapolations might not be found if they only occurred for a small period of
        time.

        Parameters
        ----------
        solution : :class:`pybamm.Solution`
            The solution object
        events : dict
            Dictionary of events
        """
        extrap_events = []

        if any(
            event.event_type == pybamm.EventType.INTERPOLANT_EXTRAPOLATION
            for event in events
        ):
            last_state = solution.last_state
            t = last_state.all_ts[0][0]
            y = last_state.all_ys[0][:, 0]
            inputs = last_state.all_inputs[0]

            if isinstance(y, casadi.DM):
                y = y.full()
            for event in events:
                if event.event_type == pybamm.EventType.INTERPOLANT_EXTRAPOLATION:
                    if event.expression.evaluate(t, y, inputs=inputs) < self.extrap_tol:
                        extrap_events.append(event.name)

            if any(extrap_events):
                if self._on_extrapolation == "warn":
                    name = solution.all_models[-1].name
                    warnings.warn(
                        f"While solving {name} extrapolation occurred "
                        f"for {extrap_events}",
                        pybamm.SolverWarning,
                        stacklevel=2,
                    )
                    # Add the event dictionaryto the solution object
                    solution.extrap_events = extrap_events
                elif self._on_extrapolation == "error":
                    raise pybamm.SolverError(
                        "Solver failed because the following "
                        f"interpolation bounds were exceeded: {extrap_events}. "
                        "You may need to provide additional interpolation points "
                        "outside these bounds."
                    )

    def _set_up_model_inputs(self, model, inputs):
        """Set up input parameters"""
        inputs = inputs or {}

        # Go through all input parameters that can be found in the model
        # Only keep the ones that are actually used in the model
        # If any of them are *not* provided by "inputs", raise an error
        inputs_in_model = {}
        for input_param in model.input_parameters:
            name = input_param.name
            if name in inputs:
                inputs_in_model[name] = inputs[name]
            else:
                raise pybamm.SolverError(f"No value provided for input '{name}'")
        inputs = inputs_in_model

        ordered_inputs_names = list(inputs.keys())
        ordered_inputs_names.sort()
        ordered_inputs = {name: inputs[name] for name in ordered_inputs_names}

        return ordered_inputs


def process(
    symbol, name, vars_for_processing, use_jacobian=None, return_jacp_stacked=None
):
    """
    Parameters
    ----------
    symbol: :class:`pybamm.Symbol`
        expression tree to convert
    name: str
        function evaluators created will have this base name
    use_jacobian: bool, optional
        whether to return Jacobian functions
    return_jacp_stacked: bool, optional
        returns Jacobian function wrt stacked parameters instead of jacp

    Returns
    -------
    func: :class:`pybamm.EvaluatorPython` or
            :class:`pybamm.EvaluatorJax` or
            :class:`casadi.Function`
        evaluator for the function $f(y, t, p)$ given by `symbol`

    jac: :class:`pybamm.EvaluatorPython` or
            :class:`pybamm.EvaluatorJaxJacobian` or
            :class:`casadi.Function`
        evaluator for the Jacobian $\frac{\partial f}{\partial y}$
        of the function given by `symbol`

    jacp: :class:`pybamm.EvaluatorPython` or
            :class:`pybamm.EvaluatorJaxSensitivities` or
            :class:`casadi.Function`
        evaluator for the parameter sensitivities
        $\frac{\partial f}{\partial p}$
        of the function given by `symbol`

    jac_action: :class:`pybamm.EvaluatorPython` or
            :class:`pybamm.EvaluatorJax` or
            :class:`casadi.Function`
        evaluator for product of the Jacobian with a vector $v$,
        i.e. $\frac{\partial f}{\partial y} * v$
    """

    def report(string):
        # don't log event conversion
        if "event" not in string:
            pybamm.logger.verbose(string)

    model = vars_for_processing["model"]

    if use_jacobian is None:
        use_jacobian = model.use_jacobian

    if model.convert_to_format == "jax":
        report(f"Converting {name} to jax")
        func = pybamm.EvaluatorJax(symbol)
        jacp = None
        if model.calculate_sensitivities:
            report(
                f"Calculating sensitivities for {name} with respect "
                f"to parameters {model.calculate_sensitivities} using jax"
            )
            jacp = func.get_sensitivities()
        if use_jacobian:
            report(f"Calculating jacobian for {name} using jax")
            jac = func.get_jacobian()
            jac_action = func.get_jacobian_action()
        else:
            jac = None
            jac_action = None

    elif model.convert_to_format != "casadi":
        y = vars_for_processing["y"]
        jacobian = vars_for_processing["jacobian"]
        # Process with pybamm functions, converting
        # to python evaluator
        if model.calculate_sensitivities:
            report(
                f"Calculating sensitivities for {name} with respect "
                f"to parameters {model.calculate_sensitivities}"
            )
            jacp_dict = {
                p: symbol.diff(pybamm.InputParameter(p))
                for p in model.calculate_sensitivities
            }

            report(f"Converting sensitivities for {name} to python")
            jacp_dict = {
                p: pybamm.EvaluatorPython(jacp) for p, jacp in jacp_dict.items()
            }

            # jacp should be a function that returns a dict of sensitivities
            def jacp(*args, **kwargs):
                return {k: v(*args, **kwargs) for k, v in jacp_dict.items()}

        else:
            jacp = None

        if use_jacobian:
            report(f"Calculating jacobian for {name}")
            jac = jacobian.jac(symbol, y)
            report(f"Converting jacobian for {name} to python")
            jac = pybamm.EvaluatorPython(jac)
            # cannot do jacobian action efficiently for now
            jac_action = None
        else:
            jac = None
            jac_action = None

        report(f"Converting {name} to python")
        func = pybamm.EvaluatorPython(symbol)

    else:
        t_casadi = vars_for_processing["t_casadi"]
        y_casadi = vars_for_processing["y_casadi"]
        p_casadi = vars_for_processing["p_casadi"]
        y_and_S = vars_for_processing["y_and_S"]
        p_casadi_stacked = vars_for_processing["p_casadi_stacked"]
        calculate_sensitivities_explicit = vars_for_processing[
            "calculate_sensitivities_explicit"
        ]
        # Process with CasADi
        report(f"Converting {name} to CasADi")
        casadi_expression = symbol.to_casadi(t_casadi, y_casadi, inputs=p_casadi)
        # Add sensitivity vectors to the rhs and algebraic equations
        jacp = None
        if calculate_sensitivities_explicit:
            # The formulation is as per Park, S., Kato, D., Gima, Z., Klein, R.,
            # & Moura, S. (2018).  Optimal experimental design for
            # parameterization of an electrochemical lithium-ion battery model.
            # Journal of The Electrochemical Society, 165(7), A1309.". See #1100
            # for details
            pS_casadi_stacked = vars_for_processing["pS_casadi_stacked"]
            y_diff = vars_for_processing["y_diff"]
            y_alg = vars_for_processing["y_alg"]
            S_x = vars_for_processing["S_x"]
            S_z = vars_for_processing["S_z"]

            if name == "RHS" and model.len_rhs > 0:
                report(
                    "Creating explicit forward sensitivity equations "
                    "for rhs using CasADi"
                )
                df_dx = casadi.jacobian(casadi_expression, y_diff)
                df_dp = casadi.jacobian(casadi_expression, pS_casadi_stacked)
                S_x_mat = S_x.reshape((model.len_rhs, pS_casadi_stacked.shape[0]))
                if model.len_alg == 0:
                    S_rhs = (df_dx @ S_x_mat + df_dp).reshape((-1, 1))
                else:
                    df_dz = casadi.jacobian(casadi_expression, y_alg)
                    S_z_mat = S_z.reshape((model.len_alg, pS_casadi_stacked.shape[0]))
                    S_rhs = (df_dx @ S_x_mat + df_dz @ S_z_mat + df_dp).reshape((-1, 1))
                casadi_expression = casadi.vertcat(casadi_expression, S_rhs)
            if name == "algebraic" and model.len_alg > 0:
                report(
                    "Creating explicit forward sensitivity equations "
                    "for algebraic using CasADi"
                )
                dg_dz = casadi.jacobian(casadi_expression, y_alg)
                dg_dp = casadi.jacobian(casadi_expression, pS_casadi_stacked)
                S_z_mat = S_z.reshape((model.len_alg, pS_casadi_stacked.shape[0]))
                if model.len_rhs == 0:
                    S_alg = (dg_dz @ S_z_mat + dg_dp).reshape((-1, 1))
                else:
                    dg_dx = casadi.jacobian(casadi_expression, y_diff)
                    S_x_mat = S_x.reshape((model.len_rhs, pS_casadi_stacked.shape[0]))
                    S_alg = (dg_dx @ S_x_mat + dg_dz @ S_z_mat + dg_dp).reshape((-1, 1))
                casadi_expression = casadi.vertcat(casadi_expression, S_alg)
            if name == "initial_conditions":
                if model.len_rhs == 0 or model.len_alg == 0:
                    S_0 = casadi.jacobian(casadi_expression, pS_casadi_stacked).reshape(
                        (-1, 1)
                    )
                    casadi_expression = casadi.vertcat(casadi_expression, S_0)
                else:
                    x0 = casadi_expression[: model.len_rhs]
                    z0 = casadi_expression[model.len_rhs :]
                    Sx_0 = casadi.jacobian(x0, pS_casadi_stacked).reshape((-1, 1))
                    Sz_0 = casadi.jacobian(z0, pS_casadi_stacked).reshape((-1, 1))
                    casadi_expression = casadi.vertcat(x0, Sx_0, z0, Sz_0)
        elif model.calculate_sensitivities:
            report(
                f"Calculating sensitivities for {name} with respect "
                f"to parameters {model.calculate_sensitivities} using "
                "CasADi"
            )
            # Compute derivate wrt p-stacked (can be passed to solver to
            # compute sensitivities online)
            if return_jacp_stacked:
                jacp = casadi.Function(
                    f"d{name}_dp",
                    [t_casadi, y_casadi, p_casadi_stacked],
                    [casadi.jacobian(casadi_expression, p_casadi_stacked)],
                )
            else:
                # WARNING, jacp for convert_to_format=casadi does not return a dict
                # instead it returns multiple return values, one for each param
                # TODO: would it be faster to do the jacobian wrt pS_casadi_stacked?
                jacp = casadi.Function(
                    name + "_jacp",
                    [t_casadi, y_and_S, p_casadi_stacked],
                    [
                        casadi.densify(
                            casadi.jacobian(casadi_expression, p_casadi[pname])
                        )
                        for pname in model.calculate_sensitivities
                    ],
                )

        if use_jacobian:
            report(f"Calculating jacobian for {name} using CasADi")
            jac_casadi = casadi.jacobian(casadi_expression, y_and_S)
            jac = casadi.Function(
                name + "_jac",
                [t_casadi, y_and_S, p_casadi_stacked],
                [jac_casadi],
            )

            v = casadi.MX.sym(
                "v",
                model.len_rhs_and_alg + model.len_rhs_sens + model.len_alg_sens,
            )
            jac_action_casadi = casadi.densify(
                casadi.jtimes(casadi_expression, y_and_S, v)
            )
            jac_action = casadi.Function(
                name + "_jac_action",
                [t_casadi, y_and_S, p_casadi_stacked, v],
                [jac_action_casadi],
            )
        else:
            jac = None
            jac_action = None

        func = casadi.Function(
            name, [t_casadi, y_and_S, p_casadi_stacked], [casadi_expression]
        )

    return func, jac, jacp, jac_action<|MERGE_RESOLUTION|>--- conflicted
+++ resolved
@@ -1257,12 +1257,7 @@
         # Report times
         pybamm.logger.verbose(f"Finish stepping {model.name} ({termination})")
         pybamm.logger.verbose(
-<<<<<<< HEAD
-            f"Set-up time: {solution.set_up_time}, Step time: {solution.solve_time}"
-            f"(of which integration time: {solution.integration_time}), "
-=======
             f"Set-up time: {solution.set_up_time}, Step time: {solution.solve_time} (of which integration time: {solution.integration_time}), "
->>>>>>> 8056d224
             f"Total time: {solution.total_time}"
         )
 
