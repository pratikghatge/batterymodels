--- conflicted
+++ resolved
@@ -278,25 +278,7 @@
         # Unary operators
         elif isinstance(symbol, pybamm.UnaryOperator):
             new_child = self.process_symbol(symbol.child)
-<<<<<<< HEAD
-            if isinstance(symbol, pybamm.Broadcast):
-                new_symbol = pybamm.Broadcast(
-                    new_child, symbol.domain, broadcast_type=symbol.broadcast_type
-                )
-            elif isinstance(symbol, pybamm.Integral):
-                new_symbol = symbol.__class__(new_child, symbol.integration_variable)
-            elif isinstance(symbol, pybamm.DefiniteIntegralVector):
-                new_symbol = symbol.__class__(new_child, vector_type=symbol.vector_type)
-            elif isinstance(symbol, pybamm.BoundaryOperator):
-                # BoundaryValue or BoundaryFlux
-                new_symbol = symbol.__class__(new_child, symbol.side)
-            elif isinstance(symbol, pybamm.Index):
-                new_symbol = symbol.__class__(new_child, symbol.index)
-            else:
-                new_symbol = symbol.__class__(new_child)
-=======
             new_symbol = symbol._unary_new_copy(new_child)
->>>>>>> c3a4a8cd
             # ensure domain remains the same
             new_symbol.domain = symbol.domain
             return new_symbol
