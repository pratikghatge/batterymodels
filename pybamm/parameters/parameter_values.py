#
# Dimensional and dimensionless parameter values, and scales
#
import pybamm
import pandas as pd
import os
import numbers


class ParameterValues:
    """
    The parameter values for a simulation.

    Note that this class does not inherit directly from the python dictionary class as
    this causes issues with saving and loading simulations.

    Parameters
    ----------
    values : dict or string
        Explicit set of parameters, or reference to a file of parameters
        If string, gets passed to read_parameters_csv to read a file.
    chemistry : dict
        Dict of strings for default chemistries. Must be of the form:
        {"base chemistry": base_chemistry,
        "cell": cell_properties_authorYear,
        "anode": anode_chemistry_authorYear,
        "separator": separator_chemistry_authorYear,
        "cathode": cathode_chemistry_authorYear,
        "electrolyte": electrolyte_chemistry_authorYear,
        "experiment": experimental_conditions_authorYear}.
        Then the anode chemistry is loaded from the file
        inputs/parameters/base_chemistry/anodes/anode_chemistry_authorYear, etc.
        Parameters in "cell" should include geometry and current collector properties.
        Parameters in "experiment" should include parameters relating to experimental
        conditions, such as initial conditions and currents.

    Examples
    --------
    >>> import pybamm
    >>> values = {"some parameter": 1, "another parameter": 2}
    >>> param = pybamm.ParameterValues(values)
    >>> param["some parameter"]
    1
    >>> file = "/input/parameters/lithium-ion/cells/kokam_Marquis2019/parameters.csv"
    >>> param = pybamm.ParameterValues(values=pybamm.root_dir() + file)
    >>> param["Negative current collector thickness [m]"]
    2.5e-05
    >>> param = pybamm.ParameterValues(chemistry=pybamm.parameter_sets.Marquis2019)
    >>> param["Reference temperature [K]"]
    298.15

    """

    def __init__(self, values=None, chemistry=None):
        self._dict_items = pybamm.FuzzyDict()
        # Must provide either values or chemistry, not both (nor neither)
        if values is not None and chemistry is not None:
            raise ValueError(
                """
                Only one of values and chemistry can be provided. To change parameters
                slightly from a chemistry, first load parameters with the chemistry
                (param = pybamm.ParameterValues(chemistry=...)) and then update with
                param.update({dict of values}).
                """
            )
        if values is None and chemistry is None:
            raise ValueError("values and chemistry cannot both be None")
        # First load chemistry
        if chemistry is not None:
            self.update_from_chemistry(chemistry)
        # Then update with values dictionary or file
        if values is not None:
            # If base_parameters is a filename, load from that filename
            if isinstance(values, str):
                values = self.read_parameters_csv(values)
            # Don't check parameter already exists when first creating it
            self.update(values, check_already_exists=False)

        # Initialise empty _processed_symbols dict (for caching)
        self._processed_symbols = {}

    def __getitem__(self, key):
        return self._dict_items[key]

    def __setitem__(self, key, value):
        "Call the update functionality when doing a setitem"
        self.update({key: value})

    def __delitem__(self, key):
        del self._dict_items[key]

    def keys(self):
        "Get the keys of the dictionary"
        return self._dict_items.keys()

    def values(self):
        "Get the values of the dictionary"
        return self._dict_items.values()

    def items(self):
        "Get the items of the dictionary"
        return self._dict_items.items()

    def update_from_chemistry(self, chemistry):
        """
        Load standard set of components from a 'chemistry' dictionary
        """
        base_chemistry = chemistry["chemistry"]
        # Create path to file
        path = os.path.join(pybamm.root_dir(), "input", "parameters", base_chemistry)
        # Load each component name
        for component_group in [
            "cell",
            "anode",
            "cathode",
            "separator",
            "electrolyte",
            "experiment",
        ]:
            # Make sure component is provided
            try:
                component = chemistry[component_group]
            except KeyError:
                raise KeyError(
                    "must provide '{}' parameters for {} chemistry".format(
                        component_group, base_chemistry
                    )
                )
            # Create path to component and load values
            component_path = os.path.join(path, component_group + "s", component)
            component_params = self.read_parameters_csv(
                os.path.join(component_path, "parameters.csv")
            )
            # Update parameters, making sure to check any conflicts
            self.update(
                component_params,
                check_conflict=True,
                check_already_exists=False,
                path=component_path,
            )

        # register citations
        if "citation" in chemistry:
            citation = chemistry["citation"]
            pybamm.citations.register(citation)

    def read_parameters_csv(self, filename):
        """Reads parameters from csv file into dict.

        Parameters
        ----------
        filename : str
            The name of the csv file containing the parameters.

        Returns
        -------
        dict
            {name: value} pairs for the parameters.

        """
        df = pd.read_csv(filename, comment="#", skip_blank_lines=True)
        # Drop rows that are all NaN (seems to not work with skip_blank_lines)
        df.dropna(how="all", inplace=True)
        return {k: v for (k, v) in zip(df["Name [units]"], df["Value"])}

    def update(self, values, check_conflict=False, check_already_exists=True, path=""):
        """
        Update parameter dictionary, while also performing some basic checks.

        Parameters
        ----------
        values : dict
            Dictionary of parameter values to update parameter dictionary with
        check_conflict : bool, optional
            Whether to check that a parameter in `values` has not already been defined
            in the parameter class when updating it, and if so that its value does not
            change. This is set to True during initialisation, when parameters are
            combined from different sources, and is False by default otherwise
        check_already_exists : bool, optional
            Whether to check that a parameter in `values` already exists when trying to
            update it. This is to avoid cases where an intended change in the parameters
            is ignored due a typo in the parameter name, and is True by default but can
            be manually overridden.
        path : string, optional
            Path from which to load functions
        """
        # update
        for name, value in values.items():
            # check for conflicts
            if (
                check_conflict is True
                and name in self.keys()
                and not (self[name] == float(value) or self[name] == value)
            ):
                raise ValueError(
                    "parameter '{}' already defined with value '{}'".format(
                        name, self[name]
                    )
                )
            # check parameter already exists (for updating parameters)
            if check_already_exists is True:
                try:
                    self._dict_items[name]
                except KeyError as err:
                    raise KeyError(
                        """
                        Cannot update parameter '{}' as it does not have a default
                        value. ({}). If you are sure you want to update this parameter,
                        use param.update({{name: value}}, check_already_exists=False)
                        """.format(
                            name, err.args[0]
                        )
                    )
            # if no conflicts, update, loading functions and data if they are specified
            # Functions are flagged with the string "[function]"
            if isinstance(value, str):
                if value.startswith("[function]"):
                    loaded_value = pybamm.load_function(
                        os.path.join(path, value[10:] + ".py")
                    )
                    self._dict_items[name] = loaded_value
                    values[name] = loaded_value
                # Data is flagged with the string "[data]" or "[current data]"
                elif value.startswith("[current data]") or value.startswith("[data]"):
                    if value.startswith("[current data]"):
                        data_path = os.path.join(
                            pybamm.root_dir(), "input", "drive_cycles"
                        )
                        filename = os.path.join(data_path, value[14:] + ".csv")
                        function_name = value[14:]
                    else:
                        filename = os.path.join(path, value[6:] + ".csv")
                        function_name = value[6:]
                    data = pd.read_csv(
                        filename, comment="#", skip_blank_lines=True, header=None
                    ).to_numpy()
                    # Save name and data
                    self._dict_items[name] = (function_name, data)
                    values[name] = (function_name, data)
                elif value == "[input]":
                    self._dict_items[name] = pybamm.InputParameter(name)
                # Anything else should be a converted to a float
                else:
                    self._dict_items[name] = float(value)
                    values[name] = float(value)
            else:
                self._dict_items[name] = value
        # check parameter values
        self.check_and_update_parameter_values(values)
        # reset processed symbols
        self._processed_symbols = {}

    def check_and_update_parameter_values(self, values):
        # Make sure typical current is non-zero
        if "Typical current [A]" in values and values["Typical current [A]"] == 0:
            raise ValueError(
                """
                "Typical current [A]" cannot be zero. A possible alternative is to set
                "Current function [A]" to `0` instead.
                """
            )
        if "C-rate" in values and "Current function [A]" in values:
            raise ValueError(
                """
                Cannot provide both "C-rate" and "Current function [A]" simultaneously
                """
            )
        # If the capacity of the cell has been provided, make sure "C-rate" and current
        # match with the stated capacity
        if "Cell capacity [A.h]" in values or "Cell capacity [A.h]" in self._dict_items:
            # Capacity from values takes precedence
            if "Cell capacity [A.h]" in values:
                capacity = values["Cell capacity [A.h]"]
            else:
                capacity = self._dict_items["Cell capacity [A.h]"]
            # Make sure they match if both provided
            # Update the other if only one provided
            if "C-rate" in values:
                # Can't provide C-rate as a function
                if callable(values["C-rate"]):
                    value = CrateToCurrent(values["C-rate"], capacity)
                elif isinstance(values["C-rate"], tuple):
                    data = values["C-rate"][1]
                    data[:, 1] = data[:, 1] * capacity
                    value = (values["C-rate"][0] + "_to_Crate", data)
                elif values["C-rate"] == "[input]":
                    value = CrateToCurrent(values["C-rate"], capacity, typ="input")
                else:
                    value = values["C-rate"] * capacity
                self._dict_items["Current function [A]"] = value
            elif "Current function [A]" in values:
                if callable(values["Current function [A]"]):
                    value = CurrentToCrate(values["Current function [A]"], capacity)
                elif isinstance(values["Current function [A]"], tuple):
                    data = values["Current function [A]"][1]
                    data[:, 1] = data[:, 1] / capacity
                    value = (values["Current function [A]"][0] + "_to_current", data)
                elif values["Current function [A]"] == "[input]":
                    value = CurrentToCrate(
                        values["Current function [A]"], capacity, typ="input"
                    )
                else:
                    value = values["Current function [A]"] / capacity
                self._dict_items["C-rate"] = value

        return values

    def process_model(self, unprocessed_model, inplace=True):
        """Assign parameter values to a model.
        Currently inplace, could be changed to return a new model.

        Parameters
        ----------
        unprocessed_model : :class:`pybamm.BaseModel`
            Model to assign parameter values for
        inplace: bool, optional
            If True, replace the parameters in the model in place. Otherwise, return a
            new model with parameter values set. Default is True.

        Raises
        ------
        :class:`pybamm.ModelError`
            If an empty model is passed (`model.rhs = {}` and `model.algebraic={}`)

        """
        pybamm.logger.info(
            "Start setting parameters for {}".format(unprocessed_model.name)
        )

        # set up inplace vs not inplace
        if inplace:
            # any changes to model_disc attributes will change model attributes
            # since they point to the same object
            model = unprocessed_model
        else:
            # create a blank model of the same class
            model = unprocessed_model.new_copy()

        if len(unprocessed_model.rhs) == 0 and len(unprocessed_model.algebraic) == 0:
            raise pybamm.ModelError("Cannot process parameters for empty model")

        for variable, equation in model.rhs.items():
            pybamm.logger.debug("Processing parameters for {!r} (rhs)".format(variable))
            model.rhs[variable] = self.process_symbol(equation)

        for variable, equation in model.algebraic.items():
            pybamm.logger.debug(
                "Processing parameters for {!r} (algebraic)".format(variable)
            )
            model.algebraic[variable] = self.process_symbol(equation)

        for variable, equation in model.initial_conditions.items():
            pybamm.logger.debug(
                "Processing parameters for {!r} (initial conditions)".format(variable)
            )
            model.initial_conditions[variable] = self.process_symbol(equation)

        model.boundary_conditions = self.process_boundary_conditions(model)

        for variable, equation in model.variables.items():
            pybamm.logger.debug(
                "Processing parameters for {!r} (variables)".format(variable)
            )
            model.variables[variable] = self.process_symbol(equation)

        for event in model.events:
            pybamm.logger.debug(
                "Processing parameters for event'{}''".format(event.name)
            )
            event.expression = self.process_symbol(event.expression)

        # Process timescale
        model.timescale = self.process_symbol(model.timescale)

        pybamm.logger.info("Finish setting parameters for {}".format(model.name))

        return model

    def process_boundary_conditions(self, model):
        """
        Process boundary conditions for a model
        Boundary conditions are dictionaries {"left": left bc, "right": right bc}
        in general, but may be imposed on the tabs (or *not* on the tab) for a
        small number of variables, e.g. {"negative tab": neg. tab bc,
        "positive tab": pos. tab bc "no tab": no tab bc}.
        """
        new_boundary_conditions = {}
        sides = ["left", "right", "negative tab", "positive tab", "no tab"]
        for variable, bcs in model.boundary_conditions.items():
            processed_variable = self.process_symbol(variable)
            new_boundary_conditions[processed_variable] = {}
            for side in sides:
                try:
                    bc, typ = bcs[side]
                    pybamm.logger.debug(
                        "Processing parameters for {!r} ({} bc)".format(variable, side)
                    )
                    processed_bc = (self.process_symbol(bc), typ)
                    new_boundary_conditions[processed_variable][side] = processed_bc
                except KeyError as err:
                    # don't raise error if the key error comes from the side not being
                    # found
                    if err.args[0] in side:
                        pass
                    # do raise error otherwise (e.g. can't process symbol)
                    else:
                        raise KeyError(err)

<<<<<<< HEAD
        model.boundary_conditions = new_boundary_conditions

        for variable, equation in model.variables.items():
            pybamm.logger.debug(
                "Processing parameters for {!r} (variables)".format(variable)
            )
            model.variables[variable] = self.process_symbol(equation)

        for event in model.events:
            pybamm.logger.debug(
                "Processing parameters for event'{}''".format(event.name)
            )
            event.expression = self.process_symbol(event.expression)

        pybamm.logger.info("Finish setting parameters for {}".format(model.name))

        return model
=======
        return new_boundary_conditions
>>>>>>> c1101ba2

    def update_model(self, model, disc):
        raise NotImplementedError(
            """
            update_model functionality has been deprecated.
            Use pybamm.InputParameter to quickly change a parameter value instead
            """
        )

    def process_geometry(self, geometry):
        """
        Assign parameter values to a geometry (inplace).

        Parameters
        ----------
        geometry : :class:`pybamm.Geometry`
                Geometry specs to assign parameter values to
        """
        for domain in geometry:
            for prim_sec_tabs, variables in geometry[domain].items():
                # process tab information if using 1 or 2D current collectors
                if prim_sec_tabs == "tabs":
                    for tab, position_size in variables.items():
                        for position_size, sym in position_size.items():
                            geometry[domain][prim_sec_tabs][tab][
                                position_size
                            ] = self.process_symbol(sym)
                else:
                    for spatial_variable, spatial_limits in variables.items():
                        for lim, sym in spatial_limits.items():
                            geometry[domain][prim_sec_tabs][spatial_variable][
                                lim
                            ] = self.process_symbol(sym)

    def process_symbol(self, symbol):
        """Walk through the symbol and replace any Parameter with a Value.
        If a symbol has already been processed, the stored value is returned.

        Parameters
        ----------
        symbol : :class:`pybamm.Symbol`
            Symbol or Expression tree to set parameters for

        Returns
        -------
        symbol : :class:`pybamm.Symbol`
            Symbol with Parameter instances replaced by Value

        """

        try:
            return self._processed_symbols[symbol.id]
        except KeyError:
            processed_symbol = self._process_symbol(symbol)

            self._processed_symbols[symbol.id] = processed_symbol
            return processed_symbol

    def _process_symbol(self, symbol):
        """ See :meth:`ParameterValues.process_symbol()`. """

        if isinstance(symbol, pybamm.Parameter):
            value = self[symbol.name]
            if isinstance(value, numbers.Number):
                # Scalar inherits name (for updating parameters) and domain (for
                # Broadcast)
                return pybamm.Scalar(value, name=symbol.name, domain=symbol.domain)
            elif isinstance(value, pybamm.InputParameter):
                value.domain = symbol.domain
                return value

        elif isinstance(symbol, pybamm.FunctionParameter):
            new_children = [self.process_symbol(child) for child in symbol.children]
            function_name = self[symbol.name]

            # Create Function or Interpolant or Scalar object
            if isinstance(function_name, tuple):
                # If function_name is a tuple then it should be (name, data) and we need
                # to create an Interpolant
                name, data = function_name
                function = pybamm.Interpolant(data, *new_children, name=name)
            elif isinstance(function_name, numbers.Number):
                # If the "function" is provided is actually a scalar, return a Scalar
                # object instead of throwing an error.
                # Also use ones_like so that we get the right shapes
                function = pybamm.Scalar(
                    function_name, name=symbol.name
                ) * pybamm.ones_like(*new_children)
            elif isinstance(function_name, pybamm.InputParameter):
                # Replace the function with an input parameter
                function = function_name
            else:
                # otherwise evaluate the function to create a new PyBaMM object
                function = function_name(*new_children)
            # Differentiate if necessary
            if symbol.diff_variable is None:
                function_out = function
            else:
                # return differentiated function
                new_diff_variable = self.process_symbol(symbol.diff_variable)
                function_out = function.diff(new_diff_variable)
            # Process again just to be sure
            return self.process_symbol(function_out)

        elif isinstance(symbol, pybamm.BinaryOperator):
            # process children
            new_left = self.process_symbol(symbol.left)
            new_right = self.process_symbol(symbol.right)
            # make new symbol, ensure domain remains the same
            new_symbol = symbol._binary_new_copy(new_left, new_right)
            new_symbol.domain = symbol.domain
            return new_symbol

        # Unary operators
        elif isinstance(symbol, pybamm.UnaryOperator):
            new_child = self.process_symbol(symbol.child)
            new_symbol = symbol._unary_new_copy(new_child)
            # ensure domain remains the same
            new_symbol.domain = symbol.domain
            return new_symbol

        # Functions
        elif isinstance(symbol, pybamm.Function):
            new_children = [self.process_symbol(child) for child in symbol.children]
            return symbol._function_new_copy(new_children)

        # Concatenations
        elif isinstance(symbol, pybamm.Concatenation):
            new_children = [self.process_symbol(child) for child in symbol.children]
            return symbol._concatenation_new_copy(new_children)

        else:
            # Backup option: return new copy of the object
            try:
                return symbol.new_copy()
            except NotImplementedError:
                raise NotImplementedError(
                    "Cannot process parameters for symbol of type '{}'".format(
                        type(symbol)
                    )
                )

    def evaluate(self, symbol):
        """
        Process and evaluate a symbol.

        Parameters
        ----------
        symbol : :class:`pybamm.Symbol`
            Symbol or Expression tree to evaluate

        Returns
        -------
        number of array
            The evaluated symbol
        """
        processed_symbol = self.process_symbol(symbol)
        if processed_symbol.is_constant() and processed_symbol.evaluates_to_number():
            return processed_symbol.evaluate()
        else:
            raise ValueError("symbol must evaluate to a constant scalar")


class CurrentToCrate:
    "Convert a current function to a C-rate function"

    def __init__(self, current, capacity, typ="function"):
        self.current = current
        self.capacity = capacity
        self.type = typ

    def __call__(self, t):
        if self.type == "function":
            return self.current(t) / self.capacity
        elif self.type == "input":
            return pybamm.InputParameter("Current function [A]") / self.capacity


class CrateToCurrent:
    "Convert a C-rate function to a current function"

    def __init__(self, Crate, capacity, typ="function"):
        self.Crate = Crate
        self.capacity = capacity
        self.type = typ

    def __call__(self, t):
        if self.type == "function":
            return self.Crate(t) * self.capacity
        elif self.type == "input":
            return pybamm.InputParameter("C-rate") * self.capacity<|MERGE_RESOLUTION|>--- conflicted
+++ resolved
@@ -406,27 +406,7 @@
                     else:
                         raise KeyError(err)
 
-<<<<<<< HEAD
-        model.boundary_conditions = new_boundary_conditions
-
-        for variable, equation in model.variables.items():
-            pybamm.logger.debug(
-                "Processing parameters for {!r} (variables)".format(variable)
-            )
-            model.variables[variable] = self.process_symbol(equation)
-
-        for event in model.events:
-            pybamm.logger.debug(
-                "Processing parameters for event'{}''".format(event.name)
-            )
-            event.expression = self.process_symbol(event.expression)
-
-        pybamm.logger.info("Finish setting parameters for {}".format(model.name))
-
-        return model
-=======
         return new_boundary_conditions
->>>>>>> c1101ba2
 
     def update_model(self, model, disc):
         raise NotImplementedError(
