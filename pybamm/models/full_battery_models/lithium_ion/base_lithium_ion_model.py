#
# Lithium-ion base model class
#
import pybamm


class BaseModel(pybamm.BaseBatteryModel):
    """
    Overwrites default parameters from Base Model with default parameters for
    lithium-ion models

    **Extends:** :class:`pybamm.BaseBatteryModel`

    """

    def __init__(self, options=None, name="Unnamed lithium-ion model", build=False):
        super().__init__(options, name)
        self.param = pybamm.LithiumIonParameters(options)

        # Assess whether the submodel is a half-cell model
        self.half_cell = self.options["working electrode"] != "both"

        # Default timescale
        self._timescale = self.param.timescale

        # Set default length scales
        self._length_scales = {
            "negative electrode": self.param.L_x,
            "separator": self.param.L_x,
            "positive electrode": self.param.L_x,
            "positive particle": self.param.p.R_typ,
            "positive particle size": self.param.p.R_typ,
            "current collector y": self.param.L_z,
            "current collector z": self.param.L_z,
        }

        # Add negative particle domains only if not a half cell model
        if not self.half_cell:
            self.length_scales.update(
                {
                    "negative particle": self.param.n.R_typ,
                    "negative particle size": self.param.n.R_typ,
                }
            )
        self.set_standard_output_variables()

    def set_submodels(self, build):
        self.set_external_circuit_submodel()
        self.set_porosity_submodel()
        self.set_interface_utilisation_submodel()
        self.set_crack_submodel()
        self.set_active_material_submodel()
        self.set_transport_efficiency_submodels()
        self.set_convection_submodel()
        self.set_open_circuit_potential_submodel()
        self.set_intercalation_kinetics_submodel()
        self.set_particle_submodel()
        self.set_solid_submodel()
        self.set_electrolyte_submodel()
        self.set_thermal_submodel()
        self.set_current_collector_submodel()

        self.set_sei_submodel()
        self.set_lithium_plating_submodel()
        self.set_total_kinetics_submodel()

        if self.half_cell:
            # This also removes "negative electrode" submodels, so should be done last
            self.set_li_metal_counter_electrode_submodels()

        if build:
            self.build_model()

    @property
    def default_parameter_values(self):
        if self.half_cell:
            return pybamm.ParameterValues("Xu2019")
        else:
            return pybamm.ParameterValues("Marquis2019")

    @property
    def default_quick_plot_variables(self):
        if self.half_cell:
            return [
                "Electrolyte concentration [mol.m-3]",
                "Positive particle surface concentration [mol.m-3]",
                "Current [A]",
                "Electrolyte potential [V]",
                "Positive electrode potential [V]",
                "Terminal voltage [V]",
            ]
        else:
            return [
                "Negative particle surface concentration [mol.m-3]",
                "Electrolyte concentration [mol.m-3]",
                "Positive particle surface concentration [mol.m-3]",
                "Current [A]",
                "Negative electrode potential [V]",
                "Electrolyte potential [V]",
                "Positive electrode potential [V]",
                "Terminal voltage [V]",
            ]

    def set_standard_output_variables(self):
        super().set_standard_output_variables()

        # Particle concentration position
        var = pybamm.standard_spatial_vars
        self.variables.update({"r_p": var.r_p, "r_p [m]": var.r_p * self.param.p.R_typ})
        if not self.half_cell:
            self.variables.update(
                {"r_n": var.r_n, "r_n [m]": var.r_n * self.param.n.R_typ}
            )

    def set_degradation_variables(self):
        """Sets variables that quantify degradation (LAM, LLI, etc)"""
        param = self.param

        # LAM
        if self.half_cell:
            n_Li_n = pybamm.Scalar(0)
            LAM_ne = pybamm.Scalar(0)
        else:
            C_n = self.variables["Negative electrode capacity [A.h]"]
            n_Li_n = self.variables["Total lithium in negative electrode [mol]"]
            LAM_ne = (1 - C_n / param.n.cap_init) * 100

        C_p = self.variables["Positive electrode capacity [A.h]"]

        LAM_pe = (1 - C_p / param.p.cap_init) * 100

        # LLI
        n_Li_e = self.variables["Total lithium in electrolyte [mol]"]
        n_Li_p = self.variables["Total lithium in positive electrode [mol]"]
        n_Li_particles = n_Li_n + n_Li_p
        n_Li = n_Li_particles + n_Li_e

        # LLI is usually defined based only on the percentage lithium lost from
        # particles
        LLI = (1 - n_Li_particles / param.n_Li_particles_init) * 100
        LLI_tot = (1 - n_Li / param.n_Li_init) * 100

        self.variables.update(
            {
                "LAM_ne [%]": LAM_ne,
                "LAM_pe [%]": LAM_pe,
                "LLI [%]": LLI,
                "Loss of active material in negative electrode [%]": LAM_ne,
                "Loss of active material in positive electrode [%]": LAM_pe,
                "Loss of lithium inventory [%]": LLI,
                "Loss of lithium inventory, including electrolyte [%]": LLI_tot,
                # Total lithium
                "Total lithium [mol]": n_Li,
                "Total lithium in particles [mol]": n_Li_particles,
                # Lithium lost
                "Total lithium lost [mol]": param.n_Li_init - n_Li,
                "Total lithium lost from particles [mol]": param.n_Li_particles_init
                - n_Li_particles,
                "Total lithium lost from electrolyte [mol]": param.n_Li_e_init - n_Li_e,
            }
        )

        # Lithium lost to side reactions
        # Different way of measuring LLI but should give same value
        LLI_sei = self.variables["Loss of lithium to SEI [mol]"]
        if self.half_cell:
            LLI_sei_cracks = pybamm.Scalar(0)
            LLI_pl = pybamm.Scalar(0)
        else:
            LLI_sei_cracks = self.variables["Loss of lithium to SEI on cracks [mol]"]
            LLI_pl = self.variables["Loss of lithium to lithium plating [mol]"]

        LLI_reactions = LLI_sei + LLI_sei_cracks + LLI_pl
        self.variables.update(
            {
                "Total lithium lost to side reactions [mol]": LLI_reactions,
                "Total capacity lost to side reactions [A.h]": LLI_reactions
                * param.F
                / 3600,
            }
        )

    def set_summary_variables(self):
        """
        Sets the default summary variables.
        """
        summary_variables = [
            "Positive electrode capacity [A.h]",
            # LAM, LLI
            "Loss of active material in positive electrode [%]",
            "Loss of lithium inventory [%]",
            "Loss of lithium inventory, including electrolyte [%]",
            # Total lithium
            "Total lithium [mol]",
            "Total lithium in electrolyte [mol]",
            "Total lithium in positive electrode [mol]",
            "Total lithium in particles [mol]",
            # Lithium lost
            "Total lithium lost [mol]",
            "Total lithium lost from particles [mol]",
            "Total lithium lost from electrolyte [mol]",
            "Loss of lithium to SEI [mol]",
            "Loss of capacity to SEI [A.h]",
            "Total lithium lost to side reactions [mol]",
            "Total capacity lost to side reactions [A.h]",
            # Resistance
            "Local ECM resistance [Ohm]",
        ]

        if not self.half_cell:
            summary_variables += [
                "Negative electrode capacity [A.h]",
                "Loss of active material in negative electrode [%]",
                "Total lithium in negative electrode [mol]",
                "Loss of lithium to lithium plating [mol]",
                "Loss of capacity to lithium plating [A.h]",
<<<<<<< HEAD
                "X-averaged SEI thickness [m]",
=======
                "Loss of lithium to SEI on cracks [mol]",
                "Loss of capacity to SEI on cracks [A.h]",
>>>>>>> 6c3319cc
            ]

        self.summary_variables = summary_variables

    def set_open_circuit_potential_submodel(self):
        for domain in ["Negative", "Positive"]:
            self.submodels[
                f"{domain.lower()} open circuit potential"
            ] = pybamm.open_circuit_potential.SingleOpenCircuitPotential(
                self.param, domain, "lithium-ion main", self.options
            )

    def set_sei_submodel(self):
        if self.half_cell:
            reaction_loc = "interface"
        elif self.options["x-average side reactions"] == "true":
            reaction_loc = "x-average"
        else:
            reaction_loc = "full electrode"

        if self.options["SEI"] == "none":
            self.submodels["sei"] = pybamm.sei.NoSEI(self.param, self.options)
        elif self.options["SEI"] == "constant":
            self.submodels["sei"] = pybamm.sei.ConstantSEI(self.param, self.options)
        else:
            self.submodels["sei"] = pybamm.sei.SEIGrowth(
                self.param, reaction_loc, self.options, cracks=False
            )
        # Do not set "sei on cracks" submodel for half-cells
        # For full cells, "sei on cracks" submodel must be set, even if it is zero
        if reaction_loc != "interface":
            if (
                self.options["SEI"] in ["none", "constant"]
                or self.options["SEI on cracks"] == "false"
            ):
                self.submodels["sei on cracks"] = pybamm.sei.NoSEI(
                    self.param, self.options, cracks=True
                )
            else:
                self.submodels["sei on cracks"] = pybamm.sei.SEIGrowth(
                    self.param, reaction_loc, self.options, cracks=True
                )

    def set_lithium_plating_submodel(self):
        if self.options["lithium plating"] == "none":
            self.submodels["lithium plating"] = pybamm.lithium_plating.NoPlating(
                self.param, self.options
            )
        else:
            x_average = (self.options["x-average side reactions"] == "true")
            self.submodels["lithium plating"] = pybamm.lithium_plating.Plating(
                self.param, x_average, self.options
            )

    def set_total_kinetics_submodel(self):
        self.submodels["total interface"] = pybamm.kinetics.TotalKinetics(
            self.param, "lithium-ion", self.options
        )

    def set_crack_submodel(self):
        for domain in ["Negative", "Positive"]:
            crack = getattr(self.options, domain.lower())["particle mechanics"]
            if crack == "none":
                self.submodels[
                    domain.lower() + " particle mechanics"
                ] = pybamm.particle_mechanics.NoMechanics(self.param, domain)
            elif crack == "swelling only":
                self.submodels[
                    domain.lower() + " particle mechanics"
                ] = pybamm.particle_mechanics.SwellingOnly(self.param, domain)
            elif crack == "swelling and cracking":
                self.submodels[
                    domain.lower() + " particle mechanics"
                ] = pybamm.particle_mechanics.CrackPropagation(
                    self.param, domain, self.x_average
                )

    def set_active_material_submodel(self):
        for domain in ["Negative", "Positive"]:
            lam = getattr(self.options, domain.lower())["loss of active material"]
            if lam == "none":
                self.submodels[
                    domain.lower() + " active material"
                ] = pybamm.active_material.Constant(self.param, domain, self.options)
            else:
                self.submodels[
                    domain.lower() + " active material"
                ] = pybamm.active_material.LossActiveMaterial(
                    self.param, domain, self.options, self.x_average
                )

    def set_porosity_submodel(self):
        if (
            self.options["pressure driven porosity"] == "true"
        ):
            self.submodels["porosity"] = pybamm.porosity.PressureDriven(
                self.param, self.options, self.x_average
            )
        elif (
            self.options["SEI porosity change"] == "false"
            and self.options["lithium plating porosity change"] == "false"
        ):
            self.submodels["porosity"] = pybamm.porosity.Constant(
                self.param, self.options
            )
        elif (
            self.options["SEI porosity change"] == "true"
            or self.options["lithium plating porosity change"] == "true"
        ):
            x_average = (self.options["x-average side reactions"] == "true")
            self.submodels["porosity"] = pybamm.porosity.ReactionDriven(
                self.param, self.options, x_average
            )
        


    def set_li_metal_counter_electrode_submodels(self):
        self.submodels[
            "counter electrode open circuit potential"
        ] = pybamm.open_circuit_potential.SingleOpenCircuitPotential(
            self.param, "Negative", "lithium metal plating", self.options
        )

        if (
            self.options["SEI"] in ["none", "constant"]
            and self.options["intercalation kinetics"] == "symmetric Butler-Volmer"
            and self.options["surface form"] == "false"
        ):
            # only symmetric Butler-Volmer can be inverted
            self.submodels[
                "counter electrode potential"
            ] = pybamm.electrode.ohm.LithiumMetalExplicit(self.param, self.options)
            self.submodels[
                "counter electrode interface"
            ] = pybamm.kinetics.InverseButlerVolmer(
                self.param, "Negative", "lithium metal plating", self.options
            )  # assuming symmetric reaction for now so we can take the inverse
            self.submodels[
                "counter electrode interface current"
            ] = pybamm.kinetics.CurrentForInverseButlerVolmerLithiumMetal(
                self.param, "Negative", "lithium metal plating", self.options
            )
        else:
            self.submodels[
                "counter electrode potential"
            ] = pybamm.electrode.ohm.LithiumMetalSurfaceForm(self.param, self.options)
            neg_intercalation_kinetics = self.get_intercalation_kinetics("Negative")
            self.submodels["counter electrode interface"] = neg_intercalation_kinetics(
                self.param, "Negative", "lithium metal plating", self.options
            )

        # For half-cell models, remove negative electrode submodels
        # that are not needed before building
        # We do this whether the working electrode is 'positive' or 'negative' since
        # the half-cell models are always defined assuming the positive electrode is
        # the working electrode

        # This should be done before `self.build_model`, which is the expensive part

        # Models added specifically for the counter electrode have been labelled with
        # "counter electrode" so as not to be caught by this check
        self.submodels = {
            k: v
            for k, v in self.submodels.items()
            if not (k.startswith("negative") or k == "lithium plating")
        }<|MERGE_RESOLUTION|>--- conflicted
+++ resolved
@@ -214,12 +214,9 @@
                 "Total lithium in negative electrode [mol]",
                 "Loss of lithium to lithium plating [mol]",
                 "Loss of capacity to lithium plating [A.h]",
-<<<<<<< HEAD
                 "X-averaged SEI thickness [m]",
-=======
                 "Loss of lithium to SEI on cracks [mol]",
                 "Loss of capacity to SEI on cracks [A.h]",
->>>>>>> 6c3319cc
             ]
 
         self.summary_variables = summary_variables
