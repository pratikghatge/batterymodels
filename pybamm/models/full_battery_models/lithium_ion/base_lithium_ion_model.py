#
# Lithium-ion base model class
#
import pybamm


class BaseModel(pybamm.BaseBatteryModel):
    """
    Overwrites default parameters from Base Model with default parameters for
    lithium-ion models

    **Extends:** :class:`pybamm.BaseBatteryModel`

    """

    def __init__(self, options=None, name="Unnamed lithium-ion model", build=False):
        super().__init__(options, name)
        self.param = pybamm.LithiumIonParameters(options)

        # Assess whether the submodel is a half-cell model
        self.half_cell = self.options["working electrode"] != "both"

        # Default timescale
        self._timescale = self.param.timescale

        # Set default length scales
        self._length_scales = {
            "negative electrode": self.param.L_x,
            "separator": self.param.L_x,
            "positive electrode": self.param.L_x,
            "positive particle": self.param.p.prim.R_typ,
<<<<<<< HEAD
            "positive primary particle": self.param.p.prim.R_typ,
=======
>>>>>>> a5e813e1
            "positive particle size": self.param.p.prim.R_typ,
            "current collector y": self.param.L_z,
            "current collector z": self.param.L_z,
        }

        # Add negative particle domains only if not a half cell model
        if not self.half_cell:
            self.length_scales.update(
                {
                    "negative particle": self.param.n.prim.R_typ,
<<<<<<< HEAD
                    "negative primary particle": self.param.n.prim.R_typ,
                    "negative particle size": self.param.n.prim.R_typ,
                }
            )

        # Add relevant secondary length scales
        phases_p = int(getattr(self.options, "positive")["particle phases"])
        if phases_p >= 2:
            self._length_scales["positive secondary particle"] = self.param.p.sec.R_typ
        phases_n = int(getattr(self.options, "negative")["particle phases"])
        if not self.half_cell and phases_n >= 2:
            self._length_scales["negative secondary particle"] = self.param.n.sec.R_typ
=======
                    "negative particle size": self.param.n.prim.R_typ,
                }
            )
>>>>>>> a5e813e1

    def set_submodels(self, build):
        self.set_external_circuit_submodel()
        self.set_porosity_submodel()
        self.set_interface_utilisation_submodel()
        self.set_crack_submodel()
        self.set_active_material_submodel()
        self.set_transport_efficiency_submodels()
        self.set_convection_submodel()
        self.set_open_circuit_potential_submodel()
        self.set_intercalation_kinetics_submodel()
        self.set_particle_submodel()
        self.set_solid_submodel()
        self.set_electrolyte_submodel()
        self.set_thermal_submodel()
        self.set_current_collector_submodel()

        self.set_sei_submodel()
        self.set_lithium_plating_submodel()
        self.set_total_kinetics_submodel()
<<<<<<< HEAD

        self.set_standard_output_variables()
=======
>>>>>>> issue-2026-total-reaction

        self.set_standard_output_variables()

        if self.half_cell:
            # This also removes "negative electrode" submodels, so should be done last
            self.set_li_metal_counter_electrode_submodels()

        if build:
            self.build_model()

    @property
    def default_parameter_values(self):
        if self.half_cell:
            return pybamm.ParameterValues("Xu2019")
        else:
            return pybamm.ParameterValues("Marquis2019")

    @property
    def default_quick_plot_variables(self):
        if self.half_cell:
            return [
                "Electrolyte concentration [mol.m-3]",
                "Positive particle surface concentration [mol.m-3]",
                "Current [A]",
                "Electrolyte potential [V]",
                "Positive electrode potential [V]",
                "Terminal voltage [V]",
            ]
        else:
            return [
                "Negative particle surface concentration [mol.m-3]",
                "Electrolyte concentration [mol.m-3]",
                "Positive particle surface concentration [mol.m-3]",
                "Current [A]",
                "Negative electrode potential [V]",
                "Electrolyte potential [V]",
                "Positive electrode potential [V]",
                "Terminal voltage [V]",
            ]

    def set_standard_output_variables(self):
        super().set_standard_output_variables()

        # Particle concentration position
        var = pybamm.standard_spatial_vars
        self.variables.update(
            {"r_p": var.r_p, "r_p [m]": var.r_p * self.param.p.prim.R_typ}
        )
        if not self.half_cell:
            self.variables.update(
                {"r_n": var.r_n, "r_n [m]": var.r_n * self.param.n.prim.R_typ}
            )

    def set_degradation_variables(self):
        """Sets variables that quantify degradation (LAM, LLI, etc)"""
        param = self.param

        if self.half_cell:
            domains = ["positive"]
        else:
            domains = ["negative", "positive"]
        for domain in domains:
<<<<<<< HEAD
            phases = self.options.phase_number_to_names(
                getattr(self.options, domain)["particle phases"]
            )
=======
            phases = ["primary"]
>>>>>>> a5e813e1
            self.variables[f"Total lithium in {domain} electrode [mol]"] = sum(
                self.variables[
                    f"Total lithium in {phase} phase in {domain} electrode [mol]"
                ]
                for phase in phases
            )

        # LAM
        if self.half_cell:
            n_Li_n = pybamm.Scalar(0)
            LAM_ne = pybamm.Scalar(0)
        else:
            C_n = self.variables["Negative electrode capacity [A.h]"]
            n_Li_n = self.variables["Total lithium in negative electrode [mol]"]
            LAM_ne = (1 - C_n / param.n.cap_init) * 100

        C_p = self.variables["Positive electrode capacity [A.h]"]

        LAM_pe = (1 - C_p / param.p.cap_init) * 100

        # LLI
        n_Li_e = self.variables["Total lithium in electrolyte [mol]"]
        n_Li_p = self.variables["Total lithium in positive electrode [mol]"]
        n_Li_particles = n_Li_n + n_Li_p
        n_Li = n_Li_particles + n_Li_e

        # LLI is usually defined based only on the percentage lithium lost from
        # particles
        LLI = (1 - n_Li_particles / param.n_Li_particles_init) * 100
        LLI_tot = (1 - n_Li / param.n_Li_init) * 100

        self.variables.update(
            {
                "LAM_ne [%]": LAM_ne,
                "LAM_pe [%]": LAM_pe,
                "LLI [%]": LLI,
                "Loss of active material in negative electrode [%]": LAM_ne,
                "Loss of active material in positive electrode [%]": LAM_pe,
                "Loss of lithium inventory [%]": LLI,
                "Loss of lithium inventory, including electrolyte [%]": LLI_tot,
                # Total lithium
                "Total lithium [mol]": n_Li,
                "Total lithium in particles [mol]": n_Li_particles,
                # Lithium lost
                "Total lithium lost [mol]": param.n_Li_init - n_Li,
                "Total lithium lost from particles [mol]": param.n_Li_particles_init
                - n_Li_particles,
                "Total lithium lost from electrolyte [mol]": param.n_Li_e_init - n_Li_e,
            }
        )

        # Lithium lost to side reactions
        # Different way of measuring LLI but should give same value
        LLI_sei = self.variables["Loss of lithium to SEI [mol]"]
        if self.half_cell:
            LLI_pl = pybamm.Scalar(0)
        else:
            LLI_pl = self.variables["Loss of lithium to lithium plating [mol]"]

        LLI_reactions = LLI_sei + LLI_pl
        self.variables.update(
            {
                "Total lithium lost to side reactions [mol]": LLI_reactions,
                "Total capacity lost to side reactions [A.h]": LLI_reactions
                * param.F
                / 3600,
            }
        )

    def set_summary_variables(self):
        """
        Sets the default summary variables.
        """
        summary_variables = [
            "Positive electrode capacity [A.h]",
            # LAM, LLI
            "Loss of active material in positive electrode [%]",
            "Loss of lithium inventory [%]",
            "Loss of lithium inventory, including electrolyte [%]",
            # Total lithium
            "Total lithium [mol]",
            "Total lithium in electrolyte [mol]",
            "Total lithium in positive electrode [mol]",
            "Total lithium in particles [mol]",
            # Lithium lost
            "Total lithium lost [mol]",
            "Total lithium lost from particles [mol]",
            "Total lithium lost from electrolyte [mol]",
            "Loss of lithium to SEI [mol]",
            "Loss of capacity to SEI [A.h]",
            "Total lithium lost to side reactions [mol]",
            "Total capacity lost to side reactions [A.h]",
            # Resistance
            "Local ECM resistance [Ohm]",
        ]

        if not self.half_cell:
            summary_variables += [
                "Negative electrode capacity [A.h]",
                "Loss of active material in negative electrode [%]",
                "Total lithium in negative electrode [mol]",
                "Loss of lithium to lithium plating [mol]",
                "Loss of capacity to lithium plating [A.h]",
            ]

        self.summary_variables = summary_variables

    def set_open_circuit_potential_submodel(self):
        for domain in ["negative", "positive"]:
<<<<<<< HEAD
            phases = self.options.phase_number_to_names(
                getattr(self.options, domain)["particle phases"]
            )
=======
            phases = ["primary"]
>>>>>>> a5e813e1
            for phase in phases:
                ocp_model = pybamm.open_circuit_potential.SingleOpenCircuitPotential
                self.submodels[f"{domain} {phase} open circuit potential"] = ocp_model(
                    self.param, domain, "lithium-ion main", self.options, phase
                )

    def set_sei_submodel(self):
        if self.half_cell:
            reaction_loc = "interface"
        elif self.x_average:
            reaction_loc = "x-average"
        else:
            reaction_loc = "full electrode"

        if self.options["SEI"] == "none":
            self.submodels["sei"] = pybamm.sei.NoSEI(self.param, self.options)
        elif self.options["SEI"] == "constant":
            self.submodels["sei"] = pybamm.sei.ConstantSEI(self.param, self.options)
        else:
            self.submodels["sei"] = pybamm.sei.SEIGrowth(
                self.param, reaction_loc, self.options
            )

    def set_lithium_plating_submodel(self):
        if self.options["lithium plating"] == "none":
            self.submodels["lithium plating"] = pybamm.lithium_plating.NoPlating(
                self.param, self.options
            )
        else:
            self.submodels["lithium plating"] = pybamm.lithium_plating.Plating(
                self.param, self.x_average, self.options
            )

    def set_total_kinetics_submodel(self):
        self.submodels["total interface"] = pybamm.kinetics.TotalKinetics(
            self.param, "lithium-ion", self.options
        )

    def set_crack_submodel(self):
        for domain in ["Negative", "Positive"]:
            crack = getattr(self.options, domain.lower())["particle mechanics"]
            if crack == "none":
                pass
            elif crack == "swelling only":
                self.submodels[
                    domain.lower() + " particle mechanics"
                ] = pybamm.particle_mechanics.SwellingOnly(self.param, domain)
            elif crack == "swelling and cracking":
                self.submodels[
                    domain.lower() + " particle mechanics"
                ] = pybamm.particle_mechanics.CrackPropagation(
                    self.param, domain, self.x_average
                )

    def set_active_material_submodel(self):
        for domain in ["negative", "positive"]:
            lam = getattr(self.options, domain)["loss of active material"]
<<<<<<< HEAD
            phases = self.options.phase_number_to_names(
                getattr(self.options, domain)["particle phases"]
            )
=======
            phases = ["primary"]
>>>>>>> a5e813e1
            for phase in phases:
                if lam == "none":
                    submod = pybamm.active_material.Constant(
                        self.param, domain, self.options, phase
                    )
                else:
                    submod = pybamm.active_material.LossActiveMaterial(
                        self.param, domain, self.options, self.x_average
                    )
                self.submodels[f"{domain} {phase} active material"] = submod

            # Submodel for the total active material, summing up each phase
            if len(phases) > 1:
                self.submodels[
                    f"{domain} total active material"
                ] = pybamm.active_material.Total(self.param, domain, self.options)

    def set_porosity_submodel(self):
        if (
            self.options["SEI porosity change"] == "false"
            and self.options["lithium plating porosity change"] == "false"
        ):
            self.submodels["porosity"] = pybamm.porosity.Constant(
                self.param, self.options
            )
        elif (
            self.options["SEI porosity change"] == "true"
            or self.options["lithium plating porosity change"] == "true"
        ):
            self.submodels["porosity"] = pybamm.porosity.ReactionDriven(
                self.param, self.options, self.x_average
            )

    def set_li_metal_counter_electrode_submodels(self):
        self.submodels[
            "counter electrode open circuit potential"
        ] = pybamm.open_circuit_potential.SingleOpenCircuitPotential(
            self.param, "Negative", "lithium metal plating", self.options, "primary"
        )

        if (
            self.options["SEI"] in ["none", "constant"]
            and self.options["intercalation kinetics"] == "symmetric Butler-Volmer"
            and self.options["surface form"] == "false"
        ):
            # only symmetric Butler-Volmer can be inverted
            self.submodels[
                "counter electrode potential"
            ] = pybamm.electrode.ohm.LithiumMetalExplicit(self.param, self.options)
            self.submodels[
                "counter electrode interface"
            ] = pybamm.kinetics.InverseButlerVolmer(
                self.param, "Negative", "lithium metal plating", self.options
            )  # assuming symmetric reaction for now so we can take the inverse
            self.submodels[
                "counter electrode interface current"
            ] = pybamm.kinetics.CurrentForInverseButlerVolmerLithiumMetal(
                self.param, "Negative", "lithium metal plating", self.options
            )
        else:
            self.submodels[
                "counter electrode potential"
            ] = pybamm.electrode.ohm.LithiumMetalSurfaceForm(self.param, self.options)
            neg_intercalation_kinetics = self.get_intercalation_kinetics("Negative")
            self.submodels["counter electrode interface"] = neg_intercalation_kinetics(
                self.param, "Negative", "lithium metal plating", self.options, "primary"
            )

        # For half-cell models, remove negative electrode submodels
        # that are not needed before building
        # We do this whether the working electrode is 'positive' or 'negative' since
        # the half-cell models are always defined assuming the positive electrode is
        # the working electrode

        # This should be done before `self.build_model`, which is the expensive part

        # Models added specifically for the counter electrode have been labelled with
        # "counter electrode" so as not to be caught by this check
        self.submodels = {
            k: v
            for k, v in self.submodels.items()
            if not (k.startswith("negative") or k == "lithium plating")
        }<|MERGE_RESOLUTION|>--- conflicted
+++ resolved
@@ -29,10 +29,7 @@
             "separator": self.param.L_x,
             "positive electrode": self.param.L_x,
             "positive particle": self.param.p.prim.R_typ,
-<<<<<<< HEAD
             "positive primary particle": self.param.p.prim.R_typ,
-=======
->>>>>>> a5e813e1
             "positive particle size": self.param.p.prim.R_typ,
             "current collector y": self.param.L_z,
             "current collector z": self.param.L_z,
@@ -43,7 +40,6 @@
             self.length_scales.update(
                 {
                     "negative particle": self.param.n.prim.R_typ,
-<<<<<<< HEAD
                     "negative primary particle": self.param.n.prim.R_typ,
                     "negative particle size": self.param.n.prim.R_typ,
                 }
@@ -56,11 +52,6 @@
         phases_n = int(getattr(self.options, "negative")["particle phases"])
         if not self.half_cell and phases_n >= 2:
             self._length_scales["negative secondary particle"] = self.param.n.sec.R_typ
-=======
-                    "negative particle size": self.param.n.prim.R_typ,
-                }
-            )
->>>>>>> a5e813e1
 
     def set_submodels(self, build):
         self.set_external_circuit_submodel()
@@ -81,11 +72,6 @@
         self.set_sei_submodel()
         self.set_lithium_plating_submodel()
         self.set_total_kinetics_submodel()
-<<<<<<< HEAD
-
-        self.set_standard_output_variables()
-=======
->>>>>>> issue-2026-total-reaction
 
         self.set_standard_output_variables()
 
@@ -148,13 +134,9 @@
         else:
             domains = ["negative", "positive"]
         for domain in domains:
-<<<<<<< HEAD
             phases = self.options.phase_number_to_names(
                 getattr(self.options, domain)["particle phases"]
             )
-=======
-            phases = ["primary"]
->>>>>>> a5e813e1
             self.variables[f"Total lithium in {domain} electrode [mol]"] = sum(
                 self.variables[
                     f"Total lithium in {phase} phase in {domain} electrode [mol]"
@@ -264,13 +246,9 @@
 
     def set_open_circuit_potential_submodel(self):
         for domain in ["negative", "positive"]:
-<<<<<<< HEAD
             phases = self.options.phase_number_to_names(
                 getattr(self.options, domain)["particle phases"]
             )
-=======
-            phases = ["primary"]
->>>>>>> a5e813e1
             for phase in phases:
                 ocp_model = pybamm.open_circuit_potential.SingleOpenCircuitPotential
                 self.submodels[f"{domain} {phase} open circuit potential"] = ocp_model(
@@ -328,13 +306,9 @@
     def set_active_material_submodel(self):
         for domain in ["negative", "positive"]:
             lam = getattr(self.options, domain)["loss of active material"]
-<<<<<<< HEAD
             phases = self.options.phase_number_to_names(
                 getattr(self.options, domain)["particle phases"]
             )
-=======
-            phases = ["primary"]
->>>>>>> a5e813e1
             for phase in phases:
                 if lam == "none":
                     submod = pybamm.active_material.Constant(
