#
# Tanks-in-Series Model
#
import pybamm
from .base_lithium_ion_model import BaseModel


class TanksInSeries(BaseModel):
    """Tanks-in-Series model of a lithium-ion battery from #TODO add citation

    Parameters
    ----------
    name: str, optional
        The name of the model.
    """

    def __init__(self, name="Tanks-in-Series Model"):
        super().__init__({}, name)
        # pybamm.citations.register("link to paper")
        param = self.param

        ######################
        # Variables
        ######################
        # All variables are only-time dependent

        Q = pybamm.Variable("Discharge capacity [A.h]")

        c_s_n = pybamm.Variable("X-averaged negative particle concentration [mol.m-3]")
        c_s_p = pybamm.Variable("X-averaged positive particle concentration [mol.m-3]")

        c_e_n = pybamm.Variable(
            "X-averaged negative electrolyte concentration [mol.m-3]"
        )
        c_e_s = pybamm.Variable(
            "X-averaged separator electrolyte concentration [mol.m-3]"
        )
        c_e_p = pybamm.Variable(
            "X-averaged positive electrolyte concentration [mol.m-3]"
        )

        c_surf_ave_n = pybamm.Variable(
            "X-averaged negative particle surface concentration [mol.m-3]"
        )
        c_surf_ave_p = pybamm.Variable(
            "X-averaged positive particle surface concentration [mol.m-3]"
        )

        q_ave_n = pybamm.Variable(
            "X-averaged negative particle concentration gradient [mol.m-4]"
        )
        q_ave_p = pybamm.Variable(
            "X-averaged positive particle concentration gradient [mol.m-4]"
        )

        phi_e_n = pybamm.Variable("X-averaged negative electrolyte potential [V]")
        phi_e_s = pybamm.Variable("X-averaged separator electrolyte potential [V]")
        phi_e_p = pybamm.Variable("X-averaged positive electrolyte potential [V]")

        phi_s_p = pybamm.Variable("X-averaged positive electrode potential [V]")
        phi_s_n = pybamm.Variable("X-averaged negative electrode potential [V]")

        # Porosity
        eps_p = pybamm.Parameter("Positive electrode porosity")
        eps_n = pybamm.Parameter("Negative electrode porosity")
        eps_sep = pybamm.Parameter("Separator porosity")

        # Isothermal model with constant temperature
        T = param.T_init

        # Current density
        iapp = -param.current_density_with_time
        a_n = 3 * param.n.prim.epsilon_s_av / param.n.prim.R_typ
        a_p = 3 * param.p.prim.epsilon_s_av / param.p.prim.R_typ

        # Interfacial reactions
        sto_surf_n = c_surf_ave_n / param.n.prim.c_max
        j0_n = param.n.prim.j0(c_e_n, c_surf_ave_n, T)
        eta_n = phi_s_n - phi_e_n - param.n.prim.U(sto_surf_n, T)
        alpha_n = 0.5  # param.n.alpha_bv
        Feta_RT_n = param.F * eta_n / (param.R * T)
        # j_n = j0_n * (np.exp((1 - alpha_n) * Feta_RT_n) - np.exp(-alpha_n * Feta_RT_n))
        j_n = 2 * j0_n * pybamm.sinh(param.n.prim.ne / 2 * Feta_RT_n)
        pore_wall_flux_n = j_n/param.F

        sto_surf_p = c_surf_ave_p / param.p.prim.c_max
        j0_p = param.p.prim.j0(c_e_p, c_surf_ave_p, T)
        eta_p = phi_s_p - phi_e_p - param.p.prim.U(sto_surf_p, T)
        alpha_p = 0.5  # param.p.alpha_bv
        Feta_RT_p = param.F * eta_p / (param.R * T)
        # j_p = j0_p * (np.exp((1 - alpha_p) * Feta_RT_p) - np.exp(-alpha_p * Feta_RT_p))
        j_p = 2 * j0_p * pybamm.sinh(param.p.prim.ne / 2 * Feta_RT_p)
        pore_wall_flux_p = j_p/param.F

        ######################
        # State of Charge
        ######################

        I = param.current_with_time
        # The `rhs` dictionary contains differential equations, with the key being the
        # variable in the d/dt
        self.rhs[Q] = I / 3600
        # Initial conditions must be provided for the ODEs
        self.initial_conditions[Q] = pybamm.Scalar(0)

        ######################
        # Particles
        ######################

        # Particle spatially discretized with 3-parameter model
        # based on biquadratic profile for particle concentration

        # self.rhs[c_s_n] = -3 * j_n / param.n.prim.R_typ
        self.rhs[c_s_n] = -3 * pore_wall_flux_n / param.n.prim.R_typ
        # self.rhs[c_s_p] = -3 * j_p / param.p.prim.R_typ
        self.rhs[c_s_p] = -3 * pore_wall_flux_p / param.p.prim.R_typ

        self.initial_conditions[c_s_n] = param.n.prim.c_init_av
        self.initial_conditions[c_s_p] = param.p.prim.c_init_av

        self.rhs[q_ave_n] = (
<<<<<<< HEAD
            # -30 * param.n.prim.D(c_s_n, T) * q_ave_n / param.n.prim.R_typ**2 - 45 / 2 * j_n / param.n.prim.R_typ
            -30 * param.n.prim.D(c_s_n, T) * q_ave_n / param.n.prim.R_typ**2 - 45 / 2 * pore_wall_flux_n / param.n.prim.R_typ
        )
        self.rhs[q_ave_p] = (
            # -30 * param.p.prim.D(c_s_p, T) * q_ave_p / param.p.prim.R_typ**2 - 45 / 2 * j_p / param.p.prim.R_typ
            -30 * param.p.prim.D(c_s_p, T) * q_ave_p / param.p.prim.R_typ**2 - 45 / 2 * pore_wall_flux_p / param.p.prim.R_typ
=======
            -30 * param.n.prim.D(c_s_n, T) * q_ave_n / param.n.prim.R_typ**2
            - 45 / 2 * j_n / param.n.prim.R_typ
        )
        self.rhs[q_ave_p] = (
            -30 * param.p.prim.D(c_s_p, T) * q_ave_p / param.p.prim.R_typ**2
            - 45 / 2 * j_p / param.p.prim.R_typ
>>>>>>> 04ec5177
        )

        self.initial_conditions[q_ave_n] = pybamm.Scalar(0)
        self.initial_conditions[q_ave_p] = pybamm.Scalar(0)

        ######################
        # Boundary values
        ######################

        # 12: boundary between positive electrode and separator
        c_12 = (
            eps_p**param.p.b_e / param.p.L * c_e_p
            + eps_sep**param.s.b_e / param.s.L * c_e_s
        ) / (eps_p**param.p.b_e / param.p.L + eps_sep**param.s.b_e / param.s.L)
        # 23: boundary between separator and negative electrode
        c_23 = (
            eps_n**param.n.b_e / param.n.L * c_e_n
            + eps_sep**param.s.b_e / param.s.L * c_e_s
        ) / (eps_n**param.n.b_e / param.n.L + eps_sep**param.s.b_e / param.s.L)

        # Grouped thickness/porosity variables
        # positive electrode and separator
        leps12 = param.p.L / eps_p**param.p.b_e + param.s.L / eps_sep**param.s.b_e
        # negative electrode and separator
        leps23 = param.n.L / eps_n**param.n.b_e + param.s.L / eps_sep**param.s.b_e

        ######################
        # Electrolyte concentration
        ######################

        self.rhs[c_e_n] = (
            -2 * param.D_e(c_23, T) * (c_e_n - c_e_s) / leps23 / (eps_n * param.n.L)
            - (1 - param.t_plus(c_e_n, T)) * iapp / param.F / eps_n / param.n.L
        )
        self.rhs[c_e_s] = (
            -2 * param.D_e(c_12, T) * (c_e_s - c_e_p) / leps12
            + 2 * param.D_e(c_23, T) * (c_e_n - c_e_s) / leps23
        ) / (eps_sep * param.s.L)
        self.rhs[c_e_p] = (
            2 * param.D_e(c_12, T) * (c_e_s - c_e_p) / leps12 / (eps_p * param.p.L)
            + (1 - param.t_plus(c_e_p, T)) * iapp / param.F / eps_p / param.p.L
        )

        self.initial_conditions[c_e_n] = param.c_e_init
        self.initial_conditions[c_e_s] = param.c_e_init
        self.initial_conditions[c_e_p] = param.c_e_init

        ######################
        # Algebraic Variables
        ######################

        ######################
        # Average Surface Concentration
        ######################

        self.algebraic[c_surf_ave_p] = (
            # j_p
            pore_wall_flux_p
            + 35
            * param.p.prim.D(c_s_p, T)
            / param.p.prim.R_typ
            * (c_surf_ave_p - c_s_p)
            - 8 * param.p.prim.D(c_s_p, T) * q_ave_p
        )
        self.algebraic[c_surf_ave_n] = (
            # j_n
            pore_wall_flux_n
            + 35
            * param.n.prim.D(c_s_n, T)
            / param.n.prim.R_typ
            * (c_surf_ave_n - c_s_n)
            - 8 * param.n.prim.D(c_s_n, T) * q_ave_n
        )

        self.initial_conditions[c_surf_ave_p] = param.p.prim.c_init_av
        self.initial_conditions[c_surf_ave_n] = param.n.prim.c_init_av

        ######################
        # Current in the electrolyte
        ######################

        RT_F = param.R * T / param.F
        elec_thermo_p = param.chi(c_12, T) / 2 * param.kappa_e(c_12, T)
        self.algebraic[phi_e_p] = (
            -iapp
            - 2 * param.kappa_e(c_12, T) * (phi_e_s - phi_e_p) / leps12
            + 2 * param.chiRT_over_Fc(c_12, T) * (c_e_s - c_e_p) / leps12
        )
        elec_thermo_n = param.chi(c_23, T) / 2 * param.kappa_e(c_23, T)
        self.algebraic[phi_e_n] = (
            -iapp
            - 2 * param.kappa_e(c_23, T) * (phi_e_n - phi_e_s) / leps23
            + 2 * param.chiRT_over_Fc(c_23, T) * (c_e_n - c_e_s) / leps23
        )
        self.algebraic[phi_e_s] = (
            eps_p**param.p.b_e / param.p.L * phi_e_p
            + eps_sep**param.s.b_e / param.s.L * phi_e_s
        )

        self.initial_conditions[phi_e_p] = pybamm.Scalar(0)
        self.initial_conditions[phi_e_n] = pybamm.Scalar(0)
        self.initial_conditions[phi_e_s] = pybamm.Scalar(0)

        ######################
        # Current in the solid
        ######################

        # self.algebraic[phi_s_p] = -iapp / param.F / a_p / param.p.L + j_p
        self.algebraic[phi_s_p] = -iapp / param.F / a_p / param.p.L + pore_wall_flux_p
        # self.algebraic[phi_s_n] = iapp / param.F / a_n / param.n.L + j_n
        self.algebraic[phi_s_n] = iapp / param.F / a_n / param.n.L + pore_wall_flux_n

        self.initial_conditions[phi_s_p] = param.ocv_init
        self.initial_conditions[phi_s_n] = pybamm.Scalar(0)

        ######################
        # More variables
        ######################

        voltage = phi_s_p - phi_s_n
        num_cells = pybamm.Parameter(
            "Number of cells connected in series to make a battery"
        )

        # The `variables` dictionary contains all variables that might be useful for
        # visualising the solution of the model
        self.variables = {
            "X-averaged negative electrolyte concentration [mol.m-3]": c_e_n,
            "X-averaged positive electrolyte concentration [mol.m-3]": c_e_p,
            "X-averaged separator electrolyte concentration [mol.m-3]": c_e_s,
            "X-averaged negative particle concentration [mol.m-3]": c_s_n,
            "X-averaged positive particle concentration [mol.m-3]": c_s_p,
            "X-averaged negative particle surface concentration [mol.m-3]": c_surf_ave_n,
            "X-averaged positive particle surface concentration [mol.m-3]": c_surf_ave_p,
            "X-averaged negative particle concentration gradient [mol.m-4]": q_ave_n,
            "X-averaged positive particle concentration gradient [mol.m-4]": q_ave_p,
            "X-averaged positive electrolyte potential [V]": phi_e_p,
            "X-averaged negative electrolyte potential [V]": phi_e_n,
            "X-averaged separator electrolyte potential [V]": phi_e_s,
            "X-averaged positive electrode potential [V]": phi_s_p,
            "X-averaged negative electrode potential [V]": phi_s_n,
            "Current [A]": I,
            "Current variable [A]": I,  # for compatibility with pybamm.Experiment
            "Voltage [V]": voltage,
            "Battery voltage [V]": voltage * num_cells,
            "Time [s]": pybamm.t,
            "Discharge capacity [A.h]": Q,
            "Positive overpotential": eta_p,
            "Negative overpotential": eta_n,
<<<<<<< HEAD
            "Negative pore wall flux": pore_wall_flux_n,
            "Positive pore wall flux": pore_wall_flux_p,
            "Positive exchange current density": j0_p,
            "Negative exchange current density": j0_n,
            
=======
            "Negative pore wall flux": j_n,
            "Positive pore wall flux": j_p,
>>>>>>> 04ec5177
        }

        # Events specify points at which a solution should terminate
        self.events += [
            pybamm.Event("Minimum voltage [V]", voltage - param.voltage_low_cut),
            pybamm.Event("Maximum voltage [V]", param.voltage_high_cut - voltage),
        ]<|MERGE_RESOLUTION|>--- conflicted
+++ resolved
@@ -77,20 +77,20 @@
         sto_surf_n = c_surf_ave_n / param.n.prim.c_max
         j0_n = param.n.prim.j0(c_e_n, c_surf_ave_n, T)
         eta_n = phi_s_n - phi_e_n - param.n.prim.U(sto_surf_n, T)
-        alpha_n = 0.5  # param.n.alpha_bv
+        # alpha_n = 0.5  # param.n.alpha_bv
         Feta_RT_n = param.F * eta_n / (param.R * T)
         # j_n = j0_n * (np.exp((1 - alpha_n) * Feta_RT_n) - np.exp(-alpha_n * Feta_RT_n))
         j_n = 2 * j0_n * pybamm.sinh(param.n.prim.ne / 2 * Feta_RT_n)
-        pore_wall_flux_n = j_n/param.F
+        pore_wall_flux_n = j_n / param.F
 
         sto_surf_p = c_surf_ave_p / param.p.prim.c_max
         j0_p = param.p.prim.j0(c_e_p, c_surf_ave_p, T)
         eta_p = phi_s_p - phi_e_p - param.p.prim.U(sto_surf_p, T)
-        alpha_p = 0.5  # param.p.alpha_bv
+        # alpha_p = 0.5  # param.p.alpha_bv
         Feta_RT_p = param.F * eta_p / (param.R * T)
         # j_p = j0_p * (np.exp((1 - alpha_p) * Feta_RT_p) - np.exp(-alpha_p * Feta_RT_p))
         j_p = 2 * j0_p * pybamm.sinh(param.p.prim.ne / 2 * Feta_RT_p)
-        pore_wall_flux_p = j_p/param.F
+        pore_wall_flux_p = j_p / param.F
 
         ######################
         # State of Charge
@@ -119,21 +119,14 @@
         self.initial_conditions[c_s_p] = param.p.prim.c_init_av
 
         self.rhs[q_ave_n] = (
-<<<<<<< HEAD
             # -30 * param.n.prim.D(c_s_n, T) * q_ave_n / param.n.prim.R_typ**2 - 45 / 2 * j_n / param.n.prim.R_typ
-            -30 * param.n.prim.D(c_s_n, T) * q_ave_n / param.n.prim.R_typ**2 - 45 / 2 * pore_wall_flux_n / param.n.prim.R_typ
+            -30 * param.n.prim.D(c_s_n, T) * q_ave_n / param.n.prim.R_typ**2
+            - 45 / 2 * pore_wall_flux_n / param.n.prim.R_typ
         )
         self.rhs[q_ave_p] = (
             # -30 * param.p.prim.D(c_s_p, T) * q_ave_p / param.p.prim.R_typ**2 - 45 / 2 * j_p / param.p.prim.R_typ
-            -30 * param.p.prim.D(c_s_p, T) * q_ave_p / param.p.prim.R_typ**2 - 45 / 2 * pore_wall_flux_p / param.p.prim.R_typ
-=======
-            -30 * param.n.prim.D(c_s_n, T) * q_ave_n / param.n.prim.R_typ**2
-            - 45 / 2 * j_n / param.n.prim.R_typ
-        )
-        self.rhs[q_ave_p] = (
             -30 * param.p.prim.D(c_s_p, T) * q_ave_p / param.p.prim.R_typ**2
-            - 45 / 2 * j_p / param.p.prim.R_typ
->>>>>>> 04ec5177
+            - 45 / 2 * pore_wall_flux_p / param.p.prim.R_typ
         )
 
         self.initial_conditions[q_ave_n] = pybamm.Scalar(0)
@@ -215,14 +208,14 @@
         # Current in the electrolyte
         ######################
 
-        RT_F = param.R * T / param.F
-        elec_thermo_p = param.chi(c_12, T) / 2 * param.kappa_e(c_12, T)
+        # RT_F = param.R * T / param.F
+        # elec_thermo_p = param.chi(c_12, T) / 2 * param.kappa_e(c_12, T)
         self.algebraic[phi_e_p] = (
             -iapp
             - 2 * param.kappa_e(c_12, T) * (phi_e_s - phi_e_p) / leps12
             + 2 * param.chiRT_over_Fc(c_12, T) * (c_e_s - c_e_p) / leps12
         )
-        elec_thermo_n = param.chi(c_23, T) / 2 * param.kappa_e(c_23, T)
+        # elec_thermo_n = param.chi(c_23, T) / 2 * param.kappa_e(c_23, T)
         self.algebraic[phi_e_n] = (
             -iapp
             - 2 * param.kappa_e(c_23, T) * (phi_e_n - phi_e_s) / leps23
@@ -283,16 +276,10 @@
             "Discharge capacity [A.h]": Q,
             "Positive overpotential": eta_p,
             "Negative overpotential": eta_n,
-<<<<<<< HEAD
             "Negative pore wall flux": pore_wall_flux_n,
             "Positive pore wall flux": pore_wall_flux_p,
             "Positive exchange current density": j0_p,
             "Negative exchange current density": j0_n,
-            
-=======
-            "Negative pore wall flux": j_n,
-            "Positive pore wall flux": j_p,
->>>>>>> 04ec5177
         }
 
         # Events specify points at which a solution should terminate
