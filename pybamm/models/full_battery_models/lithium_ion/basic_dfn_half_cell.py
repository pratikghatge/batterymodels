--- conflicted
+++ resolved
@@ -300,29 +300,6 @@
             "Electrolyte concentration [mol.m-3]": c_e,
             "Total lithium in electrolyte [mol]": c_e_total * param.L_x * param.A_cc,
             "Current [A]": I,
-<<<<<<< HEAD
-            "Current density [A.m-2]": i_cell * i_typ,
-            "Positive electrode potential": phi_s_w,
-            "Positive electrode potential [V]": U_w_ref
-            - U_Li_ref
-            + pot_scale * phi_s_w,
-            "Positive electrode open circuit potential": U_w(c_s_surf_w, T),
-            "Positive electrode open circuit potential [V]": U_w_ref
-            + pot_scale * U_w(c_s_surf_w, T),
-            "Electrolyte potential": phi_e,
-            "Electrolyte potential [V]": -U_Li_ref + pot_scale * phi_e,
-            "Voltage drop in the cell": vdrop_cell,
-            "Voltage drop in the cell [V]": U_w_ref - U_Li_ref + pot_scale * vdrop_cell,
-            "Negative electrode exchange current density": j_Li,
-            "Negative electrode reaction overpotential": eta_Li,
-            "Negative electrode reaction overpotential [V]": pot_scale * eta_Li,
-            "Negative electrode potential drop": delta_phis_Li,
-            "Negative electrode potential drop [V]": pot_scale * delta_phis_Li,
-            "Terminal voltage": voltage,
-            "Terminal voltage [V]": voltage_dim,
-            "Instantaneous power [W.m-2]": i_cell * i_typ * voltage_dim,
-            "Pore-wall flux [mol.m-2.s-1]": j_w,
-=======
             "Current density [A.m-2]": i_cell,
             "Positive electrode potential [V]": phi_s_w,
             "Positive electrode open circuit potential [V]": U_w(sto_surf_w, T),
@@ -333,5 +310,4 @@
             "Negative electrode potential drop [V]": delta_phis_Li,
             "Terminal voltage [V]": voltage,
             "Instantaneous power [W.m-2]": i_cell * voltage,
->>>>>>> b99b0fc3
         }