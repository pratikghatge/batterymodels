#
# Lead acid base model class
#

import pybamm


class BaseModel(pybamm.BaseBatteryModel):
    """
    Overwrites default parameters from Base Model with default parameters for
    lead-acid models

    Parameters
    ----------
    options : dict-like, optional
        A dictionary of options to be passed to the model. If this is a dict (and not
        a subtype of dict), it will be processed by :class:`pybamm.BatteryModelOptions`
        to ensure that the options are valid. If this is a subtype of dict, it is
        assumed that the options have already been processed and are valid. This allows
        for the use of custom options classes. The default options are given by
        :class:`pybamm.BatteryModelOptions`.
    name : str, optional
        The name of the model. The default is "Unnamed battery model".
    build : bool, optional
        Whether to build the model on instantiation. Default is True. Setting this
        option to False allows users to change any number of the submodels before
        building the complete model (submodels cannot be changed after the model is
        built).

    **Extends:** :class:`pybamm.BaseBatteryModel`

    """

    def __init__(self, options=None, name="Unnamed lead-acid model", build=False):
        options = options or {}
        # Specify that there are no particles in lead-acid
        options["particle shape"] = "no particles"
        super().__init__(options, name)
        self.param = pybamm.LeadAcidParameters()

<<<<<<< HEAD
        # Default timescale
        self.set_timescale(self.param.timescale)

        # Set default length scales
        self.set_length_scales(
            {
                "negative electrode": self.param.L_x,
                "separator": self.param.L_x,
                "positive electrode": self.param.L_x,
                "current collector y": self.param.L_z,
                "current collector z": self.param.L_z,
            }
        )

=======
>>>>>>> b99b0fc3
        self.set_standard_output_variables()

    @property
    def default_parameter_values(self):
        return pybamm.ParameterValues("Sulzer2019")

    @property
    def default_geometry(self):
        return pybamm.battery_geometry(include_particles=False, options=self.options)

    @property
    def default_var_pts(self):
        # Choose points that give uniform grid for the standard parameter values
        return {"x_n": 25, "x_s": 41, "x_p": 34, "y": 10, "z": 10}

    @property
    def default_quick_plot_variables(self):
        return [
            "Interfacial current density [A.m-2]",
            "Electrolyte concentration [mol.m-3]",
            "Current [A]",
            "Porosity",
            "Electrolyte potential [V]",
            "Terminal voltage [V]",
        ]

    def set_soc_variables(self):
        """Set variables relating to the state of charge."""
        # State of Charge defined as function of electrolyte concentration
        z = pybamm.standard_spatial_vars.z
        soc = (
            pybamm.Integral(
                self.variables["X-averaged electrolyte concentration [mol.m-3]"]
                / self.param.c_e_init,
                z,
            )
            * 100
        )
        self.variables.update({"State of Charge": soc, "Depth of Discharge": 100 - soc})

    def set_open_circuit_potential_submodel(self):
        for domain in ["negative", "positive"]:
            self.submodels[
                f"{domain} open circuit potential"
            ] = pybamm.open_circuit_potential.SingleOpenCircuitPotential(
                self.param, domain, "lead-acid main", self.options, "primary"
            )
            self.submodels[
                f"{domain} oxygen open circuit potential"
            ] = pybamm.open_circuit_potential.SingleOpenCircuitPotential(
                self.param, domain, "lead-acid oxygen", self.options, "primary"
            )

    def set_active_material_submodel(self):
        for domain in ["negative", "positive"]:
            self.submodels[
                f"{domain} active material"
            ] = pybamm.active_material.Constant(
                self.param, domain, self.options, "primary"
            )

    def set_sei_submodel(self):
        self.submodels["sei"] = pybamm.sei.NoSEI(self.param, self.options)

    def set_lithium_plating_submodel(self):
        self.submodels["lithium plating"] = pybamm.lithium_plating.NoPlating(self.param)

    def set_total_interface_submodel(self):
        self.submodels["total interface"] = pybamm.interface.TotalInterfacialCurrent(
            self.param, "lead-acid", self.options
        )<|MERGE_RESOLUTION|>--- conflicted
+++ resolved
@@ -38,23 +38,6 @@
         super().__init__(options, name)
         self.param = pybamm.LeadAcidParameters()
 
-<<<<<<< HEAD
-        # Default timescale
-        self.set_timescale(self.param.timescale)
-
-        # Set default length scales
-        self.set_length_scales(
-            {
-                "negative electrode": self.param.L_x,
-                "separator": self.param.L_x,
-                "positive electrode": self.param.L_x,
-                "current collector y": self.param.L_z,
-                "current collector z": self.param.L_z,
-            }
-        )
-
-=======
->>>>>>> b99b0fc3
         self.set_standard_output_variables()
 
     @property
