--- conflicted
+++ resolved
@@ -837,17 +837,9 @@
                 thermal_submodel = pybamm.thermal.pouch_cell.CurrentCollector2D(
                     self.param
                 )
-<<<<<<< HEAD
-
-        elif (
-            self.options["thermal"] == "x-full" and self.options["dimensionality"] == 0
-        ):
-            thermal_submodel = pybamm.thermal.OneDimensionalX(self.param)
-=======
         elif self.options["thermal"] == "x-full":
             if self.options["dimensionality"] == 0:
                 thermal_submodel = pybamm.thermal.OneDimensionalX(self.param)
->>>>>>> e52a1bba
 
         self.submodels["thermal"] = thermal_submodel
 
