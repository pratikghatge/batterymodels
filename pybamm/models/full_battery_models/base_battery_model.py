--- conflicted
+++ resolved
@@ -236,9 +236,7 @@
                 "composite",
                 "integrated",
             ],
-<<<<<<< HEAD
             "exchange-current density": ["single", "current sigmoid"],
-=======
             "transport efficiency": [
                 "Bruggeman",
                 "log square root",
@@ -247,7 +245,6 @@
                 "tortuosity factor",
                 "half volume fraction",
             ],
->>>>>>> f5136270
             "hydrolysis": ["false", "true"],
             "intercalation kinetics": [
                 "symmetric Butler-Volmer",
