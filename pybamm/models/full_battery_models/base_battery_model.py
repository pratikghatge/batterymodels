--- conflicted
+++ resolved
@@ -53,17 +53,14 @@
             * "electrolyte conductivity" : str
                 Can be "default" (default), "full", "leading order", "composite" or
                 "integrated".
-<<<<<<< HEAD
+            * "exchange-current density" : str
+                Sets the model for the exchange-current density. Can be "single" 
+                (default) or "current sigmoid". A 2-tuple can be provided for different 
+                behaviour in negative and positive electrodes.
             * "half-cell" : str
                 Can be "false" (default) for a standard battery or "true" for a 
                 half-cell where the negative electrode is replaced with a lithium metal
                 counter electrode.
-=======
-            * "exchange-current density" : str
-                Sets the model for the exchange-current density. Can be "single" 
-                (default) or "current sigmoid". A 2-tuple can be provided for different 
-                behaviour in negative and positive electrodes.                       
->>>>>>> 3f7df5fb
             * "hydrolysis" : str
                 Whether to include hydrolysis in the model. Only implemented for
                 lead-acid models. Can be "false" (default) or "true". If "true", then
@@ -215,11 +212,8 @@
                 "composite",
                 "integrated",
             ],
-<<<<<<< HEAD
+            "exchange-current density": ["single", "current sigmoid"],
             "half-cell": ["false", "true"],
-=======
-            "exchange-current density": ["single", "current sigmoid"],
->>>>>>> 3f7df5fb
             "hydrolysis": ["false", "true"],
             "intercalation kinetics": [
                 "symmetric Butler-Volmer",
