#
# Base battery model class
#

import pybamm
import warnings


class BaseBatteryModel(pybamm.BaseModel):
    """
    Base model class with some default settings and required variables

    Attributes
    ----------

    options: dict
        A dictionary of options to be passed to the model. The options that can
        be set are listed below. Note that not all of the options are compatible with
        each other and with all of the models implemented in PyBaMM. Each option is
        optional and takes a default value if not provided.

            * "cell geometry" : str
                Sets the geometry of the cell. Can be "pouch" (default) or
                "arbitrary". The arbitrary geometry option solves a 1D electrochemical
                model with prescribed cell volume and cross-sectional area, and
                (if thermal effects are included) solves a lumped thermal model
                with prescribed surface area for cooling.
            * "convection" : str
                Whether to include the effects of convection in the model. Can be
                "none" (default), "uniform transverse" or "full transverse".
                Must be "none" for lithium-ion models.
            * "current collector" : str
                Sets the current collector model to use. Can be "uniform" (default),
                "potential pair" or "potential pair quite conductive".
            * "dimensionality" : int
                Sets the dimension of the current collector problem. Can be 0
                (default), 1 or 2.
            * "external submodels" : list
                A list of the submodels that you would like to supply an external
                variable for instead of solving in PyBaMM. The entries of the lists
                are strings that correspond to the submodel names in the keys
                of `self.submodels`.
            * "interfacial surface area" : str
                Sets the model for the interfacial surface area. Can be "constant"
                (default) or "varying". Not currently implemented in any of the models.
            * "loss of active material" : str
                Sets the model for loss of active material. Can be "none" (default) or
                "example", which is a placeholder for LAM models.
            * "particle" : str
                Sets the submodel to use to describe behaviour within the particle.
                Can be "Fickian diffusion" (default), "uniform profile",
                "quadratic profile", or "quartic profile".
            * "particle shape" : str
                Sets the model shape of the electrode particles. This is used to
                calculate the surface area to volume ratio. Can be "spherical"
                (default) or "user". For the "user" option the surface area per
                unit volume can be passed as a parameter, and is therefore not
                necessarily consistent with the particle shape.
            * "particle cracking" : str
                Sets the model to account for mechanical effects and particle
                cracking. Can be "none", "no cracking", "anode", "cathode" or "both".
                All options other than "none" account for the effects of swelling
                of electrode particles, cell thickness change, and stress-assisted
                diffusion. The options "anode", "cathode" or "both" additionally account
                for crack propagation in the anode, cathode or both electrodes,
                respectively.
            * "sei" : str
                Set the sei submodel to be used. Options are:

                - "none": :class:`pybamm.sei.NoSEI` (no SEI growth)
                - "constant": :class:`pybamm.sei.Constant` (constant SEI thickness)
                - "reaction limited": :class:`pybamm.sei.ReactionLimited`
                - "solvent-diffusion limited": \
                    :class:`pybamm.sei.SolventDiffusionLimited`
                - "electron-migration limited": \
                    :class:`pybamm.sei.ElectronMigrationLimited`
                - "interstitial-diffusion limited": \
                    :class:`pybamm.sei.InterstitialDiffusionLimited`
                - "ec reaction limited": \
                    :class:`pybamm.sei.EcReactionLimited`
            * "sei film resistance" : str
                Set the submodel for additional term in the overpotential due to SEI.
                The default value is "none" if the "sei" option is "none", and
                "distributed" otherwise. This is because the "distributed" model is more
                complex than the model with no additional resistance, which adds
                unnecessary complexity if there is no SEI in the first place

                - "none": no additional resistance\

                    .. math::
                        \\eta_r = \\frac{F}{RT} * (\\phi_s - \\phi_e - U)

                - "distributed": properly included additional resistance term\

                    .. math::
                        \\eta_r = \\frac{F}{RT}
                        * (\\phi_s - \\phi_e - U - R_{sei} * L_{sei} * j)

                - "average": constant additional resistance term (approximation to the \
                    true model). This model can give similar results to the \
                    "distributed" case without needing to make j an algebraic state\

                    .. math::
                        \\eta_r = \\frac{F}{RT}
                        * (\\phi_s - \\phi_e - U - R_{sei} * L_{sei} * \\frac{I}{aL})
            * "sei porosity change" : str
                Whether to include porosity change due to SEI formation, can be "false"
                (default) or "true".
            * "side reactions" : list
                Contains a list of any side reactions to include. Default is []. If this
                list is not empty (i.e. side reactions are included in the model), then
                "surface form" cannot be 'false'.
            * "surface form" : str
                Whether to use the surface formulation of the problem. Can be "false"
                (default), "differential" or "algebraic".
            * "thermal" : str
                Sets the thermal model to use. Can be "isothermal" (default), "lumped",
                "x-lumped", or "x-full".
            * "total interfacial current density as a state" : str
                Whether to make a state for the total interfacial current density and
                solve an algebraic equation for it. Default is "false", unless "sei film
                resistance" is distributed in which case it is automatically set to
                "true".

    **Extends:** :class:`pybamm.BaseModel`
    """

    def __init__(self, options=None, name="Unnamed battery model"):
        super().__init__(name)
        self.options = options
        self.submodels = {}
        self._built = False
        self._built_fundamental_and_external = False

    @property
    def default_parameter_values(self):
        # Default parameter values
        # Lion parameters left as default parameter set for tests
        return pybamm.ParameterValues(chemistry=pybamm.parameter_sets.Marquis2019)

    @property
    def default_geometry(self):
        return pybamm.battery_geometry(
            current_collector_dimension=self.options["dimensionality"]
        )

    @property
    def default_var_pts(self):
        var = pybamm.standard_spatial_vars
        base_var_pts = {
            var.x_n: 20,
            var.x_s: 20,
            var.x_p: 20,
            var.r_n: 30,
            var.r_p: 30,
            var.y: 10,
            var.z: 10,
        }
        # Reduce the default points for 2D current collectors
        if self.options["dimensionality"] == 2:
            base_var_pts.update({var.x_n: 10, var.x_s: 10, var.x_p: 10})
        return base_var_pts

    @property
    def default_submesh_types(self):
        base_submeshes = {
            "negative electrode": pybamm.MeshGenerator(pybamm.Uniform1DSubMesh),
            "separator": pybamm.MeshGenerator(pybamm.Uniform1DSubMesh),
            "positive electrode": pybamm.MeshGenerator(pybamm.Uniform1DSubMesh),
            "negative particle": pybamm.MeshGenerator(pybamm.Uniform1DSubMesh),
            "positive particle": pybamm.MeshGenerator(pybamm.Uniform1DSubMesh),
        }
        if self.options["dimensionality"] == 0:
            base_submeshes["current collector"] = pybamm.MeshGenerator(pybamm.SubMesh0D)
        elif self.options["dimensionality"] == 1:
            base_submeshes["current collector"] = pybamm.MeshGenerator(
                pybamm.Uniform1DSubMesh
            )
        elif self.options["dimensionality"] == 2:
            base_submeshes["current collector"] = pybamm.MeshGenerator(
                pybamm.ScikitUniform2DSubMesh
            )
        return base_submeshes

    @property
    def default_spatial_methods(self):
        base_spatial_methods = {
            "macroscale": pybamm.FiniteVolume(),
            "negative particle": pybamm.FiniteVolume(),
            "positive particle": pybamm.FiniteVolume(),
        }
        if self.options["dimensionality"] == 0:
            # 0D submesh - use base spatial method
            base_spatial_methods[
                "current collector"
            ] = pybamm.ZeroDimensionalSpatialMethod()
        elif self.options["dimensionality"] == 1:
            base_spatial_methods["current collector"] = pybamm.FiniteVolume()
        elif self.options["dimensionality"] == 2:
            base_spatial_methods["current collector"] = pybamm.ScikitFiniteElement()
        return base_spatial_methods

    @property
    def options(self):
        return self._options

    @options.setter
    def options(self, extra_options):
        default_options = {
            "operating mode": "current",
            "dimensionality": 0,
            "surface form": "false",
            "convection": "none",
            "side reactions": [],
            "interfacial surface area": "constant",
            "current collector": "uniform",
            "particle": "Fickian diffusion",
            "particle shape": "spherical",
            "electrolyte conductivity": "default",
            "thermal": "isothermal",
            "cell geometry": "none",
            "external submodels": [],
            "sei": "none",
            "sei porosity change": "false",
            "loss of active material": "none",
            "working electrode": "none",
            "particle cracking": "none",
            "total interfacial current density as a state": "false",
        }
        # Change the default for cell geometry based on which thermal option is provided
        extra_options = extra_options or {}
        thermal_option = extra_options.get(
            "thermal", "none"
        )  # return "none" if option not given
        if thermal_option in ["none", "isothermal", "lumped"]:
            default_options["cell geometry"] = "arbitrary"
        else:
            default_options["cell geometry"] = "pouch"
        # The "cell geometry" option will still be overridden by extra_options if
        # provided

        # Change the default for SEI film resistance based on which sei option is
        # provided
        # extra_options = extra_options or {}
        sei_option = extra_options.get(
            "sei", "none"
        )  # return "none" if option not given
        if sei_option == "none":
            default_options["sei film resistance"] = "none"
        else:
            default_options["sei film resistance"] = "distributed"
        # The "sei film resistance" option will still be overridden by extra_options if
        # provided

        options = pybamm.FuzzyDict(default_options)
        # any extra options overwrite the default options
        for name, opt in extra_options.items():
            if name in default_options:
                options[name] = opt
            else:
                raise pybamm.OptionError(
                    "Option '{}' not recognised. Best matches are {}".format(
                        name, options.get_best_matches(name)
                    )
                )

        # If "sei film resistance" is "distributed" then "total interfacial current
        # density as a state" must be "true"
        if options["sei film resistance"] == "distributed":
            options["total interfacial current density as a state"] = "true"
            # Check that extra_options did not try to provide a clashing option
            if (
                extra_options.get("total interfacial current density as a state")
                == "false"
            ):
                raise pybamm.OptionError(
                    "If 'sei film resistance' is 'distributed' then 'total interfacial "
                    "current density as a state' must be 'true'"
                )

        # Options that are incompatible with models
        if isinstance(self, pybamm.lithium_ion.BaseModel):
            if options["convection"] != "none":
                raise pybamm.OptionError(
                    "convection not implemented for lithium-ion models"
                )
            if (
                options["thermal"] in ["x-lumped", "x-full"]
                and options["cell geometry"] != "pouch"
            ):
                raise pybamm.OptionError(
                    options["thermal"] + " model must have pouch geometry."
                )
        if isinstance(self, pybamm.lead_acid.BaseModel):
            if options["thermal"] != "isothermal" and options["dimensionality"] != 0:
                raise pybamm.OptionError(
                    "Lead-acid models can only have thermal "
                    "effects if dimensionality is 0."
                )
            if options["sei"] != "none" or options["sei film resistance"] != "none":
                raise pybamm.OptionError("Lead-acid models cannot have SEI formation")

        # Some standard checks to make sure options are compatible
        if not (
            options["operating mode"] in ["current", "voltage", "power"]
            or callable(options["operating mode"])
        ):
            raise pybamm.OptionError(
                "operating mode '{}' not recognised".format(options["operating mode"])
            )
        if (
            isinstance(self, (pybamm.lead_acid.LOQS, pybamm.lead_acid.Composite))
            and options["surface form"] == "false"
        ):
            if len(options["side reactions"]) > 0:
                raise pybamm.OptionError(
                    """must use surface formulation to solve {!s} with side reactions
                    """.format(
                        self
                    )
                )
        if options["surface form"] not in ["false", "differential", "algebraic"]:
            raise pybamm.OptionError(
                "surface form '{}' not recognised".format(options["surface form"])
            )
        if options["convection"] not in [
            "none",
            "uniform transverse",
            "full transverse",
        ]:
            raise pybamm.OptionError(
                "convection option '{}' not recognised".format(options["convection"])
            )
        if options["current collector"] not in [
            "uniform",
            "potential pair",
            "potential pair quite conductive",
        ]:
            raise pybamm.OptionError(
                "current collector model '{}' not recognised".format(
                    options["current collector"]
                )
            )
        if options["dimensionality"] not in [0, 1, 2]:
            raise pybamm.OptionError(
                "Dimension of current collectors must be 0, 1, or 2, not {}".format(
                    options["dimensionality"]
                )
            )
        if options["thermal"] not in ["isothermal", "lumped", "x-lumped", "x-full"]:
            raise pybamm.OptionError(
                "Unknown thermal model '{}'".format(options["thermal"])
            )
        if options["cell geometry"] not in ["arbitrary", "pouch"]:
            raise pybamm.OptionError(
                "Unknown geometry '{}'".format(options["cell geometry"])
            )
        if options["sei"] not in [
            "none",
            "constant",
            "reaction limited",
            "solvent-diffusion limited",
            "electron-migration limited",
            "interstitial-diffusion limited",
            "ec reaction limited",
        ]:
            raise pybamm.OptionError("Unknown sei model '{}'".format(options["sei"]))
        if options["sei film resistance"] not in ["none", "distributed", "average"]:
            raise pybamm.OptionError(
                "Unknown sei film resistance model '{}'".format(
                    options["sei film resistance"]
                )
            )
        if options["sei porosity change"] not in ["true", "false"]:
            if options["sei porosity change"] in [True, False]:
                raise pybamm.OptionError(
                    "sei porosity change must now be given in string format "
                    "('true' or 'false')"
                )
            raise pybamm.OptionError(
                "Unknown sei porosity change '{}'".format(
                    options["sei porosity change"]
                )
            )

        if options["loss of active material"] not in ["none", "example"]:
            raise pybamm.OptionError(
                "Unknown loss of active material '{}'".format(
                    options["loss of active material"]
                )
            )

        if options["particle cracking"] not in [
            "none",
            "no cracking",
            "anode",
            "cathode",
            "both",
        ]:
            raise pybamm.OptionError(
                "Unknown particle cracking '{}'".format(options["particle cracking"])
            )

        if options["dimensionality"] == 0:
            if options["current collector"] not in ["uniform"]:
                raise pybamm.OptionError(
                    "current collector model must be uniform in 0D model"
                )
            if options["convection"] == "full transverse":
                raise pybamm.OptionError(
                    "cannot have transverse convection in 0D model"
                )
        if options["particle"] not in [
            "Fickian diffusion",
            "fast diffusion",
            "uniform profile",
            "quadratic profile",
            "quartic profile",
        ]:
            raise pybamm.OptionError(
                "particle model '{}' not recognised".format(options["particle"])
            )
        if options["particle"] == "fast diffusion":
            raise NotImplementedError(
                "The 'fast diffusion' option has been renamed. "
                "Use 'uniform profile' instead."
            )
        if options["particle shape"] not in ["spherical", "user", "no particles"]:
            raise pybamm.OptionError(
                "particle shape '{}' not recognised".format(options["particle shape"])
            )

        if options["thermal"] == "x-lumped" and options["dimensionality"] == 1:
            warnings.warn(
                "1+1D Thermal models are only valid if both tabs are "
                "placed at the top of the cell."
            )

        if options["electrolyte conductivity"] not in [
            "default",
            "full",
            "leading order",
            "composite",
            "integrated",
        ]:
            raise pybamm.OptionError(
                "electrolyte conductivity model '{}' not recognised".format(
                    options["electrolyte conductivity"]
                )
            )

        self._options = options

    def set_standard_output_variables(self):
        # Time
        self.variables.update(
            {
                "Time": pybamm.t,
                "Time [s]": pybamm.t * self.timescale,
                "Time [min]": pybamm.t * self.timescale / 60,
                "Time [h]": pybamm.t * self.timescale / 3600,
            }
        )

        # Spatial
        var = pybamm.standard_spatial_vars
        L_x = self.param.L_x
        L_y = self.param.L_y
        L_z = self.param.L_z
        self.variables.update(
            {
                "x": var.x,
                "x [m]": var.x * L_x,
                "x_n": var.x_n,
                "x_n [m]": var.x_n * L_x,
                "x_s": var.x_s,
                "x_s [m]": var.x_s * L_x,
                "x_p": var.x_p,
                "x_p [m]": var.x_p * L_x,
            }
        )
        if self.options["dimensionality"] == 1:
            self.variables.update({"z": var.z, "z [m]": var.z * L_z})
        elif self.options["dimensionality"] == 2:
            self.variables.update(
                {"y": var.y, "y [m]": var.y * L_y, "z": var.z, "z [m]": var.z * L_z}
            )

        # Initialize "total reaction" variables
        # These will get populated by the "get_coupled_variables" methods, and then used
        # later by "set_rhs" or "set_algebraic", which ensures that we always have
        # added all the necessary variables by the time the sum is used
        self.variables.update(
            {
                "Sum of electrolyte reaction source terms": 0,
                "Sum of negative electrode electrolyte reaction source terms": 0,
                "Sum of positive electrode electrolyte reaction source terms": 0,
                "Sum of x-averaged negative electrode "
                "electrolyte reaction source terms": 0,
                "Sum of x-averaged positive electrode "
                "electrolyte reaction source terms": 0,
                "Sum of interfacial current densities": 0,
                "Sum of negative electrode interfacial current densities": 0,
                "Sum of positive electrode interfacial current densities": 0,
                "Sum of x-averaged negative electrode interfacial current densities": 0,
                "Sum of x-averaged positive electrode interfacial current densities": 0,
            }
        )

    def build_fundamental_and_external(self):
        # Get the fundamental variables
        for submodel_name, submodel in self.submodels.items():
            pybamm.logger.debug(
                "Getting fundamental variables for {} submodel ({})".format(
                    submodel_name, self.name
                )
            )
            self.variables.update(submodel.get_fundamental_variables())

        # set the submodels that are external
        for sub in self.options["external submodels"]:
            self.submodels[sub].external = True

        # Set any external variables
        self.external_variables = []
        for submodel_name, submodel in self.submodels.items():
            pybamm.logger.debug(
                "Getting external variables for {} submodel ({})".format(
                    submodel_name, self.name
                )
            )
            external_variables = submodel.get_external_variables()

            self.external_variables += external_variables

        self._built_fundamental_and_external = True

    def build_coupled_variables(self):
        # Note: pybamm will try to get the coupled variables for the submodels in the
        # order they are set by the user. If this fails for a particular submodel,
        # return to it later and try again. If setting coupled variables fails and
        # there are no more submodels to try, raise an error.
        submodels = list(self.submodels.keys())
        count = 0
        # For this part the FuzzyDict of variables is briefly converted back into a
        # normal dictionary for speed with KeyErrors
        self._variables = dict(self._variables)
        while len(submodels) > 0:
            count += 1
            for submodel_name, submodel in self.submodels.items():
                if submodel_name in submodels:
                    pybamm.logger.debug(
                        "Getting coupled variables for {} submodel ({})".format(
                            submodel_name, self.name
                        )
                    )
                    try:
                        self.variables.update(
                            submodel.get_coupled_variables(self.variables)
                        )
                        submodels.remove(submodel_name)
                    except KeyError as key:
                        if len(submodels) == 1 or count == 100:
                            # no more submodels to try
                            raise pybamm.ModelError(
                                "Missing variable for submodel '{}': {}.\n".format(
                                    submodel_name, key
                                )
                                + "Check the selected "
                                "submodels provide all of the required variables."
                            )
                        else:
                            # try setting coupled variables on next loop through
                            pybamm.logger.debug(
                                "Can't find {}, trying other submodels first".format(
                                    key
                                )
                            )
        # Convert variables back into FuzzyDict
        self._variables = pybamm.FuzzyDict(self._variables)

    def build_model_equations(self):
        # Set model equations
        for submodel_name, submodel in self.submodels.items():
            if submodel.external is False:
                pybamm.logger.debug(
                    "Setting rhs for {} submodel ({})".format(submodel_name, self.name)
                )

                submodel.set_rhs(self.variables)
                pybamm.logger.debug(
                    "Setting algebraic for {} submodel ({})".format(
                        submodel_name, self.name
                    )
                )

                submodel.set_algebraic(self.variables)
                pybamm.logger.debug(
                    "Setting boundary conditions for {} submodel ({})".format(
                        submodel_name, self.name
                    )
                )

                submodel.set_boundary_conditions(self.variables)
                pybamm.logger.debug(
                    "Setting initial conditions for {} submodel ({})".format(
                        submodel_name, self.name
                    )
                )
                # if submodel_name == "cathode oxygen":
                #     n = 1
                submodel.set_initial_conditions(self.variables)
                submodel.set_events(self.variables)
                pybamm.logger.debug(
                    "Updating {} submodel ({})".format(submodel_name, self.name)
                )
                self.update(submodel)
                self.check_no_repeated_keys()

    def build_model(self):

        # Check if already built
        if self._built:
            raise pybamm.ModelError(
                """Model already built. If you are adding a new submodel, try using
                `model.update` instead."""
            )

        pybamm.logger.info("Building {}".format(self.name))

        if self._built_fundamental_and_external is False:
            self.build_fundamental_and_external()

        self.build_coupled_variables()

        self.build_model_equations()

        pybamm.logger.debug("Setting voltage variables ({})".format(self.name))
        self.set_voltage_variables()

        pybamm.logger.debug("Setting SoC variables ({})".format(self.name))
        self.set_soc_variables()

        # Massive hack for consistent delta_phi = phi_s - phi_e with SPMe
        # This needs to be corrected
        if isinstance(self, pybamm.lithium_ion.SPMe):
            for domain in ["Negative", "Positive"]:
                phi_s = self.variables[domain + " electrode potential"]
                phi_e = self.variables[domain + " electrolyte potential"]
                delta_phi = phi_s - phi_e
                s = self.submodels[domain.lower() + " interface"]
                var = s._get_standard_surface_potential_difference_variables(delta_phi)
                self.variables.update(var)

        self._built = True

<<<<<<< HEAD
    def new_copy(self, build=True):
        """
        Create a copy of the model. Overwrites the functionality of
        :class:`pybamm.BaseModel` to make sure that the submodels are updated correctly
        """
        # create without building
        # 'build' is not a keyword argument for the BaseBatteryModel class, but it
        # should be for all of the subclasses
        new_model = self.__class__(options=self.options, name=self.name, build=False)
        # update submodels
        new_model.submodels = self.submodels
        # clear submodel equations to avoid weird conflicts
        for submodel in self.submodels.values():
            submodel._rhs = {}
            submodel._algebraic = {}
            submodel._initial_conditions = {}
            submodel._boundary_conditions = {}
            submodel._variables = {}
            submodel._events = []

        # now build
        if build:
            new_model.build_model()
            algebraic_only = new_model.options.get("algebraic only", False)
            if algebraic_only is True:
                new_model.algebraic = {**new_model.rhs, **new_model.algebraic}
                new_model.rhs = {}
=======
    def new_empty_copy(self):
        "See :meth:`pybamm.BaseModel.new_empty_copy()`"
        new_model = self.__class__(name=self.name, options=self.options, build=False)
>>>>>>> 96029c09
        new_model.use_jacobian = self.use_jacobian
        new_model.use_simplify = self.use_simplify
        new_model.convert_to_format = self.convert_to_format
        new_model.timescale = self.timescale
        new_model.length_scales = self.length_scales
        return new_model

    def set_external_circuit_submodel(self):
        """
        Define how the external circuit defines the boundary conditions for the model,
        e.g. (not necessarily constant-) current, voltage, etc
        """
        if self.options["operating mode"] == "current":
            self.submodels["external circuit"] = pybamm.external_circuit.CurrentControl(
                self.param
            )
        elif self.options["operating mode"] == "voltage":
            self.submodels[
                "external circuit"
            ] = pybamm.external_circuit.VoltageFunctionControl(self.param)
        elif self.options["operating mode"] == "power":
            self.submodels[
                "external circuit"
            ] = pybamm.external_circuit.PowerFunctionControl(self.param)
        elif callable(self.options["operating mode"]):
            self.submodels[
                "external circuit"
            ] = pybamm.external_circuit.FunctionControl(
                self.param, self.options["operating mode"]
            )

    def set_tortuosity_submodels(self):
        self.submodels["electrolyte tortuosity"] = pybamm.tortuosity.Bruggeman(
            self.param, "Electrolyte"
        )
        self.submodels["electrode tortuosity"] = pybamm.tortuosity.Bruggeman(
            self.param, "Electrode"
        )

    def set_thermal_submodel(self):

        if self.options["thermal"] == "isothermal":
            thermal_submodel = pybamm.thermal.isothermal.Isothermal(self.param)

        elif self.options["thermal"] == "lumped":
            thermal_submodel = pybamm.thermal.Lumped(
                self.param,
                cc_dimension=self.options["dimensionality"],
                geometry=self.options["cell geometry"],
            )

        elif self.options["thermal"] == "x-lumped":
            if self.options["dimensionality"] == 0:
                # With 0D current collectors x-lumped is equivalent to lumped pouch
                thermal_submodel = pybamm.thermal.Lumped(self.param, geometry="pouch")
            elif self.options["dimensionality"] == 1:
                thermal_submodel = pybamm.thermal.pouch_cell.CurrentCollector1D(
                    self.param
                )
            elif self.options["dimensionality"] == 2:
                thermal_submodel = pybamm.thermal.pouch_cell.CurrentCollector2D(
                    self.param
                )

        elif self.options["thermal"] == "x-full":
            if self.options["dimensionality"] == 0:
                thermal_submodel = pybamm.thermal.OneDimensionalX(self.param)
            elif self.options["dimensionality"] == 1:
                raise NotImplementedError(
                    """X-full thermal submodels do not
                yet support 1D current collectors"""
                )
            elif self.options["dimensionality"] == 2:
                raise NotImplementedError(
                    """X-full thermal submodels do
                    not yet support 2D current collectors"""
                )

        self.submodels["thermal"] = thermal_submodel

    def set_current_collector_submodel(self):

        if self.options["current collector"] in ["uniform"]:
            submodel = pybamm.current_collector.Uniform(self.param)
        elif self.options["current collector"] == "potential pair":
            if self.options["dimensionality"] == 1:
                submodel = pybamm.current_collector.PotentialPair1plus1D(self.param)
            elif self.options["dimensionality"] == 2:
                submodel = pybamm.current_collector.PotentialPair2plus1D(self.param)
        self.submodels["current collector"] = submodel

    def set_voltage_variables(self):

        ocp_n = self.variables["Negative electrode open circuit potential"]
        ocp_p = self.variables["Positive electrode open circuit potential"]
        ocp_n_av = self.variables[
            "X-averaged negative electrode open circuit potential"
        ]
        ocp_p_av = self.variables[
            "X-averaged positive electrode open circuit potential"
        ]

        ocp_n_dim = self.variables["Negative electrode open circuit potential [V]"]
        ocp_p_dim = self.variables["Positive electrode open circuit potential [V]"]
        ocp_n_av_dim = self.variables[
            "X-averaged negative electrode open circuit potential [V]"
        ]
        ocp_p_av_dim = self.variables[
            "X-averaged positive electrode open circuit potential [V]"
        ]

        ocp_n_left = pybamm.boundary_value(ocp_n, "left")
        ocp_n_left_dim = pybamm.boundary_value(ocp_n_dim, "left")
        ocp_p_right = pybamm.boundary_value(ocp_p, "right")
        ocp_p_right_dim = pybamm.boundary_value(ocp_p_dim, "right")

        ocv_av = ocp_p_av - ocp_n_av
        ocv_av_dim = ocp_p_av_dim - ocp_n_av_dim
        ocv = ocp_p_right - ocp_n_left
        ocv_dim = ocp_p_right_dim - ocp_n_left_dim

        # overpotentials
        eta_r_n_av = self.variables[
            "X-averaged negative electrode reaction overpotential"
        ]
        eta_r_n_av_dim = self.variables[
            "X-averaged negative electrode reaction overpotential [V]"
        ]
        eta_r_p_av = self.variables[
            "X-averaged positive electrode reaction overpotential"
        ]
        eta_r_p_av_dim = self.variables[
            "X-averaged positive electrode reaction overpotential [V]"
        ]

        delta_phi_s_n_av = self.variables["X-averaged negative electrode ohmic losses"]
        delta_phi_s_n_av_dim = self.variables[
            "X-averaged negative electrode ohmic losses [V]"
        ]
        delta_phi_s_p_av = self.variables["X-averaged positive electrode ohmic losses"]
        delta_phi_s_p_av_dim = self.variables[
            "X-averaged positive electrode ohmic losses [V]"
        ]

        delta_phi_s_av = delta_phi_s_p_av - delta_phi_s_n_av
        delta_phi_s_av_dim = delta_phi_s_p_av_dim - delta_phi_s_n_av_dim

        eta_r_av = eta_r_p_av - eta_r_n_av
        eta_r_av_dim = eta_r_p_av_dim - eta_r_n_av_dim

        # SEI film overpotential
        eta_sei_n_av = self.variables[
            "X-averaged negative electrode sei film overpotential"
        ]
        eta_sei_p_av = self.variables[
            "X-averaged positive electrode sei film overpotential"
        ]
        eta_sei_n_av_dim = self.variables[
            "X-averaged negative electrode sei film overpotential [V]"
        ]
        eta_sei_p_av_dim = self.variables[
            "X-averaged positive electrode sei film overpotential [V]"
        ]
        eta_sei_av = eta_sei_n_av + eta_sei_p_av
        eta_sei_av_dim = eta_sei_n_av_dim + eta_sei_p_av_dim

        # TODO: add current collector losses to the voltage in 3D

        self.variables.update(
            {
                "X-averaged open circuit voltage": ocv_av,
                "Measured open circuit voltage": ocv,
                "X-averaged open circuit voltage [V]": ocv_av_dim,
                "Measured open circuit voltage [V]": ocv_dim,
                "X-averaged reaction overpotential": eta_r_av,
                "X-averaged reaction overpotential [V]": eta_r_av_dim,
                "X-averaged sei film overpotential": eta_sei_av,
                "X-averaged sei film overpotential [V]": eta_sei_av_dim,
                "X-averaged solid phase ohmic losses": delta_phi_s_av,
                "X-averaged solid phase ohmic losses [V]": delta_phi_s_av_dim,
            }
        )

        # Battery-wide variables
        V_dim = self.variables["Terminal voltage [V]"]
        eta_e_av = self.variables.get("X-averaged electrolyte ohmic losses", 0)
        eta_c_av = self.variables.get("X-averaged concentration overpotential", 0)
        eta_e_av_dim = self.variables.get("X-averaged electrolyte ohmic losses [V]", 0)
        eta_c_av_dim = self.variables.get(
            "X-averaged concentration overpotential [V]", 0
        )
        num_cells = pybamm.Parameter(
            "Number of cells connected in series to make a battery"
        )
        self.variables.update(
            {
                "X-averaged battery open circuit voltage [V]": ocv_av_dim * num_cells,
                "Measured battery open circuit voltage [V]": ocv_dim * num_cells,
                "X-averaged battery reaction overpotential [V]": eta_r_av_dim
                * num_cells,
                "X-averaged battery solid phase ohmic losses [V]": delta_phi_s_av_dim
                * num_cells,
                "X-averaged battery electrolyte ohmic losses [V]": eta_e_av_dim
                * num_cells,
                "X-averaged battery concentration overpotential [V]": eta_c_av_dim
                * num_cells,
                "Battery voltage [V]": V_dim * num_cells,
            }
        )
        # Variables for calculating the equivalent circuit model (ECM) resistance
        # Need to compare OCV to initial value to capture this as an overpotential
        ocv_init = self.param.U_p(
            self.param.c_p_init(1), self.param.T_init
        ) - self.param.U_n(self.param.c_n_init(0), self.param.T_init)
        ocv_init_dim = (
            self.param.U_p_ref
            - self.param.U_n_ref
            + self.param.potential_scale * ocv_init
        )
        eta_ocv = ocv - ocv_init
        eta_ocv_dim = ocv_dim - ocv_init_dim
        # Current collector current density for working out euiqvalent resistance
        # based on Ohm's Law
        i_cc = self.variables["Current collector current density"]
        i_cc_dim = self.variables["Current collector current density [A.m-2]"]
        # Gather all overpotentials
        v_ecm = -(eta_ocv + eta_r_av + eta_c_av + eta_e_av + delta_phi_s_av)
        v_ecm_dim = -(
            eta_ocv_dim
            + eta_r_av_dim
            + eta_c_av_dim
            + eta_e_av_dim
            + delta_phi_s_av_dim
        )
        # Current collector area for turning resistivity into resistance
        A_cc = self.param.A_cc
        self.variables.update(
            {
                "Change in measured open circuit voltage": eta_ocv,
                "Change in measured open circuit voltage [V]": eta_ocv_dim,
                "Local ECM resistance": v_ecm / (i_cc * A_cc),
                "Local ECM resistance [Ohm]": v_ecm_dim / (i_cc_dim * A_cc),
            }
        )

        # Cut-off voltage
        voltage = self.variables["Terminal voltage"]
        self.events.append(
            pybamm.Event(
                "Minimum voltage",
                voltage - self.param.voltage_low_cut,
                pybamm.EventType.TERMINATION,
            )
        )
        self.events.append(
            pybamm.Event(
                "Maximum voltage",
                voltage - self.param.voltage_high_cut,
                pybamm.EventType.TERMINATION,
            )
        )

        # Power
        I_dim = self.variables["Current [A]"]
        self.variables.update({"Terminal power [W]": I_dim * V_dim})

    def set_soc_variables(self):
        """
        Set variables relating to the state of charge.
        This function is overriden by the base battery models
        """
        pass

    def process_parameters_and_discretise(self, symbol, parameter_values, disc):
        """
        Process parameters and discretise a symbol using supplied parameter values
        and discretisation. Note: care should be taken if using spatial operators
        on dimensional symbols. Operators in pybamm are written in non-dimensional
        form, so may need to be scaled by the appropriate length scale. It is
        recommended to use this method on non-dimensional symbols.

        Parameters
        ----------
        symbol : :class:`pybamm.Symbol`
            Symbol to be processed
        parameter_values : :class:`pybamm.ParameterValues`
            The parameter values to use during processing
        disc : :class:`pybamm.Discretisation`
            The discrisation to use

        Returns
        -------
        :class:`pybamm.Symbol`
            Processed symbol
        """
        # Set y slices
        if disc.y_slices == {}:
            variables = list(self.rhs.keys()) + list(self.algebraic.keys())
            disc.set_variable_slices(variables)

        # Set boundary condtions (also requires setting parameter values)
        if disc.bcs == {}:
            self.boundary_conditions = parameter_values.process_boundary_conditions(
                self
            )
            disc.bcs = disc.process_boundary_conditions(self)

        # Process
        param_symbol = parameter_values.process_symbol(symbol)
        disc_symbol = disc.process_symbol(param_symbol)

        return disc_symbol<|MERGE_RESOLUTION|>--- conflicted
+++ resolved
@@ -654,39 +654,9 @@
 
         self._built = True
 
-<<<<<<< HEAD
-    def new_copy(self, build=True):
-        """
-        Create a copy of the model. Overwrites the functionality of
-        :class:`pybamm.BaseModel` to make sure that the submodels are updated correctly
-        """
-        # create without building
-        # 'build' is not a keyword argument for the BaseBatteryModel class, but it
-        # should be for all of the subclasses
-        new_model = self.__class__(options=self.options, name=self.name, build=False)
-        # update submodels
-        new_model.submodels = self.submodels
-        # clear submodel equations to avoid weird conflicts
-        for submodel in self.submodels.values():
-            submodel._rhs = {}
-            submodel._algebraic = {}
-            submodel._initial_conditions = {}
-            submodel._boundary_conditions = {}
-            submodel._variables = {}
-            submodel._events = []
-
-        # now build
-        if build:
-            new_model.build_model()
-            algebraic_only = new_model.options.get("algebraic only", False)
-            if algebraic_only is True:
-                new_model.algebraic = {**new_model.rhs, **new_model.algebraic}
-                new_model.rhs = {}
-=======
     def new_empty_copy(self):
         "See :meth:`pybamm.BaseModel.new_empty_copy()`"
         new_model = self.__class__(name=self.name, options=self.options, build=False)
->>>>>>> 96029c09
         new_model.use_jacobian = self.use_jacobian
         new_model.use_simplify = self.use_simplify
         new_model.convert_to_format = self.convert_to_format
