#
# Base battery model class
#

import pybamm
import numbers


class BatteryModelOptions(pybamm.FuzzyDict):
    """
    Attributes
    ----------

    options: dict
        A dictionary of options to be passed to the model. The options that can
        be set are listed below. Note that not all of the options are compatible with
        each other and with all of the models implemented in PyBaMM. Each option is
        optional and takes a default value if not provided.
        In general, the option provided must be a string, but there are some cases
        where a 2-tuple of strings can be provided instead to indicate a different
        option for the negative and positive electrodes.

            * "calculate discharge energy": str
                Whether to calculate the discharge energy, throughput energy and
                throughput capacity in addition to discharge capacity. Must be one of
                "true" or "false". "false" is the default, since calculating discharge
                energy can be computationally expensive for simple models like SPM.
            * "cell geometry" : str
                Sets the geometry of the cell. Can be "pouch" (default) or
                "arbitrary". The arbitrary geometry option solves a 1D electrochemical
                model with prescribed cell volume and cross-sectional area, and
                (if thermal effects are included) solves a lumped thermal model
                with prescribed surface area for cooling.
            * "calculate heat source for isothermal models" : str
                Whether to calculate the heat source terms during isothermal operation.
                Can be "true" or "false". If "false", the heat source terms are set
                to zero. Default is "false" since this option may require additional
                parameters not needed by the electrochemical model.
            * "convection" : str
                Whether to include the effects of convection in the model. Can be
                "none" (default), "uniform transverse" or "full transverse".
                Must be "none" for lithium-ion models.
            * "current collector" : str
                Sets the current collector model to use. Can be "uniform" (default),
                "potential pair" or "potential pair quite conductive".
            * "dimensionality" : int
                Sets the dimension of the current collector problem. Can be 0
                (default), 1 or 2.
            * "electrolyte conductivity" : str
                Can be "default" (default), "full", "leading order", "composite" or
                "integrated".
            * "external submodels" : list
                A list of the submodels that you would like to supply an external
                variable for instead of solving in PyBaMM. The entries of the lists
                are strings that correspond to the submodel names in the keys
                of `self.submodels`.
            * "hydrolysis" : str
                Whether to include hydrolysis in the model. Only implemented for
                lead-acid models. Can be "false" (default) or "true". If "true", then
                "surface form" cannot be 'false'.
            * "intercalation kinetics" : str
                Model for intercalation kinetics. Can be "symmetric Butler-Volmer"
                (default), "asymmetric Butler-Volmer", "linear", "Marcus", or
                "Marcus-Hush-Chidsey" (which uses the asymptotic form from Zeng 2014).
                A 2-tuple can be provided for different behaviour in negative and
                positive electrodes.
            * "interface utilisation": str
                Can be "full" (default), "constant", or "current-driven".
            * "lithium plating" : str
                Sets the model for lithium plating. Can be "none" (default),
                "reversible", "partially reversible", or "irreversible".
            * "lithium plating porosity change" : str
                Whether to include porosity change due to lithium plating, can be
                "false" (default) or "true".
            * "loss of active material" : str
                Sets the model for loss of active material. Can be "none" (default),
                "stress-driven", "reaction-driven", or "stress and reaction-driven".
                A 2-tuple can be provided for different behaviour in negative and
                positive electrodes.
            * "particle phases": str
                Number of phases present in the electrode. A 2-tuple can be provided for
                different behaviour in negative and positive electrodes.
                For example, set to ("2", "1") for a negative electrode with 2 phases,
                e.g. graphite and silicon.
            * "operating mode" : str
                Sets the operating mode for the model. This determines how the current
                is set. Can be:

                - "current" (default) : the current is explicity supplied
                - "voltage"/"power"/"resistance" : solve an algebraic equation for \
                    current such that voltage/power/resistance is correct
                - "differential power"/"differential resistance" : solve a \
                    differential equation for the power or resistance
                - "explicit power"/"explicit resistance" : current is defined in terms \
                    of the voltage such that power/resistance is correct
                - "CCCV": a special implementation of the common constant-current \
                    constant-voltage charging protocol, via an ODE for the current
                - callable : if a callable is given as this option, the function \
                    defines the residual of an algebraic equation. The applied current \
                    will be solved for such that the algebraic constraint is satisfied.
            * "particle" : str
                Sets the submodel to use to describe behaviour within the particle.
                Can be "Fickian diffusion" (default), "uniform profile",
                "quadratic profile", or "quartic profile".
            * "particle shape" : str
                Sets the model shape of the electrode particles. This is used to
                calculate the surface area to volume ratio. Can be "spherical"
                (default), or "no particles".
            * "particle size" : str
                Sets the model to include a single active particle size or a
                distribution of sizes at any macroscale location. Can be "single"
                (default) or "distribution". Option applies to both electrodes.
            * "particle mechanics" : str
                Sets the model to account for mechanical effects such as particle
                swelling and cracking. Can be "none" (default), "swelling only",
                or "swelling and cracking".
                A 2-tuple can be provided for different behaviour in negative and
                positive electrodes.
            * "SEI" : str
                Set the SEI submodel to be used. Options are:

                - "none": :class:`pybamm.sei.NoSEI` (no SEI growth)
                - "constant": :class:`pybamm.sei.Constant` (constant SEI thickness)
                - "reaction limited", "solvent-diffusion limited",\
                    "electron-migration limited", "interstitial-diffusion limited", \
                    or "ec reaction limited": :class:`pybamm.sei.SEIGrowth`
            * "SEI film resistance" : str
                Set the submodel for additional term in the overpotential due to SEI.
                The default value is "none" if the "SEI" option is "none", and
                "distributed" otherwise. This is because the "distributed" model is more
                complex than the model with no additional resistance, which adds
                unnecessary complexity if there is no SEI in the first place

                - "none": no additional resistance\

                    .. math::
                        \\eta_r = \\frac{F}{RT} * (\\phi_s - \\phi_e - U)

                - "distributed": properly included additional resistance term\

                    .. math::
                        \\eta_r = \\frac{F}{RT}
                        * (\\phi_s - \\phi_e - U - R_{sei} * L_{sei} * j)

                - "average": constant additional resistance term (approximation to the \
                    true model). This model can give similar results to the \
                    "distributed" case without needing to make j an algebraic state\

                    .. math::
                        \\eta_r = \\frac{F}{RT}
                        * (\\phi_s - \\phi_e - U - R_{sei} * L_{sei} * \\frac{I}{aL})
            * "SEI on cracks" : str
                Whether to include SEI growth on particle cracks, can be "false"
                (default) or "true".
            * "SEI porosity change" : str
                Whether to include porosity change due to SEI formation, can be "false"
                (default) or "true".
            * "stress-induced diffusion" : str
                Whether to include stress-induced diffusion, can be "false" or "true".
                The default is "false" if "particle mechanics" is "none" and "true"
                otherwise. A 2-tuple can be provided for different behaviour in negative
                and positive electrodes.
            * "surface form" : str
                Whether to use the surface formulation of the problem. Can be "false"
                (default), "differential" or "algebraic".
            * "thermal" : str
                Sets the thermal model to use. Can be "isothermal" (default), "lumped",
                "x-lumped", or "x-full".
            * "timescale" : str or number
                Sets the timescale of the model. If "default", the discharge timescale,
                as defined by other parameters, is used. Otherwise, the number is used.
            * "total interfacial current density as a state" : str
                Whether to make a state for the total interfacial current density and
                solve an algebraic equation for it. Default is "false", unless "SEI film
                resistance" is distributed in which case it is automatically set to
                "true".
            * "working electrode": str
                Which electrode(s) intercalates and which is counter. If "both"
                (default), the model is a standard battery. Otherwise can be "negative"
                or "positive" to indicate a half-cell model.
            * "x-average side reactions": str
                Whether to average the side reactions (SEI growth, lithium plating and
                the respective porosity change) over the x-axis in Single Particle
                Models, can be "false" or "true". Default is "false" for SPMe and
                "true" for SPM.

    **Extends:** :class:`dict`
    """

    def __init__(self, extra_options):
        self.possible_options = {
            "calculate discharge energy": ["false", "true"],
            "cell geometry": ["arbitrary", "pouch"],
            "calculate heat source for isothermal models": ["false", "true"],
            "convection": ["none", "uniform transverse", "full transverse"],
            "current collector": [
                "uniform",
                "potential pair",
                "potential pair quite conductive",
            ],
            "dimensionality": [0, 1, 2],
            "electrolyte conductivity": [
                "default",
                "full",
                "leading order",
                "composite",
                "integrated",
            ],
            "hydrolysis": ["false", "true"],
            "intercalation kinetics": [
                "symmetric Butler-Volmer",
                "asymmetric Butler-Volmer",
                "linear",
                "Marcus",
                "Marcus-Hush-Chidsey",
            ],
            "interface utilisation": ["full", "constant", "current-driven"],
            "lithium plating": [
                "none",
                "reversible",
                "partially reversible",
                "irreversible",
            ],
            "lithium plating porosity change": ["false", "true"],
            "loss of active material": [
                "none",
                "stress-driven",
                "reaction-driven",
                "stress and reaction-driven",
            ],
            "open circuit potential": ["single", "current sigmoid"],
            "operating mode": [
                "current",
                "voltage",
                "power",
                "differential power",
                "explicit power",
                "resistance",
                "differential resistance",
                "explicit resistance",
                "CCCV",
            ],
            "particle": [
                "Fickian diffusion",
                "fast diffusion",
                "uniform profile",
                "quadratic profile",
                "quartic profile",
            ],
            "particle mechanics": ["none", "swelling only", "swelling and cracking"],
            "particle phases": ["1", "2"],
            "particle shape": ["spherical", "no particles"],
            "particle size": ["single", "distribution"],
            "SEI": [
                "none",
                "constant",
                "reaction limited",
                "solvent-diffusion limited",
                "electron-migration limited",
                "interstitial-diffusion limited",
                "ec reaction limited",
            ],
            "SEI film resistance": ["none", "distributed", "average"],
            "SEI on cracks": ["false", "true"],
            "SEI porosity change": ["false", "true"],
            "stress-induced diffusion": ["false", "true"],
            "surface form": ["false", "differential", "algebraic"],
            "thermal": ["isothermal", "lumped", "x-lumped", "x-full"],
            "total interfacial current density as a state": ["false", "true"],
            "working electrode": ["both", "negative", "positive"],
            "x-average side reactions": ["false", "true"],
        }

        default_options = {
            name: options[0] for name, options in self.possible_options.items()
        }
        default_options["external submodels"] = []
        default_options["timescale"] = "default"

        # Change the default for cell geometry based on which thermal option is provided
        extra_options = extra_options or {}
        # return "none" if option not given
        thermal_option = extra_options.get("thermal", "none")
        if thermal_option in ["none", "isothermal", "lumped"]:
            default_options["cell geometry"] = "arbitrary"
        else:
            default_options["cell geometry"] = "pouch"
        # The "cell geometry" option will still be overridden by extra_options if
        # provided

        # Change the default for SEI film resistance based on which SEI option is
        # provided
        # return "none" if option not given
        sei_option = extra_options.get("SEI", "none")
        if sei_option == "none":
            default_options["SEI film resistance"] = "none"
        else:
            default_options["SEI film resistance"] = "distributed"
        # The "SEI film resistance" option will still be overridden by extra_options if
        # provided

        # Change the default for particle mechanics based on which SEI on cracks option
        # is provided
        # return "false" if option not given
        SEI_cracks_option = extra_options.get("SEI on cracks", "false")
        if SEI_cracks_option == "true":
            default_options["particle mechanics"] = "swelling and cracking"
        else:
            # Change the default for particle mechanics based on which LAM option is
            # provided
            # return "none" if option not given
            LAM_opt = extra_options.get("loss of active material", "none")
            if "stress-driven" in LAM_opt or "stress and reaction-driven" in LAM_opt:
                default_options["particle mechanics"] = "swelling only"
            else:
                default_options["particle mechanics"] = "none"
        # The "particle mechanics" option will still be overridden by extra_options if
        # provided

        # Change the default for stress-induced diffusion based on which particle
        # mechanics option is provided. If the user doesn't supply a particle mechanics
        # option set the default stress-induced diffusion option based on the default
        # particle mechanics option which may change depending on other options
        # (e.g. for stress-driven LAM the default mechanics option is "swelling only")
        mechanics_option = extra_options.get("particle mechanics", "none")
        if (
            mechanics_option == "none"
            and default_options["particle mechanics"] == "none"
        ):
            default_options["stress-induced diffusion"] = "false"
        else:
            default_options["stress-induced diffusion"] = "true"
        # The "stress-induced diffusion" option will still be overridden by
        # extra_options if provided

        # Change the default for surface form based on which particle
        # phases option is provided.
        # return "1" if option not given
        phases_option = extra_options.get("particle phases", "1")
        if phases_option == "1":
            default_options["surface form"] = "false"
        else:
            default_options["surface form"] = "algebraic"
        # The "surface form" option will still be overridden by
        # extra_options if provided
        # Change default SEI model based on which lithium plating option is provided
        # return "none" if option not given
        plating_option = extra_options.get("lithium plating", "none")
        if plating_option == "partially reversible":
            default_options["SEI"] = "constant"
        else:
            default_options["SEI"] = "none"
        # The "SEI" option will still be overridden by extra_options if provided

        options = pybamm.FuzzyDict(default_options)
        # any extra options overwrite the default options
        for name, opt in extra_options.items():
            if name in default_options:
                options[name] = opt
            else:
                if name == "particle cracking":
                    raise pybamm.OptionError(
                        "The 'particle cracking' option has been renamed. "
                        "Use 'particle mechanics' instead."
                    )
                else:
                    raise pybamm.OptionError(
                        "Option '{}' not recognised. Best matches are {}".format(
                            name, options.get_best_matches(name)
                        )
                    )

        # If "SEI film resistance" is "distributed" then "total interfacial current
        # density as a state" must be "true"
        if options["SEI film resistance"] == "distributed":
            options["total interfacial current density as a state"] = "true"
            # Check that extra_options did not try to provide a clashing option
            if (
                extra_options.get("total interfacial current density as a state")
                == "false"
            ):
                raise pybamm.OptionError(
                    "If 'sei film resistance' is 'distributed' then 'total interfacial "
                    "current density as a state' must be 'true'"
                )

        # If "SEI film resistance" is not "none" and there are multiple phases
        # then "total interfacial current density as a state" must be "true"
        if (
            options["SEI film resistance"] != "none"
            and options["particle phases"] != "1"
        ):
            options["total interfacial current density as a state"] = "true"
            # Check that extra_options did not try to provide a clashing option
            if (
                extra_options.get("total interfacial current density as a state")
                == "false"
            ):
                raise pybamm.OptionError(
                    "If 'SEI film resistance' is not 'none' "
                    "and there are multiple phases then 'total interfacial "
                    "current density as a state' must be 'true'"
                )

        # Options not yet compatible with particle-size distributions
        if options["particle size"] == "distribution":
            if options["lithium plating"] != "none":
                raise NotImplementedError(
                    "Lithium plating submodels do not yet support particle-size "
                    "distributions."
                )
            if options["particle"] in ["quadratic profile", "quartic profile"]:
                raise NotImplementedError(
                    "'quadratic' and 'quartic' concentration profiles have not yet "
                    "been implemented for particle-size ditributions"
                )
            if options["particle mechanics"] != "none":
                raise NotImplementedError(
                    "Particle mechanics submodels do not yet support particle-size"
                    " distributions."
                )
            if options["particle shape"] != "spherical":
                raise NotImplementedError(
                    "Particle shape must be 'spherical' for particle-size distribution"
                    " submodels."
                )
            if options["SEI"] != "none":
                raise NotImplementedError(
                    "SEI submodels do not yet support particle-size distributions."
                )
            if options["stress-induced diffusion"] == "true":
                raise NotImplementedError(
                    "stress-induced diffusion cannot yet be included in "
                    "particle-size distributions."
                )
            if options["thermal"] == "x-full":
                raise NotImplementedError(
                    "X-full thermal submodels do not yet support particle-size"
                    " distributions."
                )

        # Renamed options
        if options["particle"] == "fast diffusion":
            raise pybamm.OptionError(
                "The 'fast diffusion' option has been renamed. "
                "Use 'uniform profile' instead."
            )
        if options["SEI porosity change"] in [True, False]:
            raise pybamm.OptionError(
                "SEI porosity change must now be given in string format "
                "('true' or 'false')"
            )

        # Some standard checks to make sure options are compatible
        if options["dimensionality"] == 0:
            if options["current collector"] not in ["uniform"]:
                raise pybamm.OptionError(
                    "current collector model must be uniform in 0D model"
                )
            if options["convection"] == "full transverse":
                raise pybamm.OptionError(
                    "cannot have transverse convection in 0D model"
                )

        if (
            options["thermal"] in ["x-lumped", "x-full"]
            and options["cell geometry"] != "pouch"
        ):
            raise pybamm.OptionError(
                options["thermal"] + " model must have pouch geometry."
            )
        if options["thermal"] == "x-full" and options["dimensionality"] != 0:
            n = options["dimensionality"]
            raise pybamm.OptionError(
                f"X-full thermal submodels do not yet support {n}D current collectors"
            )

        if isinstance(options["stress-induced diffusion"], str):
            if (
                options["stress-induced diffusion"] == "true"
                and options["particle mechanics"] == "none"
            ):
                raise pybamm.OptionError(
                    "cannot have stress-induced diffusion without a particle "
                    "mechanics model"
                )

        if options["working electrode"] != "both":
            if options["thermal"] == "x-full":
                raise pybamm.OptionError(
                    "X-full thermal submodel is not compatible with half-cell models"
                )
            elif options["thermal"] == "x-lumped" and options["dimensionality"] != 0:
                n = options["dimensionality"]
                raise pybamm.OptionError(
                    f"X-lumped thermal submodels do not yet support {n}D "
                    "current collectors in a half-cell configuration"
                )
            elif options["SEI on cracks"] == "true":
                raise NotImplementedError(
                    "SEI on cracks not yet implemented for half-cell models"
                )

        if options["particle phases"] != "1":
            if not (
                options["surface form"] != "false"
                and options["particle size"] == "single"
                and options["particle"] == "Fickian diffusion"
                # and options["SEI"] == "none"  # Jason-romove?
                and options["particle mechanics"] == "none"
                and options["loss of active material"] == "none"
                and options["lithium plating"] == "none"
            ):
                raise pybamm.OptionError(
                    "If there are multiple particle phases: 'surface form' cannot be "
                    "'false', 'particle size' must be 'false', 'particle' must be "
                    "'Fickian diffusion'. Also the following must "
<<<<<<< HEAD
                    "be 'none': 'particle mechanics', "
=======
                    "be 'none': 'SEI', 'particle mechanics', "
>>>>>>> 1f01c1e3
                    "'loss of active material', 'lithium plating'"
                )

        # Check options are valid
        for option, value in options.items():
            if option in ["external submodels", "working electrode"]:
                pass
            else:
                if isinstance(value, str) or option in [
                    "dimensionality",
                    "operating mode",
                    "timescale",
                ]:  # some options accept non-strings
                    value = (value,)
                else:
                    if not (
                        (
                            option
                            in [
                                "intercalation kinetics",
                                "interface utilisation",
                                "loss of active material",
                                "open circuit potential",
                                "particle mechanics",
                                "particle",
                                "particle phases",
                                "stress-induced diffusion",
                            ]
                            and isinstance(value, tuple)
                            and len(value) == 2
                        )
                    ):
                        # more possible options that can take 2-tuples to be added
                        # as they come
                        raise pybamm.OptionError(
                            f"\n'{value}' is not recognized in option '{option}'. "
                            "Values must be strings or (in some cases) "
                            "2-tuples of strings"
                        )
                # flatten value
                value_list = []
                for val in value:
                    if isinstance(val, tuple):
                        value_list.extend(list(val))
                    else:
                        value_list.append(val)
                for val in value_list:
                    if option == "timescale":
                        if not (val == "default" or isinstance(val, numbers.Number)):
                            raise pybamm.OptionError(
                                "'timescale' option must be either 'default' "
                                "or a number"
                            )
                    elif val not in self.possible_options[option]:
                        if not (option == "operating mode" and callable(val)):
                            raise pybamm.OptionError(
                                f"\n'{val}' is not recognized in option '{option}'. "
                                f"Possible values are {self.possible_options[option]}"
                            )

        super().__init__(options.items())

    def phase_number_to_names(self, number):
        """
        Converts number of phases to a list ["primary", "secondary", ...]
        """
        number = int(number)
        phases = ["primary"]
        if number >= 2:
            phases.append("secondary")
        return phases

    def print_options(self):
        """
        Print the possible options with the ones currently selected
        """
        for key, value in self.items():
            if key in self.possible_options.keys():
                print(f"{key!r}: {value!r} (possible: {self.possible_options[key]!r})")
            else:
                print(f"{key!r}: {value!r}")

    def print_detailed_options(self):
        """
        Print the docstring for Options
        """
        print(self.__doc__)

    @property
    def negative(self):
        "Returns the options for the negative electrode"
        # index 0 in a 2-tuple for the negative electrode
        return BatteryModelDomainOptions(self.items(), 0)

    @property
    def positive(self):
        "Returns the options for the positive electrode"
        # index 1 in a 2-tuple for the positive electrode
        return BatteryModelDomainOptions(self.items(), 1)


class BatteryModelDomainOptions(dict):
    def __init__(self, dict_items, index):
        super().__init__(dict_items)
        self.index = index

    def __getitem__(self, key):
        options = super().__getitem__(key)
        if isinstance(options, str):
            return options
        else:
            # 2-tuple, first is negative domain, second is positive domain
            return options[self.index]

    @property
    def primary(self):
        return BatteryModelPhaseOptions(self, 0)

    @property
    def secondary(self):
        return BatteryModelPhaseOptions(self, 1)


class BatteryModelPhaseOptions(dict):
    def __init__(self, domain_options, index):
        super().__init__(domain_options.items())
        self.domain_options = domain_options
        self.index = index

    def __getitem__(self, key):
        options = self.domain_options.__getitem__(key)
        if isinstance(options, str):
            return options
        else:
            # 2-tuple, first is primary phase, second is secondary phase
            return options[self.index]


class BaseBatteryModel(pybamm.BaseModel):
    """
    Base model class with some default settings and required variables
    **Extends:** :class:`pybamm.BaseModel`
    """

    def __init__(self, options=None, name="Unnamed battery model"):
        super().__init__(name)
        self.options = options

    @pybamm.BaseModel.timescale.setter
    def timescale(self, value):
        """Set the timescale"""
        raise NotImplementedError(
            "Timescale cannot be directly overwritten for this model. "
            "Pass a timescale to the 'timescale' option instead."
        )

    @pybamm.BaseModel.length_scales.setter
    def length_scales(self, value):
        """Set the length scales"""
        raise NotImplementedError(
            "Length scales cannot be directly overwritten for this model. "
        )

    @property
    def default_geometry(self):
        return pybamm.battery_geometry(
            options=self.options,
            current_collector_dimension=self.options["dimensionality"],
        )

    @property
    def default_var_pts(self):
        base_var_pts = {
            "x_n": 20,
            "x_s": 20,
            "x_p": 20,
            "r_n": 20,
            "r_p": 20,
            "r_n_prim": 20,
            "r_p_prim": 20,
            "r_n_sec": 20,
            "r_p_sec": 20,
            "y": 10,
            "z": 10,
            "R_n": 30,
            "R_p": 30,
        }
        # Reduce the default points for 2D current collectors
        if self.options["dimensionality"] == 2:
            base_var_pts.update({"x_n": 10, "x_s": 10, "x_p": 10})
        return base_var_pts

    @property
    def default_submesh_types(self):
        base_submeshes = {
            "negative electrode": pybamm.Uniform1DSubMesh,
            "separator": pybamm.Uniform1DSubMesh,
            "positive electrode": pybamm.Uniform1DSubMesh,
            "negative particle": pybamm.Uniform1DSubMesh,
            "positive particle": pybamm.Uniform1DSubMesh,
            "negative primary particle": pybamm.Uniform1DSubMesh,
            "positive primary particle": pybamm.Uniform1DSubMesh,
            "negative secondary particle": pybamm.Uniform1DSubMesh,
            "positive secondary particle": pybamm.Uniform1DSubMesh,
            "negative particle size": pybamm.Uniform1DSubMesh,
            "positive particle size": pybamm.Uniform1DSubMesh,
        }
        if self.options["dimensionality"] == 0:
            base_submeshes["current collector"] = pybamm.SubMesh0D
        elif self.options["dimensionality"] == 1:
            base_submeshes["current collector"] = pybamm.Uniform1DSubMesh

        elif self.options["dimensionality"] == 2:
            base_submeshes["current collector"] = pybamm.ScikitUniform2DSubMesh
        return base_submeshes

    @property
    def default_spatial_methods(self):
        base_spatial_methods = {
            "macroscale": pybamm.FiniteVolume(),
            "negative particle": pybamm.FiniteVolume(),
            "positive particle": pybamm.FiniteVolume(),
            "negative primary particle": pybamm.FiniteVolume(),
            "positive primary particle": pybamm.FiniteVolume(),
            "negative secondary particle": pybamm.FiniteVolume(),
            "positive secondary particle": pybamm.FiniteVolume(),
            "negative particle size": pybamm.FiniteVolume(),
            "positive particle size": pybamm.FiniteVolume(),
        }
        if self.options["dimensionality"] == 0:
            # 0D submesh - use base spatial method
            base_spatial_methods[
                "current collector"
            ] = pybamm.ZeroDimensionalSpatialMethod()
        elif self.options["dimensionality"] == 1:
            base_spatial_methods["current collector"] = pybamm.FiniteVolume()
        elif self.options["dimensionality"] == 2:
            base_spatial_methods["current collector"] = pybamm.ScikitFiniteElement()
        return base_spatial_methods

    @property
    def options(self):
        return self._options

    @options.setter
    def options(self, extra_options):
        options = BatteryModelOptions(extra_options)

        # Options that are incompatible with models
        if isinstance(self, pybamm.lithium_ion.BaseModel):
            if options["convection"] != "none":
                raise pybamm.OptionError(
                    "convection not implemented for lithium-ion models"
                )
        if isinstance(self, pybamm.lithium_ion.SPMe):
            if options["electrolyte conductivity"] not in [
                "default",
                "composite",
                "integrated",
            ]:
                raise pybamm.OptionError(
                    "electrolyte conductivity '{}' not suitable for SPMe".format(
                        options["electrolyte conductivity"]
                    )
                )
        if isinstance(self, pybamm.lithium_ion.SPM) and not isinstance(
            self, pybamm.lithium_ion.SPMe
        ):
            if options["x-average side reactions"] == "false":
                raise pybamm.OptionError(
                    "x-average side reactions cannot be 'false' for SPM models"
                )
        if isinstance(self, pybamm.lithium_ion.SPM) and not isinstance(
            self, pybamm.lithium_ion.MPM
        ):
            if options["particle size"] == "distribution":
                raise pybamm.OptionError(
                    "'particle size' should be 'single' for SPM and SPMe models"
                )
        if isinstance(self, pybamm.lead_acid.BaseModel):
            if options["thermal"] != "isothermal" and options["dimensionality"] != 0:
                raise pybamm.OptionError(
                    "Lead-acid models can only have thermal "
                    "effects if dimensionality is 0."
                )
            if options["SEI"] != "none" or options["SEI film resistance"] != "none":
                raise pybamm.OptionError("Lead-acid models cannot have SEI formation")
            if options["lithium plating"] != "none":
                raise pybamm.OptionError("Lead-acid models cannot have lithium plating")

        if (
            isinstance(self, (pybamm.lead_acid.LOQS, pybamm.lead_acid.Composite))
            and options["surface form"] == "false"
            and options["hydrolysis"] == "true"
        ):
            raise pybamm.OptionError(
                """must use surface formulation to solve {!s} with hydrolysis
                    """.format(
                    self
                )
            )

        self._options = options

    def set_standard_output_variables(self):
        # Time
        self.variables.update(
            {
                "Time": pybamm.t,
                "Time [s]": pybamm.t * self.timescale,
                "Time [min]": pybamm.t * self.timescale / 60,
                "Time [h]": pybamm.t * self.timescale / 3600,
            }
        )

        # Spatial
        var = pybamm.standard_spatial_vars
        L_x = self.param.L_x
        L_z = self.param.L_z
        self.variables.update(
            {
                "x": var.x,
                "x [m]": var.x * L_x,
                "x_n": var.x_n,
                "x_n [m]": var.x_n * L_x,
                "x_s": var.x_s,
                "x_s [m]": var.x_s * L_x,
                "x_p": var.x_p,
                "x_p [m]": var.x_p * L_x,
            }
        )
        if self.options["dimensionality"] == 1:
            self.variables.update({"z": var.z, "z [m]": var.z * L_z})
        elif self.options["dimensionality"] == 2:
            # Note: both y and z are scaled with L_z
            self.variables.update(
                {"y": var.y, "y [m]": var.y * L_z, "z": var.z, "z [m]": var.z * L_z}
            )

    def build_fundamental_and_external(self):
        # Get the fundamental variables
        for submodel_name, submodel in self.submodels.items():
            pybamm.logger.debug(
                "Getting fundamental variables for {} submodel ({})".format(
                    submodel_name, self.name
                )
            )
            self.variables.update(submodel.get_fundamental_variables())

        # Set the submodels that are external
        for sub in self.options["external submodels"]:
            self.submodels[sub].external = True

        # Set any external variables
        self.external_variables = []
        for submodel_name, submodel in self.submodels.items():
            pybamm.logger.debug(
                "Getting external variables for {} submodel ({})".format(
                    submodel_name, self.name
                )
            )
            external_variables = submodel.get_external_variables()

            self.external_variables += external_variables

        self._built_fundamental_and_external = True

    def build_coupled_variables(self):
        # Note: pybamm will try to get the coupled variables for the submodels in the
        # order they are set by the user. If this fails for a particular submodel,
        # return to it later and try again. If setting coupled variables fails and
        # there are no more submodels to try, raise an error.
        submodels = list(self.submodels.keys())
        count = 0
        # For this part the FuzzyDict of variables is briefly converted back into a
        # normal dictionary for speed with KeyErrors
        self._variables = dict(self._variables)
        while len(submodels) > 0:
            count += 1
            for submodel_name, submodel in self.submodels.items():
                if submodel_name in submodels:
                    pybamm.logger.debug(
                        "Getting coupled variables for {} submodel ({})".format(
                            submodel_name, self.name
                        )
                    )
                    try:
                        self.variables.update(
                            submodel.get_coupled_variables(self.variables)
                        )
                        submodels.remove(submodel_name)
                    except KeyError as key:
                        if len(submodels) == 1 or count == 100:
                            # no more submodels to try
                            raise pybamm.ModelError(
                                "Missing variable for submodel '{}': {}.\n".format(
                                    submodel_name, key
                                )
                                + "Check the selected "
                                "submodels provide all of the required variables."
                            )
                        else:
                            # try setting coupled variables on next loop through
                            pybamm.logger.debug(
                                "Can't find {}, trying other submodels first".format(
                                    key
                                )
                            )
        # Convert variables back into FuzzyDict
        self.variables = pybamm.FuzzyDict(self._variables)

    def build_model_equations(self):
        # Set model equations
        for submodel_name, submodel in self.submodels.items():
            if submodel.external is False:
                pybamm.logger.verbose(
                    "Setting rhs for {} submodel ({})".format(submodel_name, self.name)
                )

                submodel.set_rhs(self.variables)
                pybamm.logger.verbose(
                    "Setting algebraic for {} submodel ({})".format(
                        submodel_name, self.name
                    )
                )

                submodel.set_algebraic(self.variables)
                pybamm.logger.verbose(
                    "Setting boundary conditions for {} submodel ({})".format(
                        submodel_name, self.name
                    )
                )

                submodel.set_boundary_conditions(self.variables)
                pybamm.logger.verbose(
                    "Setting initial conditions for {} submodel ({})".format(
                        submodel_name, self.name
                    )
                )
                submodel.set_initial_conditions(self.variables)
                submodel.set_events(self.variables)
                pybamm.logger.verbose(
                    "Updating {} submodel ({})".format(submodel_name, self.name)
                )
                self.update(submodel)
                self.check_no_repeated_keys()

    def build_model(self):

        # Build model variables and equations
        self._build_model()

        # Set battery specific variables
        pybamm.logger.debug("Setting voltage variables ({})".format(self.name))
        self.set_voltage_variables()

        pybamm.logger.debug("Setting SoC variables ({})".format(self.name))
        self.set_soc_variables()

        pybamm.logger.debug("Setting degradation variables ({})".format(self.name))
        self.set_degradation_variables()
        self.set_summary_variables()

        self._built = True
        pybamm.logger.info("Finish building {}".format(self.name))

    @property
    def summary_variables(self):
        return self._summary_variables

    @summary_variables.setter
    def summary_variables(self, value):
        """
        Set summary variables

        Parameters
        ----------
        value : list of strings
            Names of the summary variables. Must all be in self.variables.
        """
        for var in value:
            if var not in self.variables:
                raise KeyError(
                    f"No cycling variable defined for summary variable '{var}'"
                )
        self._summary_variables = value

    def set_summary_variables(self):
        self._summary_variables = []

    def get_intercalation_kinetics(self, domain):
        options = getattr(self.options, domain.lower())
        if options["intercalation kinetics"] == "symmetric Butler-Volmer":
            return pybamm.kinetics.SymmetricButlerVolmer
        elif options["intercalation kinetics"] == "asymmetric Butler-Volmer":
            return pybamm.kinetics.AsymmetricButlerVolmer
        elif options["intercalation kinetics"] == "linear":
            return pybamm.kinetics.Linear
        elif options["intercalation kinetics"] == "Marcus":
            return pybamm.kinetics.Marcus
        elif options["intercalation kinetics"] == "Marcus-Hush-Chidsey":
            return pybamm.kinetics.MarcusHushChidsey

    @property
    def inverse_intercalation_kinetics(self):
        if self.options["intercalation kinetics"] == "symmetric Butler-Volmer":
            return pybamm.kinetics.InverseButlerVolmer
        else:
            raise pybamm.OptionError(
                "Inverse kinetics are only implemented for symmetric Butler-Volmer. "
                "Use option {'surface form': 'algebraic'} to use forward kinetics "
                "instead."
            )

    def set_external_circuit_submodel(self):
        """
        Define how the external circuit defines the boundary conditions for the model,
        e.g. (not necessarily constant-) current, voltage, etc
        """
        if self.options["operating mode"] == "current":
            model = pybamm.external_circuit.ExplicitCurrentControl(
                self.param, self.options
            )
        elif self.options["operating mode"] == "voltage":
            model = pybamm.external_circuit.VoltageFunctionControl(
                self.param, self.options
            )
        elif self.options["operating mode"] == "power":
            model = pybamm.external_circuit.PowerFunctionControl(
                self.param, self.options, "algebraic"
            )
        elif self.options["operating mode"] == "differential power":
            model = pybamm.external_circuit.PowerFunctionControl(
                self.param, self.options, "differential without max"
            )
        elif self.options["operating mode"] == "explicit power":
            model = pybamm.external_circuit.ExplicitPowerControl(
                self.param, self.options
            )
        elif self.options["operating mode"] == "resistance":
            model = pybamm.external_circuit.ResistanceFunctionControl(
                self.param, self.options, "algebraic"
            )
        elif self.options["operating mode"] == "differential resistance":
            model = pybamm.external_circuit.ResistanceFunctionControl(
                self.param, self.options, "differential without max"
            )
        elif self.options["operating mode"] == "explicit resistance":
            model = pybamm.external_circuit.ExplicitResistanceControl(
                self.param, self.options
            )
        elif self.options["operating mode"] == "CCCV":
            model = pybamm.external_circuit.CCCVFunctionControl(
                self.param, self.options
            )
        elif callable(self.options["operating mode"]):
            model = pybamm.external_circuit.FunctionControl(
                self.param, self.options["operating mode"], self.options
            )
        self.submodels["external circuit"] = model

    def set_transport_efficiency_submodels(self):
        self.submodels[
            "electrolyte transport efficiency"
        ] = pybamm.transport_efficiency.Bruggeman(
            self.param, "Electrolyte", self.options
        )
        self.submodels[
            "electrode transport efficiency"
        ] = pybamm.transport_efficiency.Bruggeman(self.param, "Electrode", self.options)

    def set_thermal_submodel(self):

        if self.options["thermal"] == "isothermal":
            thermal_submodel = pybamm.thermal.isothermal.Isothermal(
                self.param, self.options
            )

        elif self.options["thermal"] == "lumped":
            thermal_submodel = pybamm.thermal.Lumped(
                self.param,
                self.options,
            )

        elif self.options["thermal"] == "x-lumped":
            if self.options["dimensionality"] == 0:
                thermal_submodel = pybamm.thermal.Lumped(self.param, self.options)
            elif self.options["dimensionality"] == 1:
                thermal_submodel = pybamm.thermal.pouch_cell.CurrentCollector1D(
                    self.param,
                    self.options,
                )
            elif self.options["dimensionality"] == 2:
                thermal_submodel = pybamm.thermal.pouch_cell.CurrentCollector2D(
                    self.param,
                    self.options,
                )
        elif self.options["thermal"] == "x-full":
            if self.options["dimensionality"] == 0:
                thermal_submodel = pybamm.thermal.OneDimensionalX(
                    self.param, self.options
                )

        self.submodels["thermal"] = thermal_submodel

    def set_current_collector_submodel(self):

        if self.options["current collector"] in ["uniform"]:
            submodel = pybamm.current_collector.Uniform(self.param)
        elif self.options["current collector"] == "potential pair":
            if self.options["dimensionality"] == 1:
                submodel = pybamm.current_collector.PotentialPair1plus1D(self.param)
            elif self.options["dimensionality"] == 2:
                submodel = pybamm.current_collector.PotentialPair2plus1D(self.param)
        self.submodels["current collector"] = submodel

    def set_interface_utilisation_submodel(self):
        if self.half_cell:
            domains = ["Counter", "Positive"]
        else:
            domains = ["Negative", "Positive"]
        for domain in domains:
            name = domain.lower() + " interface utilisation"
            if domain == "Counter":
                domain = "Negative"
            util = getattr(self.options, domain.lower())["interface utilisation"]
            if util == "full":
                self.submodels[name] = pybamm.interface_utilisation.Full(
                    self.param, domain, self.options
                )
            elif util == "constant":
                self.submodels[name] = pybamm.interface_utilisation.Constant(
                    self.param, domain, self.options
                )
            elif util == "current-driven":
                if self.half_cell and domain == "Negative":
                    reaction_loc = "interface"
                elif self.x_average:
                    reaction_loc = "x-average"
                else:
                    reaction_loc = "full electrode"
                self.submodels[name] = pybamm.interface_utilisation.CurrentDriven(
                    self.param, domain, self.options, reaction_loc
                )

    def set_voltage_variables(self):
        if self.options.negative["particle phases"] == "1":
            # Only one phase, no need to distinguish between
            # "primary" and "secondary"
            phase_n = ""
        else:
            # add a space so that we can use "" or (e.g.) "primary " interchangeably
            # when naming variables
            phase_n = "primary "
        if self.options.positive["particle phases"] == "1":
            phase_p = ""
        else:
            phase_p = "primary "
        ocp_n = self.variables[f"Negative electrode {phase_n}open circuit potential"]
        ocp_p = self.variables[f"Positive electrode {phase_p}open circuit potential"]
        ocp_n_av = self.variables[
            f"X-averaged negative electrode {phase_n}open circuit potential"
        ]
        ocp_p_av = self.variables[
            f"X-averaged positive electrode {phase_p}open circuit potential"
        ]

        ocp_n_dim = self.variables[
            f"Negative electrode {phase_n}open circuit potential [V]"
        ]
        ocp_p_dim = self.variables[
            f"Positive electrode {phase_p}open circuit potential [V]"
        ]
        ocp_n_av_dim = self.variables[
            f"X-averaged negative electrode {phase_n}open circuit potential [V]"
        ]
        ocp_p_av_dim = self.variables[
            f"X-averaged positive electrode {phase_p}open circuit potential [V]"
        ]

        ocp_n_left = pybamm.boundary_value(ocp_n, "left")
        ocp_n_left_dim = pybamm.boundary_value(ocp_n_dim, "left")
        ocp_p_right = pybamm.boundary_value(ocp_p, "right")
        ocp_p_right_dim = pybamm.boundary_value(ocp_p_dim, "right")

        ocv_av = ocp_p_av - ocp_n_av
        ocv_av_dim = ocp_p_av_dim - ocp_n_av_dim
        ocv = ocp_p_right - ocp_n_left
        ocv_dim = ocp_p_right_dim - ocp_n_left_dim

        # overpotentials
        if self.half_cell:
            eta_r_n_av = self.variables[
                "Lithium metal interface reaction overpotential"
            ]
            eta_r_n_av_dim = self.variables[
                "Lithium metal interface reaction overpotential [V]"
            ]
        else:
            eta_r_n_av = self.variables[
                f"X-averaged negative electrode {phase_n}reaction overpotential"
            ]
            eta_r_n_av_dim = self.variables[
                f"X-averaged negative electrode {phase_n}reaction overpotential [V]"
            ]
        eta_r_p_av = self.variables[
            f"X-averaged positive electrode {phase_p}reaction overpotential"
        ]
        eta_r_p_av_dim = self.variables[
            f"X-averaged positive electrode {phase_p}reaction overpotential [V]"
        ]

        delta_phi_s_n_av = self.variables["X-averaged negative electrode ohmic losses"]
        delta_phi_s_n_av_dim = self.variables[
            "X-averaged negative electrode ohmic losses [V]"
        ]
        delta_phi_s_p_av = self.variables["X-averaged positive electrode ohmic losses"]
        delta_phi_s_p_av_dim = self.variables[
            "X-averaged positive electrode ohmic losses [V]"
        ]

        delta_phi_s_av = delta_phi_s_p_av - delta_phi_s_n_av
        delta_phi_s_av_dim = delta_phi_s_p_av_dim - delta_phi_s_n_av_dim

        eta_r_av = eta_r_p_av - eta_r_n_av
        eta_r_av_dim = eta_r_p_av_dim - eta_r_n_av_dim

        # SEI film overpotential
        if self.half_cell:
            eta_sei_av = self.variables[f"{phase_n.capitalize()}SEI film overpotential"] # Jason-if halfcell, do we need phase_n SEI?
            eta_sei_av_dim = self.variables[f"{phase_n.capitalize()}SEI film overpotential [V]"]
            # eta_sei_av = self.variables[f"SEI film overpotential"]
            # eta_sei_av_dim = self.variables[f"SEI film overpotential [V]"]
        else:
            eta_sei_av = self.variables[f"X-averaged {phase_n}SEI film overpotential"]
            eta_sei_av_dim = self.variables[f"X-averaged {phase_n}SEI film overpotential [V]"]
            # eta_sei_av = self.variables[f"X-averaged SEI film overpotential"]
            # eta_sei_av_dim = self.variables[f"X-averaged SEI film overpotential [V]"]

        # TODO: add current collector losses to the voltage in 3D

        self.variables.update(
            {
                "X-averaged open circuit voltage": ocv_av,
                "Measured open circuit voltage": ocv,
                "X-averaged open circuit voltage [V]": ocv_av_dim,
                "Measured open circuit voltage [V]": ocv_dim,
                "X-averaged reaction overpotential": eta_r_av,
                "X-averaged reaction overpotential [V]": eta_r_av_dim,
                "X-averaged SEI film overpotential": eta_sei_av,
                "X-averaged SEI film overpotential [V]": eta_sei_av_dim,
                "X-averaged solid phase ohmic losses": delta_phi_s_av,
                "X-averaged solid phase ohmic losses [V]": delta_phi_s_av_dim,
            }# Jason-{phase_n} SEI?
        )

        # Battery-wide variables
        V = self.variables["Terminal voltage"]
        V_dim = self.variables["Terminal voltage [V]"]
        eta_e_av_dim = self.variables["X-averaged electrolyte ohmic losses [V]"]
        eta_c_av_dim = self.variables["X-averaged concentration overpotential [V]"]
        num_cells = pybamm.Parameter(
            "Number of cells connected in series to make a battery"
        )
        self.variables.update(
            {
                "X-averaged battery open circuit voltage [V]": ocv_av_dim * num_cells,
                "Measured battery open circuit voltage [V]": ocv_dim * num_cells,
                "X-averaged battery reaction overpotential [V]": eta_r_av_dim
                * num_cells,
                "X-averaged battery solid phase ohmic losses [V]": delta_phi_s_av_dim
                * num_cells,
                "X-averaged battery electrolyte ohmic losses [V]": eta_e_av_dim
                * num_cells,
                "X-averaged battery concentration overpotential [V]": eta_c_av_dim
                * num_cells,
                "Battery voltage [V]": V_dim * num_cells,
            }
        )
        # Variables for calculating the equivalent circuit model (ECM) resistance
        # Need to compare OCV to initial value to capture this as an overpotential
        ocv_init = self.param.ocv_init
        ocv_init_dim = self.param.ocv_ref + self.param.potential_scale * ocv_init
        eta_ocv = ocv - ocv_init
        eta_ocv_dim = ocv_dim - ocv_init_dim
        # Current collector current density for working out euiqvalent resistance
        # based on Ohm's Law
        i_cc = self.variables["Current collector current density"]
        i_cc_dim = self.variables["Current collector current density [A.m-2]"]
        # ECM overvoltage is OCV minus terminal voltage
        v_ecm = ocv - V
        v_ecm_dim = ocv_dim - V_dim
        # Current collector area for turning resistivity into resistance
        A_cc = self.param.A_cc

        # Hack to avoid division by zero if i_cc is exactly zero
        # If i_cc is zero, i_cc_not_zero becomes 1. But multiplying by sign(i_cc) makes
        # the local resistance 'zero' (really, it's not defined when i_cc is zero)
        def x_not_zero(x):
            return ((x > 0) + (x < 0)) * x + (x >= 0) * (x <= 0)

        i_cc_not_zero = x_not_zero(i_cc)
        i_cc_dim_not_zero = x_not_zero(i_cc_dim)

        self.variables.update(
            {
                "Change in measured open circuit voltage": eta_ocv,
                "Change in measured open circuit voltage [V]": eta_ocv_dim,
                "Local ECM resistance": pybamm.sign(i_cc)
                * v_ecm
                / (i_cc_not_zero * A_cc),
                "Local ECM resistance [Ohm]": pybamm.sign(i_cc)
                * v_ecm_dim
                / (i_cc_dim_not_zero * A_cc),
            }
        )

        # Cut-off voltage
        self.events.append(
            pybamm.Event(
                "Minimum voltage",
                V - self.param.voltage_low_cut,
                pybamm.EventType.TERMINATION,
            )
        )
        self.events.append(
            pybamm.Event(
                "Maximum voltage",
                V - self.param.voltage_high_cut,
                pybamm.EventType.TERMINATION,
            )
        )

        # Cut-off open-circuit voltage (for event switch with casadi 'fast with events'
        # mode)
        # A tolerance of ~1 is sufficiently small since the dimensionless voltage is
        # scaled with the thermal voltage (0.025V) and hence has a range of around 60
        tol = 5
        self.events.append(
            pybamm.Event(
                "Minimum voltage switch",
                V - (self.param.voltage_low_cut - tol),
                pybamm.EventType.SWITCH,
            )
        )
        self.events.append(
            pybamm.Event(
                "Maximum voltage switch",
                V - (self.param.voltage_high_cut + tol),
                pybamm.EventType.SWITCH,
            )
        )

        # Power and resistance
        I_dim = self.variables["Current [A]"]
        I_dim_not_zero = x_not_zero(I_dim)
        self.variables.update(
            {
                "Terminal power [W]": I_dim * V_dim,
                "Power [W]": I_dim * V_dim,
                "Resistance [Ohm]": pybamm.sign(I_dim) * V_dim / I_dim_not_zero,
            }
        )

    def set_degradation_variables(self):
        """
        Set variables that quantify degradation.
        This function is overriden by the base battery models
        """
        pass

    def set_soc_variables(self):
        """
        Set variables relating to the state of charge.
        This function is overriden by the base battery models
        """
        pass<|MERGE_RESOLUTION|>--- conflicted
+++ resolved
@@ -506,7 +506,7 @@
                 options["surface form"] != "false"
                 and options["particle size"] == "single"
                 and options["particle"] == "Fickian diffusion"
-                # and options["SEI"] == "none"  # Jason-romove?
+                and options["SEI"] == "none"
                 and options["particle mechanics"] == "none"
                 and options["loss of active material"] == "none"
                 and options["lithium plating"] == "none"
@@ -515,11 +515,7 @@
                     "If there are multiple particle phases: 'surface form' cannot be "
                     "'false', 'particle size' must be 'false', 'particle' must be "
                     "'Fickian diffusion'. Also the following must "
-<<<<<<< HEAD
-                    "be 'none': 'particle mechanics', "
-=======
                     "be 'none': 'SEI', 'particle mechanics', "
->>>>>>> 1f01c1e3
                     "'loss of active material', 'lithium plating'"
                 )
 
@@ -1249,15 +1245,11 @@
 
         # SEI film overpotential
         if self.half_cell:
-            eta_sei_av = self.variables[f"{phase_n.capitalize()}SEI film overpotential"] # Jason-if halfcell, do we need phase_n SEI?
-            eta_sei_av_dim = self.variables[f"{phase_n.capitalize()}SEI film overpotential [V]"]
-            # eta_sei_av = self.variables[f"SEI film overpotential"]
-            # eta_sei_av_dim = self.variables[f"SEI film overpotential [V]"]
+            eta_sei_av = self.variables["SEI film overpotential"]
+            eta_sei_av_dim = self.variables["SEI film overpotential [V]"]
         else:
-            eta_sei_av = self.variables[f"X-averaged {phase_n}SEI film overpotential"]
-            eta_sei_av_dim = self.variables[f"X-averaged {phase_n}SEI film overpotential [V]"]
-            # eta_sei_av = self.variables[f"X-averaged SEI film overpotential"]
-            # eta_sei_av_dim = self.variables[f"X-averaged SEI film overpotential [V]"]
+            eta_sei_av = self.variables["X-averaged SEI film overpotential"]
+            eta_sei_av_dim = self.variables["X-averaged SEI film overpotential [V]"]
 
         # TODO: add current collector losses to the voltage in 3D
 
@@ -1273,7 +1265,7 @@
                 "X-averaged SEI film overpotential [V]": eta_sei_av_dim,
                 "X-averaged solid phase ohmic losses": delta_phi_s_av,
                 "X-averaged solid phase ohmic losses [V]": delta_phi_s_av_dim,
-            }# Jason-{phase_n} SEI?
+            }
         )
 
         # Battery-wide variables
