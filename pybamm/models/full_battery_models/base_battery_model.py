#
# Base battery model class
#

import pybamm
from functools import cached_property


class BatteryModelOptions(pybamm.FuzzyDict):
    """
    Attributes
    ----------

    options: dict
        A dictionary of options to be passed to the model. The options that can
        be set are listed below. Note that not all of the options are compatible with
        each other and with all of the models implemented in PyBaMM. Each option is
        optional and takes a default value if not provided.
        In general, the option provided must be a string, but there are some cases
        where a 2-tuple of strings can be provided instead to indicate a different
        option for the negative and positive electrodes.

            * "calculate discharge energy": str
                Whether to calculate the discharge energy, throughput energy and
                throughput capacity in addition to discharge capacity. Must be one of
                "true" or "false". "false" is the default, since calculating discharge
                energy can be computationally expensive for simple models like SPM.
            * "cell geometry" : str
                Sets the geometry of the cell. Can be "arbitrary" (default) or
                "pouch". The arbitrary geometry option solves a 1D electrochemical
                model with prescribed cell volume and cross-sectional area, and
                (if thermal effects are included) solves a lumped thermal model
                with prescribed surface area for cooling.
            * "calculate heat source for isothermal models" : str
                Whether to calculate the heat source terms during isothermal operation.
                Can be "true" or "false". If "false", the heat source terms are set
                to zero. Default is "false" since this option may require additional
                parameters not needed by the electrochemical model.
            * "convection" : str
                Whether to include the effects of convection in the model. Can be
                "none" (default), "uniform transverse" or "full transverse".
                Must be "none" for lithium-ion models.
            * "current collector" : str
                Sets the current collector model to use. Can be "uniform" (default),
                "potential pair" or "potential pair quite conductive".
            * "diffusivity" : str
                Sets the model for the diffusivity. Can be "single"
                (default) or "current sigmoid". A 2-tuple can be provided for different
                behaviour in negative and positive electrodes.
            * "dimensionality" : int
                Sets the dimension of the current collector problem. Can be 0
                (default), 1 or 2.
            * "electrolyte conductivity" : str
                Can be "default" (default), "full", "leading order", "composite" or
                "integrated".
            * "exchange-current density" : str
<<<<<<< HEAD
                Sets the model for the exchange-current density. Can be "single" 
                (default) or "current sigmoid". A 2-tuple can be provided for different 
                behaviour in negative and positive electrodes.
            * "half-cell" : str
                Can be "false" (default) for a standard battery or "true" for a 
                half-cell where the negative electrode is replaced with a lithium metal
                counter electrode.
=======
                Sets the model for the exchange-current density. Can be "single"
                (default) or "current sigmoid". A 2-tuple can be provided for different
                behaviour in negative and positive electrodes.
>>>>>>> b6d4f3f0
            * "hydrolysis" : str
                Whether to include hydrolysis in the model. Only implemented for
                lead-acid models. Can be "false" (default) or "true". If "true", then
                "surface form" cannot be 'false'.
            * "intercalation kinetics" : str
                Model for intercalation kinetics. Can be "symmetric Butler-Volmer"
                (default), "asymmetric Butler-Volmer", "linear", "Marcus", or
                "Marcus-Hush-Chidsey" (which uses the asymptotic form from Zeng 2014).
                A 2-tuple can be provided for different behaviour in negative and
                positive electrodes.
            * "interface utilisation": str
                Can be "full" (default), "constant", or "current-driven".
            * "lithium plating" : str
                Sets the model for lithium plating. Can be "none" (default),
                "reversible", "partially reversible", or "irreversible".
            * "lithium plating porosity change" : str
                Whether to include porosity change due to lithium plating, can be
                "false" (default) or "true".
            * "loss of active material" : str
                Sets the model for loss of active material. Can be "none" (default),
                "stress-driven", "reaction-driven", or "stress and reaction-driven".
                A 2-tuple can be provided for different behaviour in negative and
                positive electrodes.
            * "open-circuit potential" : str
                Sets the model for the open circuit potential. Can be "single"
                (default) or "current sigmoid". A 2-tuple can be provided for different
                behaviour in negative and positive electrodes.
            * "operating mode" : str
                Sets the operating mode for the model. This determines how the current
                is set. Can be:

                - "current" (default) : the current is explicity supplied
                - "voltage"/"power"/"resistance" : solve an algebraic equation for \
                    current such that voltage/power/resistance is correct
                - "differential power"/"differential resistance" : solve a \
                    differential equation for the power or resistance
                - "explicit power"/"explicit resistance" : current is defined in terms \
                    of the voltage such that power/resistance is correct
                - "CCCV": a special implementation of the common constant-current \
                    constant-voltage charging protocol, via an ODE for the current
                - callable : if a callable is given as this option, the function \
                    defines the residual of an algebraic equation. The applied current \
                    will be solved for such that the algebraic constraint is satisfied.
            * "particle" : str
                Sets the submodel to use to describe behaviour within the particle.
                Can be "Fickian diffusion" (default), "uniform profile",
                "quadratic profile", or "quartic profile". A 2-tuple can be provided
                for different behaviour in negative and positive electrodes.
            * "particle mechanics" : str
                Sets the model to account for mechanical effects such as particle
                swelling and cracking. Can be "none" (default), "swelling only",
                or "swelling and cracking".
                A 2-tuple can be provided for different behaviour in negative and
                positive electrodes.
            * "particle phases": str
                Number of phases present in the electrode. A 2-tuple can be provided for
                different behaviour in negative and positive electrodes.
                For example, set to ("2", "1") for a negative electrode with 2 phases,
                e.g. graphite and silicon.
            * "particle shape" : str
                Sets the model shape of the electrode particles. This is used to
                calculate the surface area to volume ratio. Can be "spherical"
                (default), or "no particles".
            * "particle size" : str
                Sets the model to include a single active particle size or a
                distribution of sizes at any macroscale location. Can be "single"
                (default) or "distribution". Option applies to both electrodes.
            * "SEI" : str
                Set the SEI submodel to be used. Options are:

                - "none": :class:`pybamm.sei.NoSEI` (no SEI growth)
                - "constant": :class:`pybamm.sei.Constant` (constant SEI thickness)
                - "reaction limited", "reaction limited (asymmetric)", \
                    "solvent-diffusion limited", "electron-migration limited", \
                    "interstitial-diffusion limited", "ec reaction limited" \
                    or "ec reaction limited (asymmetric)": :class:`pybamm.sei.SEIGrowth`
            * "SEI film resistance" : str
                Set the submodel for additional term in the overpotential due to SEI.
                The default value is "none" if the "SEI" option is "none", and
                "distributed" otherwise. This is because the "distributed" model is more
                complex than the model with no additional resistance, which adds
                unnecessary complexity if there is no SEI in the first place

                - "none": no additional resistance\

                    .. math::
                        \\eta_r = \\frac{F}{RT} * (\\phi_s - \\phi_e - U)

                - "distributed": properly included additional resistance term\

                    .. math::
                        \\eta_r = \\frac{F}{RT}
                        * (\\phi_s - \\phi_e - U - R_{sei} * L_{sei} * j)

                - "average": constant additional resistance term (approximation to the \
                    true model). This model can give similar results to the \
                    "distributed" case without needing to make j an algebraic state\

                    .. math::
                        \\eta_r = \\frac{F}{RT}
                        * (\\phi_s - \\phi_e - U - R_{sei} * L_{sei} * \\frac{I}{aL})
            * "SEI on cracks" : str
                Whether to include SEI growth on particle cracks, can be "false"
                (default) or "true".
            * "SEI porosity change" : str
                Whether to include porosity change due to SEI formation, can be "false"
                (default) or "true".
            * "stress-induced diffusion" : str
                Whether to include stress-induced diffusion, can be "false" or "true".
                The default is "false" if "particle mechanics" is "none" and "true"
                otherwise. A 2-tuple can be provided for different behaviour in negative
                and positive electrodes.
            * "surface form" : str
                Whether to use the surface formulation of the problem. Can be "false"
                (default), "differential" or "algebraic".
            * "thermal" : str
                Sets the thermal model to use. Can be "isothermal" (default), "lumped",
                "x-lumped", or "x-full".
            * "total interfacial current density as a state" : str
                Whether to make a state for the total interfacial current density and
                solve an algebraic equation for it. Default is "false", unless "SEI film
                resistance" is distributed in which case it is automatically set to
                "true".
            * "x-average side reactions": str
                Whether to average the side reactions (SEI growth, lithium plating and
                the respective porosity change) over the x-axis in Single Particle
                Models, can be "false" or "true". Default is "false" for SPMe and
                "true" for SPM.
    """

    def __init__(self, extra_options):
        self.possible_options = {
            "calculate discharge energy": ["false", "true"],
            "calculate heat source for isothermal models": ["false", "true"],
            "cell geometry": ["arbitrary", "pouch"],
            "contact resistance": ["false", "true"],
            "convection": ["none", "uniform transverse", "full transverse"],
            "current collector": [
                "uniform",
                "potential pair",
                "potential pair quite conductive",
            ],
            "diffusivity": ["single", "current sigmoid"],
            "dimensionality": [0, 1, 2],
            "electrolyte conductivity": [
                "default",
                "full",
                "leading order",
                "composite",
                "integrated",
            ],
            "exchange-current density": ["single", "current sigmoid"],
            "half-cell": ["false", "true"],
            "hydrolysis": ["false", "true"],
            "intercalation kinetics": [
                "symmetric Butler-Volmer",
                "asymmetric Butler-Volmer",
                "linear",
                "Marcus",
                "Marcus-Hush-Chidsey",
            ],
            "interface utilisation": ["full", "constant", "current-driven"],
            "lithium plating": [
                "none",
                "reversible",
                "partially reversible",
                "irreversible",
            ],
            "lithium plating porosity change": ["false", "true"],
            "loss of active material": [
                "none",
                "stress-driven",
                "reaction-driven",
                "stress and reaction-driven",
            ],
            "open-circuit potential": ["single", "current sigmoid"],
            "operating mode": [
                "current",
                "voltage",
                "power",
                "differential power",
                "explicit power",
                "resistance",
                "differential resistance",
                "explicit resistance",
                "CCCV",
            ],
            "particle": [
                "Fickian diffusion",
                "fast diffusion",
                "uniform profile",
                "quadratic profile",
                "quartic profile",
            ],
            "particle mechanics": ["none", "swelling only", "swelling and cracking"],
            "particle phases": ["1", "2"],
            "particle shape": ["spherical", "no particles"],
            "particle size": ["single", "distribution"],
            "SEI": [
                "none",
                "constant",
                "reaction limited",
                "reaction limited (asymmetric)",
                "solvent-diffusion limited",
                "electron-migration limited",
                "interstitial-diffusion limited",
                "ec reaction limited",
                "ec reaction limited (asymmetric)",
            ],
            "SEI film resistance": ["none", "distributed", "average"],
            "SEI on cracks": ["false", "true"],
            "SEI porosity change": ["false", "true"],
            "stress-induced diffusion": ["false", "true"],
            "surface form": ["false", "differential", "algebraic"],
            "thermal": ["isothermal", "lumped", "x-lumped", "x-full"],
            "total interfacial current density as a state": ["false", "true"],
            "x-average side reactions": ["false", "true"],
        }

        default_options = {
            name: options[0] for name, options in self.possible_options.items()
        }
        extra_options = extra_options or {}

<<<<<<< HEAD
        extra_options = extra_options or {}

        half_cell_option = extra_options.get("half-cell", "false")
        SEI_option = extra_options.get("SEI", "none")  # return "none" if not given
        SEI_cr_option = extra_options.get("SEI on cracks", "false")
        plating_option = extra_options.get("lithium plating", "none")
        # For the full cell model, if "SEI", "SEI on cracks" and "lithium plating"
        # options are not provided as tuples, change them to tuples with "none" or
        # "false" on the positive electrode. To use these options on the positive
        # electrode of a full cell, the tuple must be provided by the user
        if half_cell_option == "false":
            if not (isinstance(SEI_option, tuple)) and SEI_option != "none":
                extra_options["SEI"] = (SEI_option, "none")
            if not (isinstance(SEI_cr_option, tuple)) and SEI_cr_option != "false":
                extra_options["SEI on cracks"] = (SEI_cr_option, "false")
            if not (isinstance(plating_option, tuple)) and plating_option != "none":
                extra_options["lithium plating"] = (plating_option, "none")

=======
>>>>>>> b6d4f3f0
        # Change the default for cell geometry based on which thermal option is provided
        # return "none" if option not given
        thermal_option = extra_options.get("thermal", "none")
        if thermal_option in ["none", "isothermal", "lumped"]:
            default_options["cell geometry"] = "arbitrary"
        else:
            default_options["cell geometry"] = "pouch"
        # The "cell geometry" option will still be overridden by extra_options if
        # provided

        # Change the default for SEI film resistance based on which SEI option is
        # provided
        # return "none" if option not given
        sei_option = extra_options.get("SEI", "none")
        if sei_option == "none":
            default_options["SEI film resistance"] = "none"
        else:
            default_options["SEI film resistance"] = "distributed"
        # The "SEI film resistance" option will still be overridden by extra_options if
        # provided

        # Change the default for particle mechanics based on which half-cell,
        # SEI on cracks and LAM options are provided
        # return "false", "false" and "none" respectively if options not given
        SEI_cracks_option = extra_options.get("SEI on cracks", "false")
        LAM_opt = extra_options.get("loss of active material", "none")
        if SEI_cracks_option == "true":
            default_options["particle mechanics"] = "swelling and cracking"
        elif SEI_cracks_option == ("true", "false"):
            if "stress-driven" in LAM_opt or "stress and reaction-driven" in LAM_opt:
                default_options["particle mechanics"] = (
                    "swelling and cracking",
                    "swelling only",
                )
            else:
                default_options["particle mechanics"] = (
                    "swelling and cracking",
                    "none",
                )
        else:
            if "stress-driven" in LAM_opt or "stress and reaction-driven" in LAM_opt:
                default_options["particle mechanics"] = "swelling only"
            else:
                default_options["particle mechanics"] = "none"
        # The "particle mechanics" option will still be overridden by extra_options if
        # provided

        # Change the default for stress-induced diffusion based on which particle
        # mechanics option is provided. If the user doesn't supply a particle mechanics
        # option set the default stress-induced diffusion option based on the default
        # particle mechanics option which may change depending on other options
        # (e.g. for stress-driven LAM the default mechanics option is "swelling only")
        mechanics_option = extra_options.get("particle mechanics", "none")
        if (
            mechanics_option == "none"
            and default_options["particle mechanics"] == "none"
        ):
            default_options["stress-induced diffusion"] = "false"
        else:
            default_options["stress-induced diffusion"] = "true"
        # The "stress-induced diffusion" option will still be overridden by
        # extra_options if provided

        # Change the default for surface form based on which particle
        # phases option is provided.
        # return "1" if option not given
        phases_option = extra_options.get("particle phases", "1")
        if phases_option == "1":
            default_options["surface form"] = "false"
        else:
            default_options["surface form"] = "algebraic"
        # The "surface form" option will still be overridden by
        # extra_options if provided

        # Change default SEI model based on which lithium plating option is provided
        # return "none" if option not given
        plating_option = extra_options.get("lithium plating", "none")
        if plating_option == "partially reversible":
            default_options["SEI"] = "constant"
        elif plating_option == ("partially reversible", "none"):
            default_options["SEI"] = ("constant", "none")
        else:
            default_options["SEI"] = "none"
        # The "SEI" option will still be overridden by extra_options if provided

        options = pybamm.FuzzyDict(default_options)
        # any extra options overwrite the default options
        for name, opt in extra_options.items():
            if name in default_options:
                options[name] = opt
            else:
                if name == "particle cracking":
                    raise pybamm.OptionError(
                        "The 'particle cracking' option has been renamed. "
                        "Use 'particle mechanics' instead."
                    )
                else:
                    raise pybamm.OptionError(
                        "Option '{}' not recognised. Best matches are {}".format(
                            name, options.get_best_matches(name)
                        )
                    )

        # If "SEI film resistance" is "distributed" then "total interfacial current
        # density as a state" must be "true"
        if options["SEI film resistance"] == "distributed":
            options["total interfacial current density as a state"] = "true"
            # Check that extra_options did not try to provide a clashing option
            if (
                extra_options.get("total interfacial current density as a state")
                == "false"
            ):
                raise pybamm.OptionError(
                    "If 'sei film resistance' is 'distributed' then 'total interfacial "
                    "current density as a state' must be 'true'"
                )

        # If "SEI film resistance" is not "none" and there are multiple phases
        # then "total interfacial current density as a state" must be "true"
        if (
            options["SEI film resistance"] != "none"
            and options["particle phases"] != "1"
        ):
            options["total interfacial current density as a state"] = "true"
            # Check that extra_options did not try to provide a clashing option
            if (
                extra_options.get("total interfacial current density as a state")
                == "false"
            ):
                raise pybamm.OptionError(
                    "If 'SEI film resistance' is not 'none' "
                    "and there are multiple phases then 'total interfacial "
                    "current density as a state' must be 'true'"
                )

        # Options not yet compatible with contact resistance
        if options["contact resistance"] == "true":
            if options["operating mode"] == "explicit power":
                raise NotImplementedError(
                    "Contact resistance not yet supported for explicit power."
                )
            if options["operating mode"] == "explicit resistance":
                raise NotImplementedError(
                    "Contact resistance not yet supported for explicit resistance."
                )

        # Options not yet compatible with particle-size distributions
        if options["particle size"] == "distribution":
            if options["lithium plating"] != "none":
                raise NotImplementedError(
                    "Lithium plating submodels do not yet support particle-size "
                    "distributions."
                )
            if options["particle"] in ["quadratic profile", "quartic profile"]:
                raise NotImplementedError(
                    "'quadratic' and 'quartic' concentration profiles have not yet "
                    "been implemented for particle-size ditributions"
                )
            if options["particle mechanics"] != "none":
                raise NotImplementedError(
                    "Particle mechanics submodels do not yet support particle-size"
                    " distributions."
                )
            if options["particle shape"] != "spherical":
                raise NotImplementedError(
                    "Particle shape must be 'spherical' for particle-size distribution"
                    " submodels."
                )
            if options["SEI"] != "none":
                raise NotImplementedError(
                    "SEI submodels do not yet support particle-size distributions."
                )
            if options["stress-induced diffusion"] == "true":
                raise NotImplementedError(
                    "stress-induced diffusion cannot yet be included in "
                    "particle-size distributions."
                )
            if options["thermal"] == "x-full":
                raise NotImplementedError(
                    "X-full thermal submodels do not yet support particle-size"
                    " distributions."
                )

        # Renamed options
        if options["particle"] == "fast diffusion":
            raise pybamm.OptionError(
                "The 'fast diffusion' option has been renamed. "
                "Use 'uniform profile' instead."
            )
        if options["SEI porosity change"] in [True, False]:
            raise pybamm.OptionError(
                "SEI porosity change must now be given in string format "
                "('true' or 'false')"
            )

        # Some standard checks to make sure options are compatible
        if options["dimensionality"] == 0:
            if options["current collector"] not in ["uniform"]:
                raise pybamm.OptionError(
                    "current collector model must be uniform in 0D model"
                )
            if options["convection"] == "full transverse":
                raise pybamm.OptionError(
                    "cannot have transverse convection in 0D model"
                )

        if (
            options["thermal"] in ["x-lumped", "x-full"]
            and options["cell geometry"] != "pouch"
        ):
            raise pybamm.OptionError(
                options["thermal"] + " model must have pouch geometry."
            )
        if options["thermal"] == "x-full" and options["dimensionality"] != 0:
            n = options["dimensionality"]
            raise pybamm.OptionError(
                f"X-full thermal submodels do not yet support {n}D current collectors"
            )

        if isinstance(options["stress-induced diffusion"], str):
            if (
                options["stress-induced diffusion"] == "true"
                and options["particle mechanics"] == "none"
            ):
                raise pybamm.OptionError(
                    "cannot have stress-induced diffusion without a particle "
                    "mechanics model"
                )

        if options["half-cell"] == "true":
            if options["thermal"] == "x-full":
                raise pybamm.OptionError(
                    "X-full thermal submodel is not compatible with half-cell models"
                )
            elif options["thermal"] == "x-lumped" and options["dimensionality"] != 0:
                n = options["dimensionality"]
                raise pybamm.OptionError(
                    f"X-lumped thermal submodels do not yet support {n}D "
                    "current collectors in a half-cell configuration"
                )

        if options["particle phases"] != "1":
            if not (
                options["surface form"] != "false"
                and options["particle size"] == "single"
                and options["particle"] == "Fickian diffusion"
                and options["particle mechanics"] == "none"
                and options["loss of active material"] == "none"
                and options["lithium plating"] == "none"
            ):
                raise pybamm.OptionError(
                    "If there are multiple particle phases: 'surface form' cannot be "
                    "'false', 'particle size' must be 'single', 'particle' must be "
                    "'Fickian diffusion'. Also the following must "
                    "be 'none': 'particle mechanics', "
                    "'loss of active material', 'lithium plating'"
                )

        # Check options are valid
        for option, value in options.items():
            if option in ["half-cell"]:  # is this exception still necessary?
                pass
            else:
                if isinstance(value, str) or option in [
                    "dimensionality",
                    "operating mode",
                ]:  # some options accept non-strings
                    value = (value,)
                else:
                    if not (
                        (
                            option
                            in [
                                "diffusivity",
                                "exchange-current density",
                                "intercalation kinetics",
                                "interface utilisation",
                                "lithium plating",
                                "loss of active material",
                                "open-circuit potential",
                                "particle",
                                "particle mechanics",
                                "particle phases",
                                "particle size",
                                "SEI",
                                "SEI on cracks",
                                "stress-induced diffusion",
                            ]
                            and isinstance(value, tuple)
                            and len(value) == 2
                        )
                    ):
                        # more possible options that can take 2-tuples to be added
                        # as they come
                        raise pybamm.OptionError(
                            f"\n'{value}' is not recognized in option '{option}'. "
                            "Values must be strings or (in some cases) "
                            "2-tuples of strings"
                        )
                # flatten value
                value_list = []
                for val in value:
                    if isinstance(val, tuple):
                        value_list.extend(list(val))
                    else:
                        value_list.append(val)
                for val in value_list:
                    if val not in self.possible_options[option]:
                        if not (option == "operating mode" and callable(val)):
                            raise pybamm.OptionError(
                                f"\n'{val}' is not recognized in option '{option}'. "
                                f"Possible values are {self.possible_options[option]}"
                            )

        super().__init__(options.items())

    @property
    def phases(self):
        try:
            return self._phases
        except AttributeError:
            self._phases = {}
            for domain in ["negative", "positive"]:
                number = int(getattr(self, domain)["particle phases"])
                phases = ["primary"]
                if number >= 2:
                    phases.append("secondary")
                self._phases[domain] = phases
            return self._phases

    @cached_property
    def whole_cell_domains(self):
        if self["half-cell"] == "true":
            return ["separator", "positive electrode"]
        else:
            return ["negative electrode", "separator", "positive electrode"]

    @property
    def electrode_types(self):
        try:
            return self._electrode_types
        except AttributeError:
            self._electrode_types = {}
            for domain in ["negative", "positive"]:
                if f"{domain} electrode" in self.whole_cell_domains:
                    self._electrode_types[domain] = "porous"
                else:
                    self._electrode_types[domain] = "planar"
            return self._electrode_types

    def print_options(self):
        """
        Print the possible options with the ones currently selected
        """
        for key, value in self.items():
            print(f"{key!r}: {value!r} (possible: {self.possible_options[key]!r})")

    def print_detailed_options(self):
        """
        Print the docstring for Options
        """
        print(self.__doc__)

    @property
    def negative(self):
        "Returns the options for the negative electrode"
        # index 0 in a 2-tuple for the negative electrode
        return BatteryModelDomainOptions(self.items(), 0)

    @property
    def positive(self):
        "Returns the options for the positive electrode"
        # index 1 in a 2-tuple for the positive electrode
        return BatteryModelDomainOptions(self.items(), 1)


class BatteryModelDomainOptions(dict):
    def __init__(self, dict_items, index):
        super().__init__(dict_items)
        self.index = index

    def __getitem__(self, key):
        options = super().__getitem__(key)
        if isinstance(options, str):
            return options
        else:
            # 2-tuple, first is negative domain, second is positive domain
            return options[self.index]

    @property
    def primary(self):
        return BatteryModelPhaseOptions(self, 0)

    @property
    def secondary(self):
        return BatteryModelPhaseOptions(self, 1)


class BatteryModelPhaseOptions(dict):
    def __init__(self, domain_options, index):
        super().__init__(domain_options.items())
        self.domain_options = domain_options
        self.index = index

    def __getitem__(self, key):
        options = self.domain_options.__getitem__(key)
        if isinstance(options, str):
            return options
        else:
            # 2-tuple, first is primary phase, second is secondary phase
            return options[self.index]


class BaseBatteryModel(pybamm.BaseModel):
    """
    Base model class with some default settings and required variables

    Parameters
    ----------
    options : dict-like, optional
        A dictionary of options to be passed to the model. If this is a dict (and not
        a subtype of dict), it will be processed by :class:`pybamm.BatteryModelOptions`
        to ensure that the options are valid. If this is a subtype of dict, it is
        assumed that the options have already been processed and are valid. This allows
        for the use of custom options classes. The default options are given by
        :class:`pybamm.BatteryModelOptions`.
    name : str, optional
        The name of the model. The default is "Unnamed battery model".
    """

    def __init__(self, options=None, name="Unnamed battery model"):
        super().__init__(name)
        self.options = options

    @property
    def default_geometry(self):
        return pybamm.battery_geometry(options=self.options)

    @property
    def default_var_pts(self):
        base_var_pts = {
            "x_n": 20,
            "x_s": 20,
            "x_p": 20,
            "r_n": 20,
            "r_p": 20,
            "r_n_prim": 20,
            "r_p_prim": 20,
            "r_n_sec": 20,
            "r_p_sec": 20,
            "y": 10,
            "z": 10,
            "R_n": 30,
            "R_p": 30,
        }
        # Reduce the default points for 2D current collectors
        if self.options["dimensionality"] == 2:
            base_var_pts.update({"x_n": 10, "x_s": 10, "x_p": 10})
        return base_var_pts

    @property
    def default_submesh_types(self):
        base_submeshes = {
            "negative electrode": pybamm.Uniform1DSubMesh,
            "separator": pybamm.Uniform1DSubMesh,
            "positive electrode": pybamm.Uniform1DSubMesh,
            "negative particle": pybamm.Uniform1DSubMesh,
            "positive particle": pybamm.Uniform1DSubMesh,
            "negative primary particle": pybamm.Uniform1DSubMesh,
            "positive primary particle": pybamm.Uniform1DSubMesh,
            "negative secondary particle": pybamm.Uniform1DSubMesh,
            "positive secondary particle": pybamm.Uniform1DSubMesh,
            "negative particle size": pybamm.Uniform1DSubMesh,
            "positive particle size": pybamm.Uniform1DSubMesh,
        }
        if self.options["dimensionality"] == 0:
            base_submeshes["current collector"] = pybamm.SubMesh0D
        elif self.options["dimensionality"] == 1:
            base_submeshes["current collector"] = pybamm.Uniform1DSubMesh

        elif self.options["dimensionality"] == 2:
            base_submeshes["current collector"] = pybamm.ScikitUniform2DSubMesh
        return base_submeshes

    @property
    def default_spatial_methods(self):
        base_spatial_methods = {
            "macroscale": pybamm.FiniteVolume(),
            "negative particle": pybamm.FiniteVolume(),
            "positive particle": pybamm.FiniteVolume(),
            "negative primary particle": pybamm.FiniteVolume(),
            "positive primary particle": pybamm.FiniteVolume(),
            "negative secondary particle": pybamm.FiniteVolume(),
            "positive secondary particle": pybamm.FiniteVolume(),
            "negative particle size": pybamm.FiniteVolume(),
            "positive particle size": pybamm.FiniteVolume(),
        }
        if self.options["dimensionality"] == 0:
            # 0D submesh - use base spatial method
            base_spatial_methods[
                "current collector"
            ] = pybamm.ZeroDimensionalSpatialMethod()
        elif self.options["dimensionality"] == 1:
            base_spatial_methods["current collector"] = pybamm.FiniteVolume()
        elif self.options["dimensionality"] == 2:
            base_spatial_methods["current collector"] = pybamm.ScikitFiniteElement()
        return base_spatial_methods

    @property
    def options(self):
        return self._options

    @options.setter
    def options(self, extra_options):
        # if extra_options is a dict then process it into a BatteryModelOptions
        # this does not catch cases that subclass the dict type
        # so other submodels can pass in their own options class if needed
        if extra_options is None or type(extra_options) == dict:
            options = BatteryModelOptions(extra_options)
        else:
            options = extra_options

        # Options that are incompatible with models
        if isinstance(self, pybamm.lithium_ion.BaseModel):
            if options["convection"] != "none":
                raise pybamm.OptionError(
                    "convection not implemented for lithium-ion models"
                )
        if isinstance(self, pybamm.lithium_ion.SPMe):
            if options["electrolyte conductivity"] not in [
                "default",
                "composite",
                "integrated",
            ]:
                raise pybamm.OptionError(
                    "electrolyte conductivity '{}' not suitable for SPMe".format(
                        options["electrolyte conductivity"]
                    )
                )
        if isinstance(self, pybamm.lithium_ion.SPM) and not isinstance(
            self, pybamm.lithium_ion.SPMe
        ):
            if options["x-average side reactions"] == "false":
                raise pybamm.OptionError(
                    "x-average side reactions cannot be 'false' for SPM models"
                )
        if isinstance(self, pybamm.lithium_ion.SPM):
            if (
                "distribution" in options["particle size"]
                and options["surface form"] == "false"
            ):
                raise pybamm.OptionError(
                    "surface form must be 'algebraic' or 'differential' if "
                    " 'particle size' contains a 'distribution'"
                )
        if isinstance(self, pybamm.lead_acid.BaseModel):
            if options["thermal"] != "isothermal" and options["dimensionality"] != 0:
                raise pybamm.OptionError(
                    "Lead-acid models can only have thermal "
                    "effects if dimensionality is 0."
                )
            if options["SEI"] != "none" or options["SEI film resistance"] != "none":
                raise pybamm.OptionError("Lead-acid models cannot have SEI formation")
            if options["lithium plating"] != "none":
                raise pybamm.OptionError("Lead-acid models cannot have lithium plating")

        if (
            isinstance(self, pybamm.lead_acid.LOQS)
            and options["surface form"] == "false"
            and options["hydrolysis"] == "true"
        ):
            raise pybamm.OptionError(
                """must use surface formulation to solve {!s} with hydrolysis
                    """.format(
                    self
                )
            )

        self._options = options

    def set_standard_output_variables(self):
        # Time
        self.variables.update(
            {
                "Time [s]": pybamm.t,
                "Time [min]": pybamm.t / 60,
                "Time [h]": pybamm.t / 3600,
            }
        )

        # Spatial
        var = pybamm.standard_spatial_vars
        self.variables.update(
            {"x [m]": var.x, "x_n [m]": var.x_n, "x_s [m]": var.x_s, "x_p [m]": var.x_p}
        )
        if self.options["dimensionality"] == 1:
            self.variables.update({"z [m]": var.z})
        elif self.options["dimensionality"] == 2:
            self.variables.update({"y [m]": var.y, "z [m]": var.z})

    def build_model_equations(self):
        # Set model equations
        for submodel_name, submodel in self.submodels.items():
            pybamm.logger.verbose(
                "Setting rhs for {} submodel ({})".format(submodel_name, self.name)
            )

            submodel.set_rhs(self.variables)
            pybamm.logger.verbose(
                "Setting algebraic for {} submodel ({})".format(
                    submodel_name, self.name
                )
            )

            submodel.set_algebraic(self.variables)
            pybamm.logger.verbose(
                "Setting boundary conditions for {} submodel ({})".format(
                    submodel_name, self.name
                )
            )

            submodel.set_boundary_conditions(self.variables)
            pybamm.logger.verbose(
                "Setting initial conditions for {} submodel ({})".format(
                    submodel_name, self.name
                )
            )
            submodel.set_initial_conditions(self.variables)
            submodel.set_events(self.variables)
            pybamm.logger.verbose(
                "Updating {} submodel ({})".format(submodel_name, self.name)
            )
            self.update(submodel)
            self.check_no_repeated_keys()

    def build_model(self):
        # Build model variables and equations
        self._build_model()

        # Set battery specific variables
        pybamm.logger.debug("Setting voltage variables ({})".format(self.name))
        self.set_voltage_variables()

        pybamm.logger.debug("Setting SoC variables ({})".format(self.name))
        self.set_soc_variables()

        pybamm.logger.debug("Setting degradation variables ({})".format(self.name))
        self.set_degradation_variables()
        self.set_summary_variables()

        self._built = True
        pybamm.logger.info("Finish building {}".format(self.name))

    @property
    def summary_variables(self):
        return self._summary_variables

    @summary_variables.setter
    def summary_variables(self, value):
        """
        Set summary variables

        Parameters
        ----------
        value : list of strings
            Names of the summary variables. Must all be in self.variables.
        """
        for var in value:
            if var not in self.variables:
                raise KeyError(
                    f"No cycling variable defined for summary variable '{var}'"
                )
        self._summary_variables = value

    def set_summary_variables(self):
        self._summary_variables = []

    def get_intercalation_kinetics(self, domain):
        options = getattr(self.options, domain)
        if options["intercalation kinetics"] == "symmetric Butler-Volmer":
            return pybamm.kinetics.SymmetricButlerVolmer
        elif options["intercalation kinetics"] == "asymmetric Butler-Volmer":
            return pybamm.kinetics.AsymmetricButlerVolmer
        elif options["intercalation kinetics"] == "linear":
            return pybamm.kinetics.Linear
        elif options["intercalation kinetics"] == "Marcus":
            return pybamm.kinetics.Marcus
        elif options["intercalation kinetics"] == "Marcus-Hush-Chidsey":
            return pybamm.kinetics.MarcusHushChidsey

    def get_inverse_intercalation_kinetics(self):
        if self.options["intercalation kinetics"] == "symmetric Butler-Volmer":
            return pybamm.kinetics.InverseButlerVolmer
        else:
            raise pybamm.OptionError(
                "Inverse kinetics are only implemented for symmetric Butler-Volmer. "
                "Use option {'surface form': 'algebraic'} to use forward kinetics "
                "instead."
            )

    def set_external_circuit_submodel(self):
        """
        Define how the external circuit defines the boundary conditions for the model,
        e.g. (not necessarily constant-) current, voltage, etc
        """
        if self.options["operating mode"] == "current":
            model = pybamm.external_circuit.ExplicitCurrentControl(
                self.param, self.options
            )
        elif self.options["operating mode"] == "voltage":
            model = pybamm.external_circuit.VoltageFunctionControl(
                self.param, self.options
            )
        elif self.options["operating mode"] == "power":
            model = pybamm.external_circuit.PowerFunctionControl(
                self.param, self.options, "algebraic"
            )
        elif self.options["operating mode"] == "differential power":
            model = pybamm.external_circuit.PowerFunctionControl(
                self.param, self.options, "differential without max"
            )
        elif self.options["operating mode"] == "explicit power":
            model = pybamm.external_circuit.ExplicitPowerControl(
                self.param, self.options
            )
        elif self.options["operating mode"] == "resistance":
            model = pybamm.external_circuit.ResistanceFunctionControl(
                self.param, self.options, "algebraic"
            )
        elif self.options["operating mode"] == "differential resistance":
            model = pybamm.external_circuit.ResistanceFunctionControl(
                self.param, self.options, "differential without max"
            )
        elif self.options["operating mode"] == "explicit resistance":
            model = pybamm.external_circuit.ExplicitResistanceControl(
                self.param, self.options
            )
        elif self.options["operating mode"] == "CCCV":
            model = pybamm.external_circuit.CCCVFunctionControl(
                self.param, self.options
            )
        elif callable(self.options["operating mode"]):
            model = pybamm.external_circuit.FunctionControl(
                self.param, self.options["operating mode"], self.options
            )
        self.submodels["external circuit"] = model

    def set_transport_efficiency_submodels(self):
        self.submodels[
            "electrolyte transport efficiency"
        ] = pybamm.transport_efficiency.Bruggeman(
            self.param, "Electrolyte", self.options
        )
        self.submodels[
            "electrode transport efficiency"
        ] = pybamm.transport_efficiency.Bruggeman(self.param, "Electrode", self.options)

    def set_thermal_submodel(self):
        if self.options["thermal"] == "isothermal":
            thermal_submodel = pybamm.thermal.isothermal.Isothermal
        elif self.options["thermal"] == "lumped":
            thermal_submodel = pybamm.thermal.Lumped
        elif self.options["thermal"] == "x-lumped":
            if self.options["dimensionality"] == 0:
                thermal_submodel = pybamm.thermal.Lumped
            elif self.options["dimensionality"] == 1:
                thermal_submodel = pybamm.thermal.pouch_cell.CurrentCollector1D
            elif self.options["dimensionality"] == 2:
                thermal_submodel = pybamm.thermal.pouch_cell.CurrentCollector2D
        elif self.options["thermal"] == "x-full":
            if self.options["dimensionality"] == 0:
                thermal_submodel = pybamm.thermal.OneDimensionalX

        self.submodels["thermal"] = thermal_submodel(self.param, self.options)

    def set_current_collector_submodel(self):
        if self.options["current collector"] in ["uniform"]:
            submodel = pybamm.current_collector.Uniform(self.param)
        elif self.options["current collector"] == "potential pair":
            if self.options["dimensionality"] == 1:
                submodel = pybamm.current_collector.PotentialPair1plus1D(self.param)
            elif self.options["dimensionality"] == 2:
                submodel = pybamm.current_collector.PotentialPair2plus1D(self.param)
        self.submodels["current collector"] = submodel

    def set_interface_utilisation_submodel(self):
        for domain in ["negative", "positive"]:
            Domain = domain.capitalize()
            util = getattr(self.options, domain)["interface utilisation"]
            if util == "full":
                submodel = pybamm.interface_utilisation.Full(
                    self.param, domain, self.options
                )
            elif util == "constant":
                submodel = pybamm.interface_utilisation.Constant(
                    self.param, domain, self.options
                )
            elif util == "current-driven":
                if self.options.electrode_types[domain] == "planar":
                    reaction_loc = "interface"
                elif self.x_average:
                    reaction_loc = "x-average"
                else:
                    reaction_loc = "full electrode"
                submodel = pybamm.interface_utilisation.CurrentDriven(
                    self.param, domain, self.options, reaction_loc
                )
            self.submodels[f"{Domain} interface utilisation"] = submodel

    def set_voltage_variables(self):
        if self.options.negative["particle phases"] == "1":
            # Only one phase, no need to distinguish between
            # "primary" and "secondary"
            phase_n = ""
        else:
            # add a space so that we can use "" or (e.g.) "primary " interchangeably
            # when naming variables
            phase_n = "primary "
        if self.options.positive["particle phases"] == "1":
            phase_p = ""
        else:
            phase_p = "primary "

        ocp_surf_n_av = self.variables[
            f"X-averaged negative electrode {phase_n}open-circuit potential [V]"
        ]
        ocp_surf_p_av = self.variables[
            f"X-averaged positive electrode {phase_p}open-circuit potential [V]"
        ]
        ocp_n_bulk = self.variables[
            f"Negative electrode {phase_n}bulk open-circuit potential [V]"
        ]
        ocp_p_bulk = self.variables[
            f"Positive electrode {phase_p}bulk open-circuit potential [V]"
        ]
        eta_particle_n = self.variables[
            f"Negative {phase_n}particle concentration overpotential [V]"
        ]
        eta_particle_p = self.variables[
            f"Positive {phase_p}particle concentration overpotential [V]"
        ]

        ocv_surf = ocp_surf_p_av - ocp_surf_n_av
        ocv_bulk = ocp_p_bulk - ocp_n_bulk

        eta_particle = eta_particle_p - eta_particle_n

        # overpotentials
        if self.options.electrode_types["negative"] == "planar":
            eta_r_n_av = self.variables[
                "Lithium metal interface reaction overpotential [V]"
            ]
        else:
            eta_r_n_av = self.variables[
                f"X-averaged negative electrode {phase_n}reaction overpotential [V]"
            ]
        eta_r_p_av = self.variables[
            f"X-averaged positive electrode {phase_p}reaction overpotential [V]"
        ]
        eta_r_av = eta_r_p_av - eta_r_n_av

        delta_phi_s_n_av = self.variables[
            "X-averaged negative electrode ohmic losses [V]"
        ]
        delta_phi_s_p_av = self.variables[
            "X-averaged positive electrode ohmic losses [V]"
        ]
        delta_phi_s_av = delta_phi_s_p_av - delta_phi_s_n_av

        # SEI film overpotential
        if self.options.electrode_types["negative"] == "planar":
            eta_sei_n_av = self.variables[
                "Negative electrode SEI film overpotential [V]"
            ]
        else:
            eta_sei_n_av = self.variables[
                f"X-averaged negative electrode {phase_n}SEI film overpotential [V]"
            ]
        eta_sei_p_av = self.variables[
            f"X-averaged positive electrode {phase_p}SEI film overpotential [V]"
        ]
        eta_sei_av = eta_sei_n_av + eta_sei_p_av

        # TODO: add current collector losses to the voltage in 3D

        self.variables.update(
            {
                "Surface open-circuit voltage [V]": ocv_surf,
                "Bulk open-circuit voltage [V]": ocv_bulk,
                "Particle concentration overpotential [V]": eta_particle,
                "X-averaged reaction overpotential [V]": eta_r_av,
                "X-averaged SEI film overpotential [V]": eta_sei_av,
                "X-averaged solid phase ohmic losses [V]": delta_phi_s_av,
            }
        )

        # Battery-wide variables
        V = self.variables["Voltage [V]"]
        eta_e_av = self.variables["X-averaged electrolyte ohmic losses [V]"]
        eta_c_av = self.variables["X-averaged concentration overpotential [V]"]
        num_cells = pybamm.Parameter(
            "Number of cells connected in series to make a battery"
        )
        self.variables.update(
            {
                "Battery open-circuit voltage [V]": ocv_bulk * num_cells,
                "Battery negative electrode bulk open-circuit potential [V]": ocp_n_bulk
                * num_cells,
                "Battery positive electrode bulk open-circuit potential [V]": ocp_p_bulk
                * num_cells,
                "Battery particle concentration overpotential [V]": eta_particle
                * num_cells,
                "Battery negative particle concentration overpotential [V]"
                "": eta_particle_n * num_cells,
                "Battery positive particle concentration overpotential [V]"
                "": eta_particle_p * num_cells,
                "X-averaged battery reaction overpotential [V]": eta_r_av * num_cells,
                "X-averaged battery negative reaction overpotential [V]": eta_r_n_av
                * num_cells,
                "X-averaged battery positive reaction overpotential [V]": eta_r_p_av
                * num_cells,
                "X-averaged battery solid phase ohmic losses [V]": delta_phi_s_av
                * num_cells,
                "X-averaged battery negative solid phase ohmic losses [V]"
                "": delta_phi_s_n_av * num_cells,
                "X-averaged battery positive solid phase ohmic losses [V]"
                "": delta_phi_s_p_av * num_cells,
                "X-averaged battery electrolyte ohmic losses [V]": eta_e_av * num_cells,
                "X-averaged battery concentration overpotential [V]": eta_c_av
                * num_cells,
                "Battery voltage [V]": V * num_cells,
            }
        )
        # Variables for calculating the equivalent circuit model (ECM) resistance
        # Need to compare OCV to initial value to capture this as an overpotential
        ocv_init = self.param.ocv_init
        eta_ocv = ocv_bulk - ocv_init
        # Current collector current density for working out euiqvalent resistance
        # based on Ohm's Law
        i_cc = self.variables["Current collector current density [A.m-2]"]
        # ECM overvoltage is OCV minus voltage
        v_ecm = ocv_bulk - V
        # Current collector area for turning resistivity into resistance
        A_cc = self.param.A_cc

        # Hack to avoid division by zero if i_cc is exactly zero
        # If i_cc is zero, i_cc_not_zero becomes 1. But multiplying by sign(i_cc) makes
        # the local resistance 'zero' (really, it's not defined when i_cc is zero)
        def x_not_zero(x):
            return ((x > 0) + (x < 0)) * x + (x >= 0) * (x <= 0)

        i_cc_not_zero = x_not_zero(i_cc)

        self.variables.update(
            {
                "Change in open-circuit voltage [V]": eta_ocv,
                "Local ECM resistance [Ohm]": pybamm.sign(i_cc)
                * v_ecm
                / (i_cc_not_zero * A_cc),
            }
        )

        # Cut-off voltage
        self.events.append(
            pybamm.Event(
                "Minimum voltage [V]",
                V - self.param.voltage_low_cut,
                pybamm.EventType.TERMINATION,
            )
        )
        self.events.append(
            pybamm.Event(
                "Maximum voltage [V]",
                self.param.voltage_high_cut - V,
                pybamm.EventType.TERMINATION,
            )
        )

        # Cut-off open-circuit voltage (for event switch with casadi 'fast with events'
        # mode)
        tol = 0.1
        self.events.append(
            pybamm.Event(
                "Minimum voltage switch [V]",
                V - (self.param.voltage_low_cut - tol),
                pybamm.EventType.SWITCH,
            )
        )
        self.events.append(
            pybamm.Event(
                "Maximum voltage switch [V]",
                V - (self.param.voltage_high_cut + tol),
                pybamm.EventType.SWITCH,
            )
        )

        # Power and resistance
        I = self.variables["Current [A]"]
        I_not_zero = x_not_zero(I)
        self.variables.update(
            {
                "Terminal power [W]": I * V,
                "Power [W]": I * V,
                "Resistance [Ohm]": pybamm.sign(I) * V / I_not_zero,
            }
        )

    def set_degradation_variables(self):
        """
        Set variables that quantify degradation.
        This function is overriden by the base battery models
        """
        pass

    def set_soc_variables(self):
        """
        Set variables relating to the state of charge.
        This function is overriden by the base battery models
        """
        pass<|MERGE_RESOLUTION|>--- conflicted
+++ resolved
@@ -54,19 +54,13 @@
                 Can be "default" (default), "full", "leading order", "composite" or
                 "integrated".
             * "exchange-current density" : str
-<<<<<<< HEAD
-                Sets the model for the exchange-current density. Can be "single" 
-                (default) or "current sigmoid". A 2-tuple can be provided for different 
-                behaviour in negative and positive electrodes.
-            * "half-cell" : str
-                Can be "false" (default) for a standard battery or "true" for a 
-                half-cell where the negative electrode is replaced with a lithium metal
-                counter electrode.
-=======
                 Sets the model for the exchange-current density. Can be "single"
                 (default) or "current sigmoid". A 2-tuple can be provided for different
                 behaviour in negative and positive electrodes.
->>>>>>> b6d4f3f0
+            * "half-cell" : str
+                Can be "false" (default) for a standard battery or "true" for a
+                half-cell where the negative electrode is replaced with a lithium metal
+                counter electrode.
             * "hydrolysis" : str
                 Whether to include hydrolysis in the model. Only implemented for
                 lead-acid models. Can be "false" (default) or "true". If "true", then
@@ -291,9 +285,6 @@
         }
         extra_options = extra_options or {}
 
-<<<<<<< HEAD
-        extra_options = extra_options or {}
-
         half_cell_option = extra_options.get("half-cell", "false")
         SEI_option = extra_options.get("SEI", "none")  # return "none" if not given
         SEI_cr_option = extra_options.get("SEI on cracks", "false")
@@ -310,8 +301,6 @@
             if not (isinstance(plating_option, tuple)) and plating_option != "none":
                 extra_options["lithium plating"] = (plating_option, "none")
 
-=======
->>>>>>> b6d4f3f0
         # Change the default for cell geometry based on which thermal option is provided
         # return "none" if option not given
         thermal_option = extra_options.get("thermal", "none")
