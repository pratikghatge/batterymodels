#
# Base class for SEI models.
#
import pybamm
from ..base_interface import BaseInterface


class BaseModel(BaseInterface):
    """Base class for SEI models.

    Parameters
    ----------
    param : parameter class
        The parameters to use for this submodel
    options : dict
        A dictionary of options to be passed to the model.
    phase : str, optional
        Phase of the particle (default is "primary")
    cracks : bool, optional
        Whether this is a submodel for standard SEI or SEI on cracks
    """

    def __init__(self, param, domain, options, phase="primary", cracks=False):
        if cracks is True:
            reaction = "SEI on cracks"
        else:
            reaction = "SEI"
        super().__init__(param, domain, reaction, options=options, phase=phase)

    def get_coupled_variables(self, variables):
        # Update some common variables
        domain, Domain = self.domain_Domain

        if self.reaction_loc != "interface":
            j_sei_av = variables[
                f"X-averaged {domain} electrode {self.reaction_name}interfacial"
                " current density [A.m-2]"
            ]
            j_sei = variables[
                f"{Domain} electrode {self.reaction_name}interfacial current"
                " density [A.m-2]"
            ]
            variables.update(
                {
                    f"X-averaged {domain} electrode {self.reaction_name}interfacial "
                    "current density [A.m-2]": j_sei_av,
                    f"{Domain} electrode {self.reaction_name}interfacial current "
                    "density [A.m-2]": j_sei,
                }
            )

        variables.update(
            self._get_standard_volumetric_current_density_variables(variables)
        )

        return variables

    def _get_standard_concentration_variables(self, c_inner, c_outer):
        """
        A private function to obtain the standard variables which
        can be derived from the local SEI concentration.

        Parameters
        ----------
        c_inner : :class:`pybamm.Symbol`
            The inner SEI concentration.
        c_outer : :class:`pybamm.Symbol`
            The outer SEI concentration.

        Returns
        -------
        variables : dict
            The variables which can be derived from the SEI thicknesses.
        """
<<<<<<< HEAD
        if self.reaction_loc == "interface":  # c is an interfacial quantity [mol.m-2]
            variables = {
                f"Inner {self.reaction_name}concentration [mol.m-2]": c_inner,
                f"Outer {self.reaction_name}concentration [mol.m-2]": c_outer,
            }
        else:  # c is a bulk quantity [mol.m-3]
            c_inner_av = pybamm.x_average(c_inner)
            c_outer_av = pybamm.x_average(c_outer)
            variables = {
                f"Inner {self.reaction_name}concentration [mol.m-3]": c_inner,
                f"Outer {self.reaction_name}concentration [mol.m-3]": c_outer,
                f"X-averaged inner {self.reaction_name}"
                "concentration [mol.m-3]": c_inner_av,
                f"X-averaged outer {self.reaction_name}"
                "concentration [mol.m-3]": c_outer_av,
            }

=======
        domain, Domain = self.domain_Domain
        variables = {
            f"{Domain} inner {self.reaction_name}thickness [m]": L_inner,
            f"{Domain} outer {self.reaction_name}thickness [m]": L_outer,
        }

        if self.reaction_loc != "interface":
            L_inner_av = pybamm.x_average(L_inner)
            L_outer_av = pybamm.x_average(L_outer)
            variables.update(
                {
                    f"X-averaged {domain} inner {self.reaction_name}"
                    "thickness [m]": L_inner_av,
                    f"X-averaged {domain} outer {self.reaction_name}"
                    "thickness [m]": L_outer_av,
                }
            )
>>>>>>> 14820f03
        # Get variables related to the total thickness
        c_sei = c_inner + c_outer
        variables.update(self._get_standard_total_concentration_variables(c_sei))

        return variables

<<<<<<< HEAD
    def _get_standard_total_concentration_variables(self, c_sei):
        """Update variables related to total SEI concentration."""
        if self.reaction_loc == "interface":  # c is an interfacial quantity [mol.m-2]
            variables = {
                f"{self.reaction_name}concentration [mol.m-2]": c_sei,
                f"Total {self.reaction_name}concentration [mol.m-2]": c_sei,
            }
        else:  # c is a bulk quantity [mol.m-3]
            c_xav = pybamm.x_average(c_sei)
            variables = {
                f"{self.reaction_name}concentration [mol.m-3]": c_sei,
                f"Total {self.reaction_name}concentration [mol.m-3]": c_sei,
                f"X-averaged {self.reaction_name}concentration [mol.m-3]": c_xav,
                f"X-averaged total {self.reaction_name}concentration [mol.m-3]": c_xav,
            }
=======
    def _get_standard_total_thickness_variables(self, L_sei):
        """Update variables related to total SEI thickness."""
        domain, Domain = self.domain_Domain

        if isinstance(self, pybamm.sei.NoSEI):
            R_sei = 1
        else:
            R_sei = self.phase_param.R_sei

        variables = {
            f"{Domain} {self.reaction_name}[m]": L_sei,
            f"{Domain} total {self.reaction_name}thickness [m]": L_sei,
        }
        if self.reaction_loc != "interface":
            L_sei_av = pybamm.x_average(L_sei)
            variables.update(
                {
                    f"X-averaged {domain} {self.reaction_name}thickness [m]": L_sei_av,
                    f"X-averaged {domain} total {self.reaction_name}"
                    "thickness [m]": L_sei_av,
                }
            )
            if self.reaction == "SEI":
                variables.update(
                    {
                        f"X-averaged {domain} electrode resistance "
                        "[Ohm.m2]": L_sei_av * R_sei,
                    }
                )
        return variables

    def _get_standard_concentration_variables(self, variables):
        """Update variables related to the SEI concentration."""
        domain, Domain = self.domain_Domain
        phase_param = self.phase_param
        reaction_name = self.reaction_name

        # Set scales to one for the "no SEI" model so that they are not required
        # by parameter values in general
        if isinstance(self, pybamm.sei.NoSEI):
            L_to_n_inner = 0
            L_to_n_outer = 0
            n_SEI_0 = 0
            n_crack_0 = 0
            z_sei = 1
        else:
            if self.reaction_loc == "interface":
                # m * (mol/m3) = mol/m2 (n is an interfacial quantity)
                L_to_n_inner = 1 / phase_param.V_bar_inner
                L_to_n_outer = 1 / phase_param.V_bar_outer
                L_to_n_inner_0 = L_to_n_inner
                L_to_n_outer_0 = L_to_n_outer
            else:
                # m * (mol/m4) = mol/m3 (n is a bulk quantity)
                a = variables[
                    f"{Domain} electrode {self.phase_name}"
                    "surface area to volume ratio [m-1]"
                ]
                L_to_n_inner = a / phase_param.V_bar_inner
                L_to_n_outer = a / phase_param.V_bar_outer
                L_to_n_inner_0 = phase_param.a_typ / phase_param.V_bar_inner
                L_to_n_outer_0 = phase_param.a_typ / phase_param.V_bar_outer
            z_sei = phase_param.z_sei
            L_inner_0 = phase_param.L_inner_0
            L_outer_0 = phase_param.L_outer_0
            L_inner_crack_0 = phase_param.L_inner_crack_0
            L_outer_crack_0 = phase_param.L_outer_crack_0
            n_SEI_0 = L_inner_0 * L_to_n_inner_0 + L_outer_0 * L_to_n_outer_0
            n_crack_0 = (
                L_inner_crack_0 * L_to_n_inner_0 + L_outer_crack_0 * L_to_n_outer_0
            )

        if self.reaction == "SEI":
            L_inner = variables[f"{Domain} inner {reaction_name}thickness [m]"]
            L_outer = variables[f"{Domain} outer {reaction_name}thickness [m]"]

            n_inner = L_inner * L_to_n_inner  # inner SEI concentration
            n_outer = L_outer * L_to_n_outer  # outer SEI concentration

            n_inner_av = pybamm.x_average(n_inner)
            n_outer_av = pybamm.x_average(n_outer)

            n_SEI = n_inner + n_outer  # SEI concentration
            n_SEI_xav = pybamm.x_average(n_SEI)
            n_SEI_av = pybamm.yz_average(n_SEI_xav)

            # Calculate change in SEI concentration with respect to initial state
            delta_n_SEI = n_SEI_av - n_SEI_0

            # Q_sei in mol
            if self.reaction_loc == "interface":
                L_k = 1
            elif domain == "negative":
                L_k = self.param.n.L
            elif domain == "positive":
                L_k = self.param.p.L

            # Multiply delta_n_SEI by V_k to get total moles of SEI formed
            # multiply by z_sei to get total lithium moles consumed by SEI
            V_k = L_k * self.param.L_y * self.param.L_z
            Q_sei = z_sei * delta_n_SEI * V_k

            variables.update(
                {
                    f"{Domain} inner {reaction_name}concentration [mol.m-3]": n_inner,
                    f"X-averaged {domain} inner {reaction_name}"
                    "concentration [mol.m-3]": n_inner_av,
                    f"{Domain} outer {reaction_name}concentration [mol.m-3]": n_outer,
                    f"X-averaged {domain} outer {reaction_name}"
                    "concentration [mol.m-3]": n_outer_av,
                    f"{Domain} {reaction_name}concentration [mol.m-3]": n_SEI,
                    f"X-averaged {domain} {reaction_name}"
                    "concentration [mol.m-3]": n_SEI_xav,
                    f"Loss of lithium to {domain} {reaction_name}[mol]": Q_sei,
                    f"Loss of capacity to {domain} {reaction_name}[A.h]": Q_sei
                    * self.param.F
                    / 3600,
                }
            )
        # Concentration variables are handled slightly differently for SEI on cracks
        elif self.reaction == "SEI on cracks":
            L_inner_cr = variables[f"{Domain} inner {reaction_name}thickness [m]"]
            L_outer_cr = variables[f"{Domain} outer {reaction_name}thickness [m]"]
            roughness = variables[f"{Domain} electrode roughness ratio"]

            n_inner_cr = L_inner_cr * L_to_n_inner * (roughness - 1)
            n_outer_cr = L_outer_cr * L_to_n_outer * (roughness - 1)

            n_inner_cr_av = pybamm.x_average(n_inner_cr)
            n_outer_cr_av = pybamm.x_average(n_outer_cr)

            n_SEI_cr = n_inner_cr + n_outer_cr  # SEI on cracks concentration
            n_SEI_cr_xav = pybamm.x_average(n_SEI_cr)
            n_SEI_cr_av = pybamm.yz_average(n_SEI_cr_xav)

            # Calculate change in SEI cracks concentration
            # Initial state depends on roughness (to avoid division by zero)
            roughness_av = pybamm.yz_average(pybamm.x_average(roughness))
            # choose an initial condition that is as close to zero to get the
            # physics right, but doesn't cause a division by zero error
            n_SEI_cr_init = n_crack_0 * (roughness_av - 1)
            delta_n_SEI_cr = n_SEI_cr_av - n_SEI_cr_init

            if domain == "negative":
                L_k = self.param.n.L
            elif domain == "positive":
                L_k = self.param.p.L

            # Q_sei_cr in mol
            Q_sei_cr = z_sei * delta_n_SEI_cr * L_k * self.param.L_y * self.param.L_z

            variables.update(
                {
                    f"{Domain} inner {reaction_name}"
                    "concentration [mol.m-3]": n_inner_cr,
                    f"X-averaged {domain} inner {reaction_name}"
                    "concentration [mol.m-3]": n_inner_cr_av,
                    f"{Domain} outer {reaction_name}"
                    "concentration [mol.m-3]": n_outer_cr,
                    f"X-averaged {domain} outer {reaction_name}"
                    "concentration [mol.m-3]": n_outer_cr_av,
                    f"{Domain} {reaction_name}" "concentration [mol.m-3]": n_SEI_cr,
                    f"X-averaged {domain} {reaction_name}"
                    "concentration [mol.m-3]": n_SEI_cr_xav,
                    f"Loss of lithium to {domain} {reaction_name}[mol]": Q_sei_cr,
                    f"Loss of capacity to {domain} {reaction_name}[A.h]": Q_sei_cr
                    * self.param.F
                    / 3600,
                }
            )

>>>>>>> 14820f03
        return variables

    def _get_standard_reaction_variables(self, j_inner, j_outer):
        """
        A private function to obtain the standard variables which
        can be derived from the SEI interfacial reaction current

        Parameters
        ----------
        j_inner : :class:`pybamm.Symbol`
            The inner SEI interfacial reaction current.
        j_outer : :class:`pybamm.Symbol`
            The outer SEI interfacial reaction current.

        Returns
        -------
        variables : dict
            The variables which can be derived from the SEI currents.
        """
        domain, Domain = self.domain_Domain
        j_inner_av = pybamm.x_average(j_inner)
        j_outer_av = pybamm.x_average(j_outer)
        j_sei = j_inner + j_outer

        variables = {
            f"{Domain} electrode inner {self.reaction_name}"
            "interfacial current density [A.m-2]": j_inner,
            f"X-averaged {domain} electrode inner {self.reaction_name}"
            "interfacial current density [A.m-2]": j_inner_av,
            f"{Domain} electrode outer {self.reaction_name}"
            "interfacial current density [A.m-2]": j_outer,
            f"X-averaged {domain} electrode outer {self.reaction_name}"
            "interfacial current density [A.m-2]": j_outer_av,
            f"{Domain} electrode {self.reaction_name}"
            "interfacial current density [A.m-2]": j_sei,
        }

        if self.reaction_loc != "interface":
            j_sei_av = pybamm.x_average(j_sei)
            variables.update(
                {
                    f"X-averaged {domain} electrode {self.reaction_name}"
                    "interfacial current density [A.m-2]": j_sei_av,
                }
            )

        return variables<|MERGE_RESOLUTION|>--- conflicted
+++ resolved
@@ -72,238 +72,44 @@
         variables : dict
             The variables which can be derived from the SEI thicknesses.
         """
-<<<<<<< HEAD
+        domain, Domain = self.domain_Domain
         if self.reaction_loc == "interface":  # c is an interfacial quantity [mol.m-2]
             variables = {
-                f"Inner {self.reaction_name}concentration [mol.m-2]": c_inner,
-                f"Outer {self.reaction_name}concentration [mol.m-2]": c_outer,
+                f"{Domain} inner {self.reaction_name}concentration [mol.m-2]": c_inner,
+                f"{Domain} outer {self.reaction_name}concentration [mol.m-2]": c_outer,
             }
         else:  # c is a bulk quantity [mol.m-3]
             c_inner_av = pybamm.x_average(c_inner)
             c_outer_av = pybamm.x_average(c_outer)
             variables = {
-                f"Inner {self.reaction_name}concentration [mol.m-3]": c_inner,
-                f"Outer {self.reaction_name}concentration [mol.m-3]": c_outer,
-                f"X-averaged inner {self.reaction_name}"
+                f"{Domain} inner {self.reaction_name}concentration [mol.m-3]": c_inner,
+                f"{Domain} outer {self.reaction_name}concentration [mol.m-3]": c_outer,
+                f"X-averaged {domain} inner {self.reaction_name}"
                 "concentration [mol.m-3]": c_inner_av,
-                f"X-averaged outer {self.reaction_name}"
+                f"X-averaged {domain} outer {self.reaction_name}"
                 "concentration [mol.m-3]": c_outer_av,
             }
 
-=======
-        domain, Domain = self.domain_Domain
-        variables = {
-            f"{Domain} inner {self.reaction_name}thickness [m]": L_inner,
-            f"{Domain} outer {self.reaction_name}thickness [m]": L_outer,
-        }
-
-        if self.reaction_loc != "interface":
-            L_inner_av = pybamm.x_average(L_inner)
-            L_outer_av = pybamm.x_average(L_outer)
-            variables.update(
-                {
-                    f"X-averaged {domain} inner {self.reaction_name}"
-                    "thickness [m]": L_inner_av,
-                    f"X-averaged {domain} outer {self.reaction_name}"
-                    "thickness [m]": L_outer_av,
-                }
-            )
->>>>>>> 14820f03
-        # Get variables related to the total thickness
-        c_sei = c_inner + c_outer
-        variables.update(self._get_standard_total_concentration_variables(c_sei))
-
         return variables
 
-<<<<<<< HEAD
     def _get_standard_total_concentration_variables(self, c_sei):
         """Update variables related to total SEI concentration."""
+        domain, Domain = self.domain_Domain
         if self.reaction_loc == "interface":  # c is an interfacial quantity [mol.m-2]
             variables = {
-                f"{self.reaction_name}concentration [mol.m-2]": c_sei,
-                f"Total {self.reaction_name}concentration [mol.m-2]": c_sei,
+                f"{Domain} {self.reaction_name}concentration [mol.m-2]": c_sei,
+                f"{Domain} total {self.reaction_name}concentration [mol.m-2]": c_sei,
             }
         else:  # c is a bulk quantity [mol.m-3]
             c_xav = pybamm.x_average(c_sei)
             variables = {
-                f"{self.reaction_name}concentration [mol.m-3]": c_sei,
-                f"Total {self.reaction_name}concentration [mol.m-3]": c_sei,
-                f"X-averaged {self.reaction_name}concentration [mol.m-3]": c_xav,
-                f"X-averaged total {self.reaction_name}concentration [mol.m-3]": c_xav,
+                f"{Domain} {self.reaction_name}concentration [mol.m-3]": c_sei,
+                f"{Domain} total {self.reaction_name}concentration [mol.m-3]": c_sei,
+                f"X-averaged {domain} {self.reaction_name}"
+                "concentration [mol.m-3]": c_xav,
+                f"X-averaged {domain} total {self.reaction_name}"
+                "concentration [mol.m-3]": c_xav,
             }
-=======
-    def _get_standard_total_thickness_variables(self, L_sei):
-        """Update variables related to total SEI thickness."""
-        domain, Domain = self.domain_Domain
-
-        if isinstance(self, pybamm.sei.NoSEI):
-            R_sei = 1
-        else:
-            R_sei = self.phase_param.R_sei
-
-        variables = {
-            f"{Domain} {self.reaction_name}[m]": L_sei,
-            f"{Domain} total {self.reaction_name}thickness [m]": L_sei,
-        }
-        if self.reaction_loc != "interface":
-            L_sei_av = pybamm.x_average(L_sei)
-            variables.update(
-                {
-                    f"X-averaged {domain} {self.reaction_name}thickness [m]": L_sei_av,
-                    f"X-averaged {domain} total {self.reaction_name}"
-                    "thickness [m]": L_sei_av,
-                }
-            )
-            if self.reaction == "SEI":
-                variables.update(
-                    {
-                        f"X-averaged {domain} electrode resistance "
-                        "[Ohm.m2]": L_sei_av * R_sei,
-                    }
-                )
-        return variables
-
-    def _get_standard_concentration_variables(self, variables):
-        """Update variables related to the SEI concentration."""
-        domain, Domain = self.domain_Domain
-        phase_param = self.phase_param
-        reaction_name = self.reaction_name
-
-        # Set scales to one for the "no SEI" model so that they are not required
-        # by parameter values in general
-        if isinstance(self, pybamm.sei.NoSEI):
-            L_to_n_inner = 0
-            L_to_n_outer = 0
-            n_SEI_0 = 0
-            n_crack_0 = 0
-            z_sei = 1
-        else:
-            if self.reaction_loc == "interface":
-                # m * (mol/m3) = mol/m2 (n is an interfacial quantity)
-                L_to_n_inner = 1 / phase_param.V_bar_inner
-                L_to_n_outer = 1 / phase_param.V_bar_outer
-                L_to_n_inner_0 = L_to_n_inner
-                L_to_n_outer_0 = L_to_n_outer
-            else:
-                # m * (mol/m4) = mol/m3 (n is a bulk quantity)
-                a = variables[
-                    f"{Domain} electrode {self.phase_name}"
-                    "surface area to volume ratio [m-1]"
-                ]
-                L_to_n_inner = a / phase_param.V_bar_inner
-                L_to_n_outer = a / phase_param.V_bar_outer
-                L_to_n_inner_0 = phase_param.a_typ / phase_param.V_bar_inner
-                L_to_n_outer_0 = phase_param.a_typ / phase_param.V_bar_outer
-            z_sei = phase_param.z_sei
-            L_inner_0 = phase_param.L_inner_0
-            L_outer_0 = phase_param.L_outer_0
-            L_inner_crack_0 = phase_param.L_inner_crack_0
-            L_outer_crack_0 = phase_param.L_outer_crack_0
-            n_SEI_0 = L_inner_0 * L_to_n_inner_0 + L_outer_0 * L_to_n_outer_0
-            n_crack_0 = (
-                L_inner_crack_0 * L_to_n_inner_0 + L_outer_crack_0 * L_to_n_outer_0
-            )
-
-        if self.reaction == "SEI":
-            L_inner = variables[f"{Domain} inner {reaction_name}thickness [m]"]
-            L_outer = variables[f"{Domain} outer {reaction_name}thickness [m]"]
-
-            n_inner = L_inner * L_to_n_inner  # inner SEI concentration
-            n_outer = L_outer * L_to_n_outer  # outer SEI concentration
-
-            n_inner_av = pybamm.x_average(n_inner)
-            n_outer_av = pybamm.x_average(n_outer)
-
-            n_SEI = n_inner + n_outer  # SEI concentration
-            n_SEI_xav = pybamm.x_average(n_SEI)
-            n_SEI_av = pybamm.yz_average(n_SEI_xav)
-
-            # Calculate change in SEI concentration with respect to initial state
-            delta_n_SEI = n_SEI_av - n_SEI_0
-
-            # Q_sei in mol
-            if self.reaction_loc == "interface":
-                L_k = 1
-            elif domain == "negative":
-                L_k = self.param.n.L
-            elif domain == "positive":
-                L_k = self.param.p.L
-
-            # Multiply delta_n_SEI by V_k to get total moles of SEI formed
-            # multiply by z_sei to get total lithium moles consumed by SEI
-            V_k = L_k * self.param.L_y * self.param.L_z
-            Q_sei = z_sei * delta_n_SEI * V_k
-
-            variables.update(
-                {
-                    f"{Domain} inner {reaction_name}concentration [mol.m-3]": n_inner,
-                    f"X-averaged {domain} inner {reaction_name}"
-                    "concentration [mol.m-3]": n_inner_av,
-                    f"{Domain} outer {reaction_name}concentration [mol.m-3]": n_outer,
-                    f"X-averaged {domain} outer {reaction_name}"
-                    "concentration [mol.m-3]": n_outer_av,
-                    f"{Domain} {reaction_name}concentration [mol.m-3]": n_SEI,
-                    f"X-averaged {domain} {reaction_name}"
-                    "concentration [mol.m-3]": n_SEI_xav,
-                    f"Loss of lithium to {domain} {reaction_name}[mol]": Q_sei,
-                    f"Loss of capacity to {domain} {reaction_name}[A.h]": Q_sei
-                    * self.param.F
-                    / 3600,
-                }
-            )
-        # Concentration variables are handled slightly differently for SEI on cracks
-        elif self.reaction == "SEI on cracks":
-            L_inner_cr = variables[f"{Domain} inner {reaction_name}thickness [m]"]
-            L_outer_cr = variables[f"{Domain} outer {reaction_name}thickness [m]"]
-            roughness = variables[f"{Domain} electrode roughness ratio"]
-
-            n_inner_cr = L_inner_cr * L_to_n_inner * (roughness - 1)
-            n_outer_cr = L_outer_cr * L_to_n_outer * (roughness - 1)
-
-            n_inner_cr_av = pybamm.x_average(n_inner_cr)
-            n_outer_cr_av = pybamm.x_average(n_outer_cr)
-
-            n_SEI_cr = n_inner_cr + n_outer_cr  # SEI on cracks concentration
-            n_SEI_cr_xav = pybamm.x_average(n_SEI_cr)
-            n_SEI_cr_av = pybamm.yz_average(n_SEI_cr_xav)
-
-            # Calculate change in SEI cracks concentration
-            # Initial state depends on roughness (to avoid division by zero)
-            roughness_av = pybamm.yz_average(pybamm.x_average(roughness))
-            # choose an initial condition that is as close to zero to get the
-            # physics right, but doesn't cause a division by zero error
-            n_SEI_cr_init = n_crack_0 * (roughness_av - 1)
-            delta_n_SEI_cr = n_SEI_cr_av - n_SEI_cr_init
-
-            if domain == "negative":
-                L_k = self.param.n.L
-            elif domain == "positive":
-                L_k = self.param.p.L
-
-            # Q_sei_cr in mol
-            Q_sei_cr = z_sei * delta_n_SEI_cr * L_k * self.param.L_y * self.param.L_z
-
-            variables.update(
-                {
-                    f"{Domain} inner {reaction_name}"
-                    "concentration [mol.m-3]": n_inner_cr,
-                    f"X-averaged {domain} inner {reaction_name}"
-                    "concentration [mol.m-3]": n_inner_cr_av,
-                    f"{Domain} outer {reaction_name}"
-                    "concentration [mol.m-3]": n_outer_cr,
-                    f"X-averaged {domain} outer {reaction_name}"
-                    "concentration [mol.m-3]": n_outer_cr_av,
-                    f"{Domain} {reaction_name}" "concentration [mol.m-3]": n_SEI_cr,
-                    f"X-averaged {domain} {reaction_name}"
-                    "concentration [mol.m-3]": n_SEI_cr_xav,
-                    f"Loss of lithium to {domain} {reaction_name}[mol]": Q_sei_cr,
-                    f"Loss of capacity to {domain} {reaction_name}[A.h]": Q_sei_cr
-                    * self.param.F
-                    / 3600,
-                }
-            )
-
->>>>>>> 14820f03
         return variables
 
     def _get_standard_reaction_variables(self, j_inner, j_outer):
