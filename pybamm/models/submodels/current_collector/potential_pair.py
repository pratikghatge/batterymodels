--- conflicted
+++ resolved
@@ -32,14 +32,10 @@
         pybamm.citations.register("Timms2021")
 
     def get_fundamental_variables(self):
-<<<<<<< HEAD
         param = self.param
         phi_s_cn = pybamm.Variable(
             "Negative current collector potential [V]", domain="current collector"
         )
-=======
-        phi_s_cn = pybamm.standard_variables.phi_s_cn
->>>>>>> bf0bdfe6
 
         variables = self._get_standard_negative_potential_variables(phi_s_cn)
 
@@ -88,14 +84,8 @@
         super().__init__(param)
 
     def set_boundary_conditions(self, variables):
-<<<<<<< HEAD
-
         phi_s_cn = variables["Negative current collector potential [V]"]
         phi_s_cp = variables["Positive current collector potential [V]"]
-=======
-        phi_s_cn = variables["Negative current collector potential"]
-        phi_s_cp = variables["Positive current collector potential"]
->>>>>>> bf0bdfe6
 
         param = self.param
         applied_current = variables["Total current density [A.m-2]"]
@@ -129,14 +119,8 @@
         super().__init__(param)
 
     def set_boundary_conditions(self, variables):
-<<<<<<< HEAD
-
         phi_s_cn = variables["Negative current collector potential [V]"]
         phi_s_cp = variables["Positive current collector potential [V]"]
-=======
-        phi_s_cn = variables["Negative current collector potential"]
-        phi_s_cp = variables["Positive current collector potential"]
->>>>>>> bf0bdfe6
 
         param = self.param
         applied_current = variables["Total current density [A.m-2]"]
