#
# Class for single particle with polynomial concentration profile
#
import pybamm

from .polynomial_profile import PolynomialProfile


class XAveragedPolynomialProfile(PolynomialProfile):
    """
    Class for molar conservation in a single x-averaged particle employing Fick's law,
    with an assumed polynomial concentration profile in r. Model equations from [1]_.

    Parameters
    ----------
    param : parameter class
        The parameters to use for this submodel
    domain : str
        The domain of the model either 'Negative' or 'Positive'
    options: dict
        A dictionary of options to be passed to the model.
        See :class:`pybamm.BaseBatteryModel`
    phase : str, optional
        Phase of the particle (default is "primary")

    References
    ----------
<<<<<<< HEAD
    :cite:t:`2005:Subramanian`
    .. bibliography::
    **Extends:** :class:`pybamm.particle.PolynomialProfile`
=======
    .. [1] VR Subramanian, VD Diwakar and D Tapriyal. “Efficient Macro-Micro Scale
           Coupled Modeling of Batteries”. Journal of The Electrochemical Society,
           152(10):A2002-A2008, 2005
>>>>>>> 124efe5f
    """

    def __init__(self, param, domain, options, phase="primary"):
        super().__init__(param, domain, options, phase)

    def get_fundamental_variables(self):
        domain = self.domain

        variables = {}
        # For all orders we solve an equation for the average concentration
        if self.size_distribution is False:
            c_s_av = pybamm.Variable(
                f"Average {domain} particle concentration [mol.m-3]",
                domain="current collector",
                bounds=(0, self.phase_param.c_max),
                scale=self.phase_param.c_max,
            )
        else:
            c_s_av_distribution = pybamm.Variable(
                f"Average {domain} particle concentration distribution [mol.m-3]",
                domain=f"{domain} particle size",
                auxiliary_domains={"secondary": "current collector"},
                bounds=(0, self.phase_param.c_max),
                scale=self.phase_param.c_max,
            )
            # Since concentration does not depend on "x", need a particle-size
            # spatial variable R with only "current collector" as secondary
            # domain
            R = pybamm.SpatialVariable(
                f"R_{domain[0]}",
                domain=[f"{domain} particle size"],
                auxiliary_domains={"secondary": "current collector"},
                coord_sys="cartesian",
            )
            variables = self._get_distribution_variables(R)

            # Standard distribution variables (size-dependent)
            variables.update(
                self._get_standard_concentration_distribution_variables(
                    c_s_av_distribution
                )
            )

            # Standard size-averaged variables. Average concentrations using
            # the volume-weighted distribution since they are volume-based
            # quantities. Necessary for output variables "Total lithium in
            # negative electrode [mol]", etc, to be calculated correctly
            f_v_dist = variables[
                f"X-averaged {domain} volume-weighted particle-size distribution [m-1]"
            ]
            c_s_av = pybamm.Integral(f_v_dist * c_s_av_distribution, R)

        variables.update({f"Average {domain} particle concentration [mol.m-3]": c_s_av})

        # For the fourth order polynomial approximation we also solve an
        # equation for the average concentration gradient. Note: in the original
        # paper this quantity is referred to as the flux, but here we make the
        # distinction between the flux defined as N = -D*dc/dr and the concentration
        # gradient q = dc/dr
        if self.name == "quartic profile":
            q_s_av = pybamm.Variable(
                f"Average {domain} particle concentration gradient [mol.m-4]",
                domain="current collector",
                scale=self.phase_param.c_max / self.phase_param.R_typ,
            )
            variables.update(
                {f"Average {domain} particle concentration gradient [mol.m-4]": q_s_av}
            )

        return variables

    def get_coupled_variables(self, variables):
        domain = self.domain
        param = self.param

        c_s_av = variables[f"Average {domain} particle concentration [mol.m-3]"]
        T_av = variables[f"X-averaged {domain} electrode temperature [K]"]
        R = variables[f"X-averaged {domain} particle radius [m]"]

        if self.name != "uniform profile":
            D_eff_av = self._get_effective_diffusivity(c_s_av, T_av)
            i_boundary_cc = variables["Current collector current density [A.m-2]"]
            a_av = variables[
                f"X-averaged {domain} electrode surface area to volume ratio [m-1]"
            ]
            sgn = 1 if self.domain == "negative" else -1

            j_xav = sgn * i_boundary_cc / (a_av * self.domain_param.L)

        # Set surface concentration based on polynomial order
        if self.name == "uniform profile":
            # The concentration is uniform so the surface value is equal to
            # the average
            c_s_surf_xav = c_s_av
        elif self.name == "quadratic profile":
            # The surface concentration is computed from the average concentration
            # and boundary flux
            # Note 1: here we use the total average interfacial current for the single
            # particle. We explicitly write this as the current density divided by the
            # electrode thickness instead of getting the average current from the
            # interface submodel since the interface submodel requires the surface
            # concentration to be defined first to compute the exchange current density.
            # Explicitly writing out the average interfacial current here avoids
            # KeyErrors due to variables not being set in the "right" order.
            # Note 2: the concentration, c, inside the diffusion coefficient, D, here
            # should really be the surface value, but this requires solving a nonlinear
            # equation for c_surf (if the diffusion coefficient is nonlinear), adding
            # an extra algebraic equation to solve. For now, using the average c is an
            # ok approximation and means the SPM(e) still gives a system of ODEs rather
            # than DAEs.
            c_s_surf_xav = c_s_av - (j_xav * R / 5 / param.F / D_eff_av)
        elif self.name == "quartic profile":
            # The surface concentration is computed from the average concentration,
            # the average concentration gradient and the boundary flux (see notes
            # for the quadratic profile)
            # eq 31 of Subramanian2005
            q_s_av = variables[
                f"Average {domain} particle concentration gradient [mol.m-4]"
            ]
            c_s_surf_xav = c_s_av + R / 35 * (8 * q_s_av - (j_xav / param.F / D_eff_av))

        # Set concentration depending on polynomial order
        # Since c_s_xav doesn't depend on x, we need to define a spatial
        # variable r which only has "... particle" and "current
        # collector" as domains
        r = pybamm.SpatialVariable(
            f"r_{domain[0]}",
            domain=[f"{domain} particle"],
            auxiliary_domains={"secondary": "current collector"},
            coord_sys="spherical polar",
        )
        if self.name == "uniform profile":
            # The concentration is uniform
            A = c_s_av
            B = pybamm.PrimaryBroadcast(0, "current collector")
            C = pybamm.PrimaryBroadcast(0, "current collector")
        elif self.name == "quadratic profile":
            # The concentration is given by c = A + B*r**2
            # eqs 11-12 in Subramanian2005
            A = 5 / 2 * c_s_av - 3 / 2 * c_s_surf_xav
            B = (5 / 2) * (c_s_surf_xav - c_s_av)
            C = pybamm.PrimaryBroadcast(0, "current collector")
        elif self.name == "quartic profile":
            # The concentration is given by c = A + B*r**2 + C*r**4
            # eqs 24-26 in Subramanian2005
            A = 39 / 4 * c_s_surf_xav - 3 * q_s_av * R - 35 / 4 * c_s_av
            B = -35 * c_s_surf_xav + 10 * q_s_av * R + 35 * c_s_av
            C = 105 / 4 * c_s_surf_xav - 7 * q_s_av * R - 105 / 4 * c_s_av

        A = pybamm.PrimaryBroadcast(A, [f"{domain} particle"])
        B = pybamm.PrimaryBroadcast(B, [f"{domain} particle"])
        C = pybamm.PrimaryBroadcast(C, [f"{domain} particle"])
        c_s_xav = A + B * r**2 / R**2 + C * r**4 / R**4
        c_s = pybamm.SecondaryBroadcast(c_s_xav, [f"{domain} electrode"])
        c_s_surf = pybamm.PrimaryBroadcast(c_s_surf_xav, [f"{domain} electrode"])

        # Set flux based on polynomial order
        if self.name != "uniform profile":
            T_xav = pybamm.PrimaryBroadcast(T_av, [f"{domain} particle"])
            D_eff_xav = self._get_effective_diffusivity(c_s_xav, T_xav)
            D_eff = pybamm.SecondaryBroadcast(D_eff_xav, [f"{domain} electrode"])
            variables.update(self._get_standard_diffusivity_variables(D_eff))
        if self.name == "uniform profile":
            # The flux is zero since there is no concentration gradient
            N_s_xav = pybamm.FullBroadcastToEdges(
                0, f"{domain} particle", "current collector"
            )
        elif self.name == "quadratic profile":
            # The flux may be computed directly from the polynomial for c
            N_s_xav = -D_eff_xav * 5 * (c_s_surf_xav - c_s_av) * r / R**2
        elif self.name == "quartic profile":
            q_s_av = variables[
                f"Average {domain} particle concentration gradient [mol.m-4]"
            ]
            # The flux may be computed directly from the polynomial for c
            N_s_xav = -D_eff_xav * (
                (-70 * c_s_surf_xav + 20 * q_s_av * R + 70 * c_s_av) * r / R**2
                + (105 * c_s_surf_xav - 28 * q_s_av * R - 105 * c_s_av)
                * (r**3 / R**4)
            )

        N_s = pybamm.SecondaryBroadcast(N_s_xav, [f"{domain} electrode"])

        variables.update(
            self._get_standard_concentration_variables(
                c_s, c_s_av=c_s_av, c_s_surf=c_s_surf
            )
        )
        variables.update(self._get_standard_flux_variables(N_s))

        return variables

    def set_rhs(self, variables):
        # Note: we have to use `pybamm.source(rhs, var)` in the rhs dict so that
        # the scalar source term gets multplied by the correct mass matrix when
        # using this model with 2D current collectors with the finite element
        # method (see #1399)
        domain = self.domain
        param = self.param

        if self.size_distribution is False:
            c_s_av = variables[f"Average {domain} particle concentration [mol.m-3]"]
            j_xav = variables[
                f"X-averaged {domain} electrode interfacial current density [A.m-2]"
            ]
            R = variables[f"X-averaged {domain} particle radius [m]"]
        else:
            c_s_av = variables[
                f"Average {domain} particle concentration distribution [mol.m-3]"
            ]
            j_xav = variables[
                f"X-averaged {domain} electrode interfacial "
                "current density distribution [A.m-2]"
            ]
            R = variables[f"X-averaged {domain} particle sizes [m]"]

        # eq 15 of Subramanian2005
        # equivalent to dcdt = -i_cc / (eps * F * L)
        dcdt = -3 * j_xav / param.F / R

        if self.size_distribution is False:
            self.rhs = {c_s_av: pybamm.source(dcdt, c_s_av)}
        else:
            self.rhs = {c_s_av: dcdt}

        if self.name == "quartic profile":
            # We solve an extra ODE for the average particle concentration gradient
            q_s_av = variables[
                f"Average {domain} particle concentration gradient [mol.m-4]"
            ]
            D_eff_xav = variables[
                f"X-averaged {domain} particle effective diffusivity [m2.s-1]"
            ]

            # eq 30 of Subramanian2005
            dqdt = (
                -30 * pybamm.surf(D_eff_xav) * q_s_av / R**2
                - 45 / 2 * j_xav / param.F / R**2
            )
            self.rhs[q_s_av] = pybamm.source(dqdt, q_s_av)

    def set_algebraic(self, variables):
        pass

    def set_initial_conditions(self, variables):
        """
        For single or x-averaged particle models, initial conditions can't depend on x
        or r so we take the r- and x-average of the initial conditions.
        """
        domain = self.domain
        c_init = pybamm.x_average(pybamm.r_average(self.phase_param.c_init))

        if self.size_distribution is False:
            c_s_av = variables[f"Average {domain} particle concentration [mol.m-3]"]
        else:
            c_s_av = variables[
                f"Average {domain} particle concentration distribution [mol.m-3]"
            ]
            c_init = c_init = pybamm.PrimaryBroadcast(c_init, f"{domain} particle size")

        self.initial_conditions = {c_s_av: c_init}
        if self.name == "quartic profile":
            # We also need to provide an initial condition for the average
            # concentration gradient
            q_s_av = variables[
                f"Average {domain} particle concentration gradient [mol.m-4]"
            ]
            self.initial_conditions.update({q_s_av: 0})<|MERGE_RESOLUTION|>--- conflicted
+++ resolved
@@ -25,15 +25,9 @@
 
     References
     ----------
-<<<<<<< HEAD
     :cite:t:`2005:Subramanian`
     .. bibliography::
     **Extends:** :class:`pybamm.particle.PolynomialProfile`
-=======
-    .. [1] VR Subramanian, VD Diwakar and D Tapriyal. “Efficient Macro-Micro Scale
-           Coupled Modeling of Batteries”. Journal of The Electrochemical Society,
-           152(10):A2002-A2008, 2005
->>>>>>> 124efe5f
     """
 
     def __init__(self, param, domain, options, phase="primary"):
