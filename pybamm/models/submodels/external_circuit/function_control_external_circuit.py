#
# External circuit with an arbitrary function
#
import pybamm
from .base_external_circuit import BaseModel, LeadingOrderBaseModel


class FunctionControl(BaseModel):
    """
    External circuit with an arbitrary function, implemented as a control on the current
    either via an algebraic equation, or a differential equation.

    Parameters
    ----------
    param : parameter class
        The parameters to use for this submodel
    external_circuit_function : callable
        The function that controls the current
    options : dict
        Dictionary of options to use for the submodel
    control : str, optional
        The type of control to use. Must be one of 'algebraic' (default)
        or 'differential'.
    """

    def __init__(
        self,
        param,
        external_circuit_function,
        options,
        control="algebraic",
    ):
        super().__init__(param, options)
        self.external_circuit_function = external_circuit_function
        self.control = control

    def get_fundamental_variables(self):
        param = self.param
        # Current is a variable
        i_var = pybamm.Variable("Current density variable")
        if self.control in ["algebraic", "differential without max"]:
            i_cell = i_var
        elif self.control == "differential with max":
<<<<<<< HEAD
            current_function = (
                pybamm.FunctionParameter(
                    "CCCV current function [A]", {"Time[s]": pybamm.t * param.timescale}
                )
                / self.I_typ
                * pybamm.sign(self.I_typ)
            )
            i_cell = pybamm.maximum(i_var, current_function)
=======
            i_input = (
                pybamm.FunctionParameter(
                    "CCCV current function [A]",
                    {"Time [s]": pybamm.t * param.timescale},
                )
                / param.I_typ
                * pybamm.sign(param.I_typ)
            )
            i_cell = pybamm.maximum(i_var, param.current_with_time)
>>>>>>> f79ae87a

        # Update derived variables
        I = i_cell * abs(param.I_typ)
        i_cell_dim = I / (param.n_electrodes_parallel * param.A_cc)

        variables = {
            "Current density variable": i_var,
            "Total current density": i_cell,
            "Total current density [A.m-2]": i_cell_dim,
            "Current [A]": I,
            "C-rate": I / param.Q,
        }

        # Add discharge capacity variable
        variables.update(super().get_fundamental_variables())

        return variables

    def set_initial_conditions(self, variables):
        super().set_initial_conditions(variables)
        # Initial condition as a guess for consistent initial conditions
        i_cell = variables["Current density variable"]
        self.initial_conditions[i_cell] = self.param.I_typ / self.param.A_cc

    def set_rhs(self, variables):
        super().set_rhs(variables)
        # External circuit submodels are always equations on the current
        # The external circuit function should provide an update law for the current
        # based on current/voltage/power/etc.
        if "differential" in self.control:
            i_cell = variables["Current density variable"]
            self.rhs[i_cell] = self.external_circuit_function(variables)

    def set_algebraic(self, variables):
        # External circuit submodels are always equations on the current
        # The external circuit function should fix either the current, or the voltage,
        # or a combination (e.g. I*V for power control)
        if self.control == "algebraic":
            i_cell = variables["Current density variable"]
            self.algebraic[i_cell] = self.external_circuit_function(variables)


class VoltageFunctionControl(FunctionControl):
    """
    External circuit with voltage control, implemented as an extra algebraic equation.
    """

    def __init__(self, param, options):
        super().__init__(
            param,
            self.constant_voltage,
            options,
            control="algebraic",
        )

    def constant_voltage(self, variables):
        V = variables["Terminal voltage [V]"] * self.param.n_cells
        return V - pybamm.FunctionParameter(
            "Voltage function [V]", {"Time [s]": pybamm.t * self.param.timescale}
        )


class PowerFunctionControl(FunctionControl):
    """External circuit with power control."""

    def __init__(self, param, options, control="algebraic"):
        super().__init__(
            param,
            self.constant_power,
            options,
            control=control,
        )

    def constant_power(self, variables):
        I = variables["Current [A]"]
        V = variables["Terminal voltage [V]"] * self.param.n_cells
        P = V * I
        P_applied = pybamm.FunctionParameter(
            "Power function [W]", {"Time [s]": pybamm.t * self.param.timescale}
        )
        if self.control == "algebraic":
            return P - P_applied
        else:
            # Multiply by the time scale so that the overshoot only lasts a few seconds
            K_P = 0.01 * self.param.timescale
            return -K_P * (P - P_applied)


class ResistanceFunctionControl(FunctionControl):
    """External circuit with resistance control."""

    def __init__(self, param, options, control):
        super().__init__(
            param,
            self.constant_resistance,
            options,
            control=control,
        )

    def constant_resistance(self, variables):
        I = variables["Current [A]"]
        V = variables["Terminal voltage [V]"] * self.param.n_cells
        R = V / I
        R_applied = pybamm.FunctionParameter(
            "Resistance function [Ohm]", {"Time [s]": pybamm.t * self.param.timescale}
        )
        if self.control == "algebraic":
            return R - R_applied
        else:
            # Multiply by the time scale so that the overshoot only lasts a few seconds
            K_R = 0.01 * self.param.timescale
            return -K_R * (R - R_applied)


class CCCVFunctionControl(FunctionControl):
    """
    External circuit with constant-current constant-voltage control, as implemented in
    [1]_

    References
    ----------
    .. [1] Mohtat, P., Pannala, S., Sulzer, V., Siegel, J. B., & Stefanopoulou, A. G.
           (2021). An Algorithmic Safety VEST For Li-ion Batteries During Fast Charging.
           arXiv preprint arXiv:2108.07833.

    """

    def __init__(self, param, options):
        super().__init__(
            param,
            self.cccv,
            options,
            control="differential with max",
        )
        pybamm.citations.register("Mohtat2021")

    def cccv(self, variables):
        # Multiply by the time scale so that the votage overshoot only lasts a few
        # seconds
        K_aw = 1 * self.param.timescale  # anti-windup
        K_V = 1 * self.param.timescale
        i_var = variables["Current density variable"]
        i_cell = variables["Total current density"]
        V = variables["Terminal voltage [V]"] * self.param.n_cells
        V_CCCV = pybamm.Parameter("Voltage function [V]")
        return -K_aw * (i_var - i_cell) + K_V * (V - V_CCCV)


class LeadingOrderFunctionControl(FunctionControl, LeadingOrderBaseModel):
    """External circuit with an arbitrary function, at leading order."""

    def __init__(self, param, external_circuit_function, options, control="algebraic"):
        super().__init__(param, external_circuit_function, options, control=control)

    def _get_current_variable(self):
        return pybamm.Variable("Leading-order total current density")


class LeadingOrderVoltageFunctionControl(LeadingOrderFunctionControl):
    """
    External circuit with voltage control, implemented as an extra algebraic equation,
    at leading order.
    """

    def __init__(self, param, options):
        super().__init__(param, self.constant_voltage, options, control="algebraic")

    def constant_voltage(self, variables):
        V = variables["Terminal voltage [V]"] * self.param.n_cells
        return V - pybamm.FunctionParameter(
            "Voltage function [V]", {"Time [s]": pybamm.t * self.param.timescale}
        )


class LeadingOrderPowerFunctionControl(LeadingOrderFunctionControl):
    """External circuit with power control, at leading order."""

    def __init__(self, param, options):
        super().__init__(param, self.constant_power, options, control="algebraic")

    def constant_power(self, variables):
        I = variables["Current [A]"]
        V = variables["Terminal voltage [V]"] * self.param.n_cells
        return I * V - pybamm.FunctionParameter(
            "Power function [W]", {"Time [s]": pybamm.t * self.param.timescale}
        )<|MERGE_RESOLUTION|>--- conflicted
+++ resolved
@@ -41,16 +41,6 @@
         if self.control in ["algebraic", "differential without max"]:
             i_cell = i_var
         elif self.control == "differential with max":
-<<<<<<< HEAD
-            current_function = (
-                pybamm.FunctionParameter(
-                    "CCCV current function [A]", {"Time[s]": pybamm.t * param.timescale}
-                )
-                / self.I_typ
-                * pybamm.sign(self.I_typ)
-            )
-            i_cell = pybamm.maximum(i_var, current_function)
-=======
             i_input = (
                 pybamm.FunctionParameter(
                     "CCCV current function [A]",
@@ -59,8 +49,7 @@
                 / param.I_typ
                 * pybamm.sign(param.I_typ)
             )
-            i_cell = pybamm.maximum(i_var, param.current_with_time)
->>>>>>> f79ae87a
+            i_cell = pybamm.maximum(i_var, i_input)
 
         # Update derived variables
         I = i_cell * abs(param.I_typ)
