#
# Base model class
#
import copy
import casadi
import numpy as np

import pybamm
from pybamm.expression_tree.operations.latexify import Latexify

_EQUATION_ATTRIBUTES = [
    "rhs",
    "algebraic",
    "initial_conditions",
    "boundary_conditions",
    "variables",
    "events",
    "len_rhs",
    "len_alg",
    "len_rhs_and_alg",
    "bounds",
    "mass_matrix",
    "mass_matrix_inv",
    "concatenated_rhs",
    "concatenated_algebraic",
    "concatenated_initial_conditions",
]


class BaseModel:
    """
    Base model class for other models to extend.

    Attributes
    ----------
    name: str
        A string giving the name of the model.
    options: dict
        A dictionary of options to be passed to the model.
    submodels: dict
        A dictionary of submodels that the model is composed of.
    equations : :class:`pybamm.BaseEquations`
        The equations that define the model. When the model is first created, these are
        `pybamm.SymbolicEquations`. They are then converted to
        `pybamm.ParameterisedEquations` when parameter values are set
        and then `pybamm.DiscretisedEquations` when the model is discretised.
    use_jacobian : bool
        Whether to use the Jacobian when solving the model (default is True).
    convert_to_format : str
        Whether to convert the expression trees representing the rhs and
        algebraic equations, Jacobain (if using) and events into a different format:

        - None: keep PyBaMM expression tree structure.
        - "python": convert into pure python code that will calculate the result of \
        calling `evaluate(t, y)` on the given expression treeself.
        - "casadi": convert into CasADi expression tree, which then uses CasADi's \
        algorithm to calculate the Jacobian.

        Default is "casadi".
    """

    def __init__(self, name="Unnamed model"):
        self.name = name
        self._options = {}

        # Initialise empty model
        self.submodels = {}
        self._equations = pybamm._SymbolicEquations()

        # Default behaviour is to use the jacobian
        self.use_jacobian = True
        self.convert_to_format = "casadi"

<<<<<<< HEAD
    @property
    def is_discretised(self):
        return isinstance(self._equations, pybamm._DiscretisedEquations)
=======
        # Model is not initially discretised
        self.is_discretised = False
        self.y_slices = None
>>>>>>> b99b0fc3

    @property
    def name(self):
        return self._name

    @name.setter
    def name(self, value):
        self._name = value

    def __getattr__(self, name):
        if name in _EQUATION_ATTRIBUTES:
            return getattr(self._equations, name)
        else:
            return self.__getattribute__(name)

    def __setattr__(self, name, value):
        if name in _EQUATION_ATTRIBUTES:
            self._equations.__setattr__(name, value)
        else:
            super().__setattr__(name, value)

    def variable_names(self):
        return list(self._equations._variables.keys())

    @property
    def variables_and_events(self):
        """
        Returns variables and events in a single dictionary
        """
        return self._equations.variables_and_events

    @property
    def param(self):
        return self._param

    @param.setter
    def param(self, values):
        self._param = values

    @property
    def options(self):
        return self._options

    @options.setter
    def options(self, options):
        self._options = options

    @property
    def timescale(self):
<<<<<<< HEAD
        """Timescale of model, to be used for non-dimensionalising time when solving"""
        return self._equations.timescale

    @timescale.setter
    def timescale(self, value):
        """Set the timescale"""
        self._equations.timescale = value

    @property
    def length_scales(self):
        "Length scales of model"
        return self._equations.length_scales

    @length_scales.setter
    def length_scales(self, values):
        "Set the length scale, converting any numbers to pybamm.Scalar"
        self._equations.length_scales = values
=======
        raise NotImplementedError(
            "timescale has been removed since models are now dimensional"
        )

    @timescale.setter
    def timescale(self, value):
        raise NotImplementedError(
            "timescale has been removed since models are now dimensional"
        )

    @property
    def length_scales(self):
        raise NotImplementedError(
            "length_scales has been removed since models are now dimensional"
        )

    @length_scales.setter
    def length_scales(self, values):
        raise NotImplementedError(
            "length_scales has been removed since models are now dimensional"
        )
>>>>>>> b99b0fc3

    @property
    def default_var_pts(self):
        return {}

    @property
    def default_geometry(self):
        return {}

    @property
    def default_submesh_types(self):
        return {}

    @property
    def default_spatial_methods(self):
        return {}

    @property
    def default_solver(self):
        """Return default solver based on whether model is ODE/DAE or algebraic"""
        if len(self.rhs) == 0 and len(self.algebraic) != 0:
            return pybamm.CasadiAlgebraicSolver()
        else:
            return pybamm.CasadiSolver(mode="safe")

    @property
    def default_quick_plot_variables(self):
        return None

    @property
    def default_parameter_values(self):
        return pybamm.ParameterValues({})

    @property
    def parameters(self):
        """Returns all the parameters in the model"""
        return self._equations.parameters

    @property
    def input_parameters(self):
        """Returns all the input parameters in the model"""
        return self._equations.input_parameters

    def print_parameter_info(self):
<<<<<<< HEAD
        self._equations.print_parameter_info()
=======
        self._parameter_info = ""
        parameters = self._find_symbols(pybamm.Parameter)
        for param in parameters:
            self._parameter_info += f"{param.name} (Parameter)\n"
        input_parameters = self._find_symbols(pybamm.InputParameter)
        for input_param in input_parameters:
            if input_param.domain == []:
                self._parameter_info += f"{input_param.name} (InputParameter)\n"
            else:
                self._parameter_info += (
                    f"{input_param.name} (InputParameter in {input_param.domain})\n"
                )
        function_parameters = self._find_symbols(pybamm.FunctionParameter)
        for func_param in function_parameters:
            # don't double count function parameters
            if func_param.name not in self._parameter_info:
                input_names = "'" + "', '".join(func_param.input_names) + "'"
                self._parameter_info += (
                    f"{func_param.name} (FunctionParameter "
                    f"with input(s) {input_names})\n"
                )

        print(self._parameter_info)

    def _find_symbols(self, typ):
        """Find all the instances of `typ` in the model"""
        unpacker = pybamm.SymbolUnpacker(typ)
        all_input_parameters = unpacker.unpack_list_of_symbols(
            list(self.rhs.values())
            + list(self.algebraic.values())
            + list(self.initial_conditions.values())
            + [
                x[side][0]
                for x in self.boundary_conditions.values()
                for side in x.keys()
            ]
            + list(self.variables.values())
            + [event.expression for event in self.events]
        )
        return list(all_input_parameters)
>>>>>>> b99b0fc3

    def new_copy(self, equations=None):
        """
        Creates a copy of the model, explicitly copying all the mutable attributes
        to avoid issues with shared objects.
        """
        new_model = copy.copy(self)
        if equations is None:
            equations = self._equations.copy()
        new_model._equations = equations
        return new_model

    def build_model(self):
        self._build_model()
        self._equations._built = True
        pybamm.logger.info("Finish building {}".format(self.name))

    def _build_model(self):
        # Check if already built
        if self._equations._built:
            raise pybamm.ModelError(
                """Model already built. If you are adding a new submodel, try using
                `model.update` instead."""
            )

        pybamm.logger.info("Start building {}".format(self.name))

        if self._equations._built_fundamental is False:
            self._equations.build_fundamental(self)

        self._equations.build_coupled_variables(self)

        self._equations.build_model_equations(self)

    def update(self, *submodels):
        self._equations.update(*submodels)

    def set_initial_conditions_from(self, solution, inplace=True, return_type="model"):
        """
        Update initial conditions with the final states from a Solution object or from
        a dictionary.
        This assumes that, for each variable in self.initial_conditions, there is a
        corresponding variable in the solution with the same name and size.

        Parameters
        ----------
        solution : :class:`pybamm.Solution`, or dict
            The solution to use to initialize the model
        inplace : bool, optional
            Whether to modify the model inplace or create a new model (default True)
        return_type : str, optional
            Whether to return the model (default) or initial conditions ("ics")
        """
        initial_conditions = {}
        if isinstance(solution, pybamm.Solution):
            solution = solution.last_state
        for var in self.initial_conditions:
            if isinstance(var, pybamm.Variable):
                try:
                    final_state = solution[var.name]
                except KeyError as e:
                    raise pybamm.ModelError(
                        "To update a model from a solution, each variable in "
                        "model.initial_conditions must appear in the solution with "
                        "the same key as the variable name. In the solution provided, "
                        f"'{e.args[0]}' was not found."
                    )
                if isinstance(solution, pybamm.Solution):
                    final_state = final_state.data
                if final_state.ndim == 0:
                    final_state_eval = np.array([final_state])
                elif final_state.ndim == 1:
                    final_state_eval = final_state[-1:]
                elif final_state.ndim == 2:
                    final_state_eval = final_state[:, -1]
                elif final_state.ndim == 3:
                    final_state_eval = final_state[:, :, -1].flatten(order="F")
                else:
                    raise NotImplementedError("Variable must be 0D, 1D, or 2D")
            elif isinstance(var, pybamm.Concatenation):
                children = []
                for child in var.orphans:
                    try:
                        final_state = solution[child.name]
                    except KeyError as e:
                        raise pybamm.ModelError(
                            "To update a model from a solution, each variable in "
                            "model.initial_conditions must appear in the solution with "
                            "the same key as the variable name. In the solution "
                            f"provided, {e.args[0]}"
                        )
                    if isinstance(solution, pybamm.Solution):
                        final_state = final_state.data
                    if final_state.ndim == 2:
                        final_state_eval = final_state[:, -1]
                    else:
                        raise NotImplementedError(
                            "Variable in concatenation must be 1D"
                        )
                    children.append(final_state_eval)
                final_state_eval = np.concatenate(children)
            else:
                raise NotImplementedError(
                    "Variable must have type 'Variable' or 'Concatenation'"
                )

            # If the model is already discretised, then the initial conditions must
            # be scaled and offset (otherwise, this is done when the model is
            # discretised)
            if self.is_discretised:
                scale, reference = var.scale, var.reference
            else:
                scale, reference = 1, 0
            initial_conditions[var] = (
                pybamm.Vector(final_state_eval) - reference
            ) / scale

        # Also update the concatenated initial conditions if the model is already
        # discretised
        if self.is_discretised:
            concatenated_initial_conditions = (
                self._equations._discretisation._concatenate_in_order(
                    initial_conditions
                )
            )
        else:
            concatenated_initial_conditions = None

        if return_type == "model":
            if inplace is True:
                model = self
            else:
                model = self.new_copy()

            model._equations._initial_conditions = pybamm.ReadOnlyDict(
                initial_conditions
            )
            model._equations._concatenated_initial_conditions = (
                concatenated_initial_conditions
            )
            return model
        elif return_type == "ics":
            return initial_conditions, concatenated_initial_conditions

    def check_well_posedness(self, post_discretisation=False):
        self._equations.check_well_posedness(post_discretisation)

    def info(self, symbol_name):
        """
        Provides helpful summary information for a symbol.

        Parameters
        ----------
        parameter_name : str
        """
        # Should we deprecate this? Not really sure how it's used?

        div = "-----------------------------------------"
        symbol = find_symbol_in_model(self, symbol_name)

        if symbol is None:
            return None

        print(div)
        print(symbol_name, "\n")
        print(type(symbol))

        if isinstance(symbol, pybamm.FunctionParameter):
            print("")
            print("Inputs:")
            symbol.print_input_names()

        print(div)

    def check_discretised_or_discretise_inplace_if_0D(self):
        """
        Discretise model if it isn't already discretised
        This only works with purely 0D models, as otherwise the mesh and spatial
        method should be specified by the user
        """
        if self.is_discretised is False:
            try:
                disc = pybamm.Discretisation()
                disc.process_model(self)
            except pybamm.DiscretisationError as e:
                raise pybamm.DiscretisationError(
                    "Cannot automatically discretise model, model should be "
                    "discretised before exporting casadi functions ({})".format(e)
                )

    def export_casadi_objects(self, variable_names, input_parameter_order=None):
        """
        Export the constituent parts of the model (rhs, algebraic, initial conditions,
        etc) as casadi objects.

        Parameters
        ----------
        variable_names : list
            Variables to be exported alongside the model structure
        input_parameter_order : list, optional
            Order in which the input parameters should be stacked.
            If input_parameter_order=None and len(self.input_parameters) > 1, a
            ValueError is raised (this helps to avoid accidentally using the wrong
            order)

        Returns
        -------
        casadi_dict : dict
            Dictionary of {str: casadi object} pairs representing the model in casadi
            format
        """
        self.check_discretised_or_discretise_inplace_if_0D()

        # Create casadi functions for the model
        t_casadi = casadi.MX.sym("t")
        y_diff = casadi.MX.sym("y_diff", self.concatenated_rhs.size)
        y_alg = casadi.MX.sym("y_alg", self.concatenated_algebraic.size)
        y_casadi = casadi.vertcat(y_diff, y_alg)

        # Read inputs
        inputs_wrong_order = {}
        for input_param in self.input_parameters:
            name = input_param.name
            inputs_wrong_order[name] = casadi.MX.sym(name, input_param._expected_size)
        # Sort according to input_parameter_order
        if input_parameter_order is None:
            if len(inputs_wrong_order) > 1:
                raise ValueError(
                    "input_parameter_order must be specified if there is more than one "
                    "input parameter"
                )
            inputs = inputs_wrong_order
        else:
            inputs = {name: inputs_wrong_order[name] for name in input_parameter_order}
        # Set up inputs
        inputs_stacked = casadi.vertcat(*[p for p in inputs.values()])

        # Convert initial conditions to casadi form
        y0 = self.concatenated_initial_conditions.to_casadi(
            t_casadi, y_casadi, inputs=inputs
        )
        x0 = y0[: self.concatenated_rhs.size]
        z0 = y0[self.concatenated_rhs.size :]

        # Convert rhs and algebraic to casadi form and calculate jacobians
        rhs = self.concatenated_rhs.to_casadi(t_casadi, y_casadi, inputs=inputs)
        jac_rhs = casadi.jacobian(rhs, y_casadi)
        algebraic = self.concatenated_algebraic.to_casadi(
            t_casadi, y_casadi, inputs=inputs
        )
        jac_algebraic = casadi.jacobian(algebraic, y_casadi)

        # For specified variables, convert to casadi
        variables = {}
        for name in variable_names:
            var = self.variables[name]
            variables[name] = var.to_casadi(t_casadi, y_casadi, inputs=inputs)

        casadi_dict = {
            "t": t_casadi,
            "x": y_diff,
            "z": y_alg,
            "inputs": inputs_stacked,
            "rhs": rhs,
            "algebraic": algebraic,
            "jac_rhs": jac_rhs,
            "jac_algebraic": jac_algebraic,
            "variables": variables,
            "x0": x0,
            "z0": z0,
        }

        return casadi_dict

    def generate(
        self, filename, variable_names, input_parameter_order=None, cg_options=None
    ):
        """
        Generate the model in C, using CasADi.

        Parameters
        ----------
        filename : str
            Name of the file to which to save the code
        variable_names : list
            Variables to be exported alongside the model structure
        input_parameter_order : list, optional
            Order in which the input parameters should be stacked.
            If input_parameter_order=None and len(self.input_parameters) > 1, a
            ValueError is raised (this helps to avoid accidentally using the wrong
            order)
        cg_options : dict
            Options to pass to the code generator.
            See https://web.casadi.org/docs/#generating-c-code
        """
        model = self.export_casadi_objects(variable_names, input_parameter_order)

        # Read the exported objects
        t, x, z, p = model["t"], model["x"], model["z"], model["inputs"]
        x0, z0 = model["x0"], model["z0"]
        rhs, alg = model["rhs"], model["algebraic"]
        variables = model["variables"]
        jac_rhs, jac_alg = model["jac_rhs"], model["jac_algebraic"]

        # Create functions
        rhs_fn = casadi.Function("rhs_", [t, x, z, p], [rhs])
        alg_fn = casadi.Function("alg_", [t, x, z, p], [alg])
        jac_rhs_fn = casadi.Function("jac_rhs", [t, x, z, p], [jac_rhs])
        jac_alg_fn = casadi.Function("jac_alg", [t, x, z, p], [jac_alg])
        # Call these functions to initialize initial conditions
        # (initial conditions are not yet consistent at this stage)
        x0_fn = casadi.Function("x0", [p], [x0])
        z0_fn = casadi.Function("z0", [p], [z0])
        # Variables
        variables_stacked = casadi.vertcat(*variables.values())
        variables_fn = casadi.Function("variables", [t, x, z, p], [variables_stacked])

        # Write C files
        cg_options = cg_options or {}
        C = casadi.CodeGenerator(filename, cg_options)
        C.add(rhs_fn)
        C.add(alg_fn)
        C.add(jac_rhs_fn)
        C.add(jac_alg_fn)
        C.add(x0_fn)
        C.add(z0_fn)
        C.add(variables_fn)
        C.generate()

    def latexify(self, filename=None, newline=True):
        # For docstring, see pybamm.expression_tree.operations.latexify.Latexify
        return Latexify(self, filename, newline).latexify()

    # Set :meth:`latexify` docstring from :class:`Latexify`
    latexify.__doc__ = Latexify.__doc__

    def process_parameters_and_discretise(self, symbol, parameter_values, disc):
        """
        Process parameters and discretise a symbol using supplied parameter values
        and discretisation. Note: care should be taken if using spatial operators
        on dimensional symbols. Operators in pybamm are written in non-dimensional
        form, so may need to be scaled by the appropriate length scale. It is
        recommended to use this method on non-dimensional symbols.

        Parameters
        ----------
        symbol : :class:`pybamm.Symbol`
            Symbol to be processed
        parameter_values : :class:`pybamm.ParameterValues`
            The parameter values to use during processing
        disc : :class:`pybamm.Discretisation`
            The discrisation to use

        Returns
        -------
        :class:`pybamm.Symbol`
            Processed symbol
        """
        # Set y slices
        if disc.y_slices == {}:
            variables = list(self.rhs.keys()) + list(self.algebraic.keys())
            for variable in variables:
                variable.bounds = tuple(
                    [
                        parameter_values.process_symbol(bound)
                        for bound in variable.bounds
                    ]
                )
            disc.set_variable_slices(variables)

        # Set boundary conditions (also requires setting parameter values)
        if disc.bcs == {}:
            self.boundary_conditions = parameter_values.process_boundary_conditions(
                self
            )
            disc.bcs = disc.process_boundary_conditions(self)

        # Process
        param_symbol = parameter_values.process_symbol(symbol)
        disc_symbol = disc.process_symbol(param_symbol)

        return disc_symbol


# helper functions for finding symbols
def find_symbol_in_tree(tree, name):
    if name == tree.name:
        return tree
    elif len(tree.children) > 0:
        for child in tree.children:
            child_return = find_symbol_in_tree(child, name)
            if child_return is not None:
                return child_return


def find_symbol_in_dict(dic, name):
    for tree in dic.values():
        tree_return = find_symbol_in_tree(tree, name)
        if tree_return is not None:
            return tree_return


def find_symbol_in_model(model, name):
    dics = [model.rhs, model.algebraic, model.variables]
    for dic in dics:
        dic_return = find_symbol_in_dict(dic, name)
        if dic_return is not None:
            return dic_return<|MERGE_RESOLUTION|>--- conflicted
+++ resolved
@@ -71,15 +71,9 @@
         self.use_jacobian = True
         self.convert_to_format = "casadi"
 
-<<<<<<< HEAD
     @property
     def is_discretised(self):
         return isinstance(self._equations, pybamm._DiscretisedEquations)
-=======
-        # Model is not initially discretised
-        self.is_discretised = False
-        self.y_slices = None
->>>>>>> b99b0fc3
 
     @property
     def name(self):
@@ -129,25 +123,6 @@
 
     @property
     def timescale(self):
-<<<<<<< HEAD
-        """Timescale of model, to be used for non-dimensionalising time when solving"""
-        return self._equations.timescale
-
-    @timescale.setter
-    def timescale(self, value):
-        """Set the timescale"""
-        self._equations.timescale = value
-
-    @property
-    def length_scales(self):
-        "Length scales of model"
-        return self._equations.length_scales
-
-    @length_scales.setter
-    def length_scales(self, values):
-        "Set the length scale, converting any numbers to pybamm.Scalar"
-        self._equations.length_scales = values
-=======
         raise NotImplementedError(
             "timescale has been removed since models are now dimensional"
         )
@@ -169,7 +144,6 @@
         raise NotImplementedError(
             "length_scales has been removed since models are now dimensional"
         )
->>>>>>> b99b0fc3
 
     @property
     def default_var_pts(self):
@@ -214,50 +188,7 @@
         return self._equations.input_parameters
 
     def print_parameter_info(self):
-<<<<<<< HEAD
         self._equations.print_parameter_info()
-=======
-        self._parameter_info = ""
-        parameters = self._find_symbols(pybamm.Parameter)
-        for param in parameters:
-            self._parameter_info += f"{param.name} (Parameter)\n"
-        input_parameters = self._find_symbols(pybamm.InputParameter)
-        for input_param in input_parameters:
-            if input_param.domain == []:
-                self._parameter_info += f"{input_param.name} (InputParameter)\n"
-            else:
-                self._parameter_info += (
-                    f"{input_param.name} (InputParameter in {input_param.domain})\n"
-                )
-        function_parameters = self._find_symbols(pybamm.FunctionParameter)
-        for func_param in function_parameters:
-            # don't double count function parameters
-            if func_param.name not in self._parameter_info:
-                input_names = "'" + "', '".join(func_param.input_names) + "'"
-                self._parameter_info += (
-                    f"{func_param.name} (FunctionParameter "
-                    f"with input(s) {input_names})\n"
-                )
-
-        print(self._parameter_info)
-
-    def _find_symbols(self, typ):
-        """Find all the instances of `typ` in the model"""
-        unpacker = pybamm.SymbolUnpacker(typ)
-        all_input_parameters = unpacker.unpack_list_of_symbols(
-            list(self.rhs.values())
-            + list(self.algebraic.values())
-            + list(self.initial_conditions.values())
-            + [
-                x[side][0]
-                for x in self.boundary_conditions.values()
-                for side in x.keys()
-            ]
-            + list(self.variables.values())
-            + [event.expression for event in self.events]
-        )
-        return list(all_input_parameters)
->>>>>>> b99b0fc3
 
     def new_copy(self, equations=None):
         """
