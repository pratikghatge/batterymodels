--- conflicted
+++ resolved
@@ -779,13 +779,9 @@
             return self._discretised_symbols[symbol]
         except KeyError:
             discretised_symbol = self._process_symbol(symbol)
-<<<<<<< HEAD
             # discretisation removes units
             discretised_symbol.units = None
-            self._discretised_symbols[symbol.id] = discretised_symbol
-=======
             self._discretised_symbols[symbol] = discretised_symbol
->>>>>>> a5aca9ca
             discretised_symbol.test_shape()
 
             # Assign mesh as an attribute to the processed variable
