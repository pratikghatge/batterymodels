#
# Interface for discretisation
#
import pybamm
import numpy as np
from collections import defaultdict


def has_bc_of_form(symbol, side, bcs, form):
    if symbol in bcs:
        if bcs[symbol][side][1] == form:
            return True
        else:
            return False

    else:
        return False


class Discretisation(object):
    """The discretisation class, with methods to process a model and replace
    Spatial Operators with Matrices and Variables with StateVectors

    Parameters
    ----------
    mesh : pybamm.Mesh
            contains all submeshes to be used on each domain
    spatial_methods : dict
            a dictionary of the spatial methods to be used on each
            domain. The keys correspond to the model domains and the
            values to the spatial method.
    """

    def __init__(self, mesh=None, spatial_methods=None):
        self._mesh = mesh
        if mesh is None:
            self._spatial_methods = {}
        else:
            # Unpack macroscale to the constituent subdomains
            if "macroscale" in spatial_methods.keys():
                method = spatial_methods["macroscale"]
                spatial_methods["negative electrode"] = method
                spatial_methods["separator"] = method
                spatial_methods["positive electrode"] = method

            self._spatial_methods = spatial_methods
            for domain, method in self._spatial_methods.items():
                method.build(mesh)
                # Check zero-dimensional methods are only applied to zero-dimensional
                # meshes
                if isinstance(method, pybamm.ZeroDimensionalSpatialMethod):
                    if not isinstance(mesh[domain], pybamm.SubMesh0D):
                        raise pybamm.DiscretisationError(
                            "Zero-dimensional spatial method for the "
                            "{} domain requires a zero-dimensional submesh".format(
                                domain
                            )
                        )

        self._bcs = {}
        self.y_slices = {}
        self._discretised_symbols = {}

    @property
    def mesh(self):
        return self._mesh

    @property
    def y_slices(self):
        return self._y_slices

    @y_slices.setter
    def y_slices(self, value):
        if not isinstance(value, dict):
            raise TypeError("""y_slices should be dict, not {}""".format(type(value)))

        self._y_slices = value

    @property
    def spatial_methods(self):
        return self._spatial_methods

    @property
    def bcs(self):
        return self._bcs

    @bcs.setter
    def bcs(self, value):
        self._bcs = value
        # reset discretised_symbols
        self._discretised_symbols = {}

    def copy_with_discretised_symbols(self):
        """
        Return a copy of the discretisation
        """
        copy = Discretisation(self.mesh, self.spatial_methods)
        copy.bcs = self.bcs.copy()
        copy.y_slices = self.y_slices.copy()
        copy._discretised_symbols = self._discretised_symbols.copy()
        return copy

    def process_model(
        self,
        model,
        inplace=True,
        check_model=True,
        remove_independent_variables_from_rhs=True,
    ):
        """Discretise a model.
        Currently inplace, could be changed to return a new model.

        Parameters
        ----------
        model : :class:`pybamm.BaseModel`
            Model to dicretise. Must have attributes rhs, initial_conditions and
            boundary_conditions (all dicts of {variable: equation})
        inplace : bool, optional
            If True, discretise the model in place. Otherwise, return a new
            discretised model. Default is True.
        check_model : bool, optional
            If True, model checks are performed after discretisation. For large
            systems these checks can be slow, so can be skipped by setting this
            option to False. When developing, testing or debugging it is recommended
            to leave this option as True as it may help to identify any errors.
            Default is True.
        remove_independent_variables_from_rhs : bool, optional
            If True, model checks to see whether any variables from the RHS are used
            in any other equation. If a variable meets all of the following criteria
            (not used anywhere in the model, len(rhs)>1), then the variable
            is moved to be explicitly integrated when called by the solution object.
            Default is True.

        Returns
        -------
        model_disc : :class:`pybamm.BaseModel`
            The discretised model. Note that if ``inplace`` is True, model will
            have also been discretised in place so model == model_disc. If
            ``inplace`` is False, model != model_disc

        Raises
        ------
        :class:`pybamm.ModelError`
            If an empty model is passed (`model.rhs = {}` and `model.algebraic = {}` and
            `model.variables = {}`)

        """
        if model.is_discretised is True:
            raise pybamm.ModelError(
                "Cannot re-discretise a model. "
                "Set 'inplace=False' when first discretising a model to then be able "
                "to discretise it more times (e.g. for convergence studies)."
            )

        pybamm.logger.info("Start discretising {}".format(model.name))

        # Make sure model isn't empty
        if (
            len(model.rhs) == 0
            and len(model.algebraic) == 0
            and len(model.variables) == 0
        ):
            raise pybamm.ModelError("Cannot discretise empty model")
        # Check well-posedness to avoid obscure errors
        model.check_well_posedness()

        # Prepare discretisation
        # set variables (we require the full variable not just id)

        # Search Equations for Independence
        # if remove_independent_variables_from_rhs:
        #     model = self.remove_independent_variables_from_rhs(model)
        variables = list(model.rhs.keys()) + list(model.algebraic.keys())
        # Find those RHS's that are constant
        if self.spatial_methods == {} and any(var.domain != [] for var in variables):
            for var in variables:
                if var.domain != []:
                    raise pybamm.DiscretisationError(
                        "Spatial method has not been given "
                        "for variable {} with domain {}".format(var.name, var.domain)
                    )

        # Set the y split for variables
        pybamm.logger.verbose("Set variable slices for {}".format(model.name))
        self.set_variable_slices(variables)

        # set boundary conditions (only need key ids for boundary_conditions)
        pybamm.logger.verbose(
            "Discretise boundary conditions for {}".format(model.name)
        )
        self._bcs = self.process_boundary_conditions(model)
        pybamm.logger.verbose(
            "Set internal boundary conditions for {}".format(model.name)
        )
        self.set_internal_boundary_conditions(model)

        # Keep a record of y_slices in the model
        y_slices = self.y_slices
        # Keep a record of the bounds in the model
        bounds = self.bounds

        bcs = self.bcs

        pybamm.logger.verbose("Discretise initial conditions for {}".format(model.name))
        initial_conditions = self.process_dict(model.initial_conditions)
        initial_conditions = {
            k: (v - k.reference) / k.scale for k, v in initial_conditions.items()
        }

        # Process parabolic and elliptic equations
        pybamm.logger.verbose("Discretise model equations for {}".format(model.name))
        rhs = self.process_dict(model.rhs)
        rhs = {k: v / k.scale for k, v in rhs.items()}
        algebraic = self.process_dict(model.algebraic)
        algebraic = {k: v / k.scale for k, v in algebraic.items()}

        # Process events
        events = []
        pybamm.logger.verbose("Discretise events for {}".format(model.name))
        for event in model.events:
            pybamm.logger.debug("Discretise event '{}'".format(event.name))
            event = pybamm.Event(
                event.name, self.process_symbol(event.expression), event.event_type
            )
            events.append(event)

        discretised_equations = pybamm._DiscretisedEquations(
            self,
            rhs,
            algebraic,
            initial_conditions,
            bcs,
            model.variables,
            events,
            y_slices=y_slices,
            bounds=bounds,
        )

<<<<<<< HEAD
        # inplace vs not inplace
        if inplace:
            model_disc = model
            model_disc._equations = discretised_equations
        else:
            # create a copy of the original model
            model_disc = model.new_copy(equations=discretised_equations)

        # # Create mass matrix
        # pybamm.logger.verbose("Create mass matrix for {}".format(model.name))
        # model_disc.mass_matrix, model_disc.mass_matrix_inv = self.create_mass_matrix(
        #     model_disc
        # )

=======
>>>>>>> b99b0fc3
        # Check that resulting model makes sense
        if check_model:
            pybamm.logger.verbose("Performing model checks for {}".format(model.name))
            self.check_model(model_disc)

        pybamm.logger.info("Finish discretising {}".format(model.name))

        return model_disc

    def set_variable_slices(self, variables):
        """
        Sets the slicing for variables.

        Parameters
        ----------
        variables : iterable of :class:`pybamm.Variables`
            The variables for which to set slices
        """
        # Set up y_slices and bounds
        y_slices = defaultdict(list)
        start = 0
        end = 0
        lower_bounds = []
        upper_bounds = []
        # Iterate through unpacked variables, adding appropriate slices to y_slices
        for variable in variables:
            # Add up the size of all the domains in variable.domain
            if isinstance(variable, pybamm.ConcatenationVariable):
                start_ = start
                spatial_method = self.spatial_methods[variable.domain[0]]
                children = variable.children
                meshes = {}
                for child in children:
                    meshes[child] = [spatial_method.mesh[dom] for dom in child.domain]
                sec_points = spatial_method._get_auxiliary_domain_repeats(
                    variable.domains
                )
                for i in range(sec_points):
                    for child, mesh in meshes.items():
                        for domain_mesh in mesh:
                            end += domain_mesh.npts_for_broadcast_to_nodes
                        # Add to slices
                        y_slices[child].append(slice(start_, end))
                        # Increment start_
                        start_ = end
            else:
                end += self._get_variable_size(variable)

            # Add to slices
            y_slices[variable].append(slice(start, end))
            # Add to bounds
            lower_bounds.extend([variable.bounds[0].evaluate()] * (end - start))
            upper_bounds.extend([variable.bounds[1].evaluate()] * (end - start))
            # Increment start
            start = end

        # Convert y_slices back to normal dictionary
        self.y_slices = dict(y_slices)

        # Also keep a record of bounds
        self.bounds = (np.array(lower_bounds), np.array(upper_bounds))

        # reset discretised_symbols
        self._discretised_symbols = {}

    def _get_variable_size(self, variable):
        """Helper function to determine what size a variable should be"""
        # If domain is empty then variable has size 1
        if variable.domain == []:
            return 1
        else:
            size = 0
            spatial_method = self.spatial_methods[variable.domain[0]]
            repeats = spatial_method._get_auxiliary_domain_repeats(variable.domains)
            for dom in variable.domain:
                size += spatial_method.mesh[dom].npts_for_broadcast_to_nodes * repeats
            return size

    def set_internal_boundary_conditions(self, model):
        """
        A method to set the internal boundary conditions for the submodel.
        These are required to properly calculate the gradient.
        Note: this method modifies the state of self.boundary_conditions.
        """

        def boundary_gradient(left_symbol, right_symbol):
            pybamm.logger.debug(
                "Calculate boundary gradient ({} and {})".format(
                    left_symbol, right_symbol
                )
            )
            left_domain = left_symbol.domain[0]
            right_domain = right_symbol.domain[0]

            left_mesh = self.spatial_methods[left_domain].mesh[left_domain]
            right_mesh = self.spatial_methods[right_domain].mesh[right_domain]

            left_symbol_disc = self.process_symbol(left_symbol)
            right_symbol_disc = self.process_symbol(right_symbol)

            return self.spatial_methods[left_domain].internal_neumann_condition(
                left_symbol_disc, right_symbol_disc, left_mesh, right_mesh
            )

        bc_keys = list(self.bcs.keys())

        internal_bcs = {}
        for var in model.boundary_conditions.keys():
            if isinstance(var, pybamm.Concatenation):
                children = var.orphans

                first_child = children[0]
                next_child = children[1]

                lbc = self.bcs[var]["left"]
                rbc = (boundary_gradient(first_child, next_child), "Neumann")

                if first_child not in bc_keys:
                    internal_bcs.update({first_child: {"left": lbc, "right": rbc}})

                for current_child, next_child in zip(children[1:-1], children[2:]):
                    lbc = rbc
                    rbc = (boundary_gradient(current_child, next_child), "Neumann")
                    if current_child not in bc_keys:
                        internal_bcs.update(
                            {current_child: {"left": lbc, "right": rbc}}
                        )

                lbc = rbc
                rbc = self.bcs[var]["right"]
                if children[-1] not in bc_keys:
                    internal_bcs.update({children[-1]: {"left": lbc, "right": rbc}})

        self.bcs.update(internal_bcs)

    def process_boundary_conditions(self, model):
        """Discretise model boundary_conditions, also converting keys to ids

        Parameters
        ----------
        model : :class:`pybamm.BaseModel`
            Model to dicretise. Must have attributes rhs, initial_conditions and
            boundary_conditions (all dicts of {variable: equation})

        Returns
        -------
        dict
            Dictionary of processed boundary conditions

        """

        processed_bcs = {}

        # process and set pybamm.variables first incase required
        # in discrisation of other boundary conditions
        for key, bcs in model.boundary_conditions.items():
            processed_bcs[key] = {}

            # check if the boundary condition at the origin for sphere domains is other
            # than no flux
            for subdomain in key.domain:
                if self.mesh[subdomain].coord_sys == "spherical polar":
                    if bcs["left"][0].value != 0 or bcs["left"][1] != "Neumann":
                        raise pybamm.ModelError(
                            "Boundary condition at r = 0 must be a homogeneous "
                            "Neumann condition for {} coordinates".format(
                                self.mesh[subdomain].coord_sys
                            )
                        )

            # Handle any boundary conditions applied on the tabs
            if any("tab" in side for side in list(bcs.keys())):
                bcs = self.check_tab_conditions(key, bcs)

            # Process boundary conditions
            for side, bc in bcs.items():
                eqn, typ = bc
                pybamm.logger.debug("Discretise {} ({} bc)".format(key, side))
                processed_eqn = self.process_symbol(eqn)
                processed_bcs[key][side] = (processed_eqn, typ)

        return processed_bcs

    def check_tab_conditions(self, symbol, bcs):
        """
        Check any boundary conditions applied on "negative tab", "positive tab"
        and "no tab". For 1D current collector meshes, these conditions are
        converted into boundary conditions on "left" (tab at z=0) or "right"
        (tab at z=l_z) depending on the tab location stored in the mesh. For 2D
        current collector meshes, the boundary conditions can be applied on the
        tabs directly.

        Parameters
        ----------
        symbol : :class:`pybamm.expression_tree.symbol.Symbol`
            The symbol on which the boundary conditions are applied.
        bcs : dict
            The dictionary of boundary conditions (a dict of {side: equation}).

        Returns
        -------
        dict
            The dictionary of boundary conditions, with the keys changed to
            "left" and "right" where necessary.

        """
        # Check symbol domain
        domain = symbol.domain[0]
        mesh = self.mesh[domain]

        if domain != "current collector":
            raise pybamm.ModelError(
                """Boundary conditions can only be applied on the tabs in the domain
            'current collector', but {} has domain {}""".format(
                    symbol, domain
                )
            )
        # Replace keys with "left" and "right" as appropriate for 1D meshes
        if isinstance(mesh, pybamm.SubMesh1D):
            # send boundary conditions applied on the tabs to "left" or "right"
            # depending on the tab location stored in the mesh
            for tab in ["negative tab", "positive tab"]:
                if any(tab in side for side in list(bcs.keys())):
                    bcs[mesh.tabs[tab]] = bcs.pop(tab)
            # if there was a tab at either end, then the boundary conditions
            # have now been set on "left" and "right" as required by the spatial
            # method, so there is no need to further modify the bcs dict
            if all(side in list(bcs.keys()) for side in ["left", "right"]):
                pass
            # if both tabs are located at z=0 then the "right" boundary condition
            # (at z=1) is the condition for "no tab"
            elif "left" in list(bcs.keys()):
                bcs["right"] = bcs.pop("no tab")
            # else if both tabs are located at z=1, the "left" boundary condition
            # (at z=0) is the condition for "no tab"
            else:
                bcs["left"] = bcs.pop("no tab")

        return bcs

    def process_dict(self, var_eqn_dict):
        """Discretise a dictionary of {variable: equation}, broadcasting if necessary
        (can be model.rhs, model.algebraic, model.initial_conditions or
        model.variables).

        Parameters
        ----------
        var_eqn_dict : dict
            Equations ({variable: equation} dict) to dicretise
            (can be model.rhs, model.algebraic, model.initial_conditions or
            model.variables)
        ics : bool, optional
            Whether the equations are initial conditions. If True, the equations are
            scaled by the reference value of the variable, if given

        Returns
        -------
        new_var_eqn_dict : dict
            Discretised equations

        """
        new_var_eqn_dict = {}
        for eqn_key, eqn in var_eqn_dict.items():
            # Broadcast if the equation evaluates to a number (e.g. Scalar)
            if np.prod(eqn.shape_for_testing) == 1 and not isinstance(eqn_key, str):
                if eqn_key.domain == []:
                    eqn = eqn * pybamm.Vector([1])
                else:
                    eqn = pybamm.FullBroadcast(eqn, broadcast_domains=eqn_key.domains)

            pybamm.logger.debug("Discretise {!r}".format(eqn_key))
            processed_eqn = self.process_symbol(eqn)

            new_var_eqn_dict[eqn_key] = processed_eqn
        return new_var_eqn_dict

    def process_symbol(self, symbol):
        """Discretise operators in model equations.
        If a symbol has already been discretised, the stored value is returned.

        Parameters
        ----------
        symbol : :class:`pybamm.expression_tree.symbol.Symbol`
            Symbol to discretise

        Returns
        -------
        :class:`pybamm.expression_tree.symbol.Symbol`
            Discretised symbol

        """
        try:
            return self._discretised_symbols[symbol]
        except KeyError:
            discretised_symbol = self._process_symbol(symbol)
            self._discretised_symbols[symbol] = discretised_symbol
            discretised_symbol.test_shape()

            # Assign mesh as an attribute to the processed variable
            if symbol.domain != []:
                discretised_symbol.mesh = self.mesh[symbol.domain]
            else:
                discretised_symbol.mesh = None

            # Assign secondary mesh
            if symbol.domains["secondary"] != []:
                discretised_symbol.secondary_mesh = self.mesh[
                    symbol.domains["secondary"]
                ]
            else:
                discretised_symbol.secondary_mesh = None
            return discretised_symbol

    def _process_symbol(self, symbol):
        """See :meth:`Discretisation.process_symbol()`."""

        if symbol.domain != []:
            spatial_method = self.spatial_methods[symbol.domain[0]]
            # If boundary conditions are provided, need to check for BCs on tabs
            if self.bcs:
                key_id = list(self.bcs.keys())[0]
                if any("tab" in side for side in list(self.bcs[key_id].keys())):
                    self.bcs[key_id] = self.check_tab_conditions(
                        symbol, self.bcs[key_id]
                    )

        if isinstance(symbol, pybamm.BinaryOperator):
            # Pre-process children
            left, right = symbol.children
            disc_left = self.process_symbol(left)
            disc_right = self.process_symbol(right)
            if symbol.domain == []:
                return pybamm.simplify_if_constant(
                    symbol._binary_new_copy(disc_left, disc_right)
                )
            else:
                return spatial_method.process_binary_operators(
                    symbol, left, right, disc_left, disc_right
                )
        elif isinstance(symbol, pybamm._BaseAverage):
            # Create a new Integral operator and process it
            child = symbol.orphans[0]
            if isinstance(symbol, pybamm.SizeAverage):
                R = symbol.integration_variable[0]
                f_a_dist = symbol.f_a_dist
                # take average using Integral and distribution f_a_dist
                average = pybamm.Integral(f_a_dist * child, R) / pybamm.Integral(
                    f_a_dist, R
                )
            else:
                x = symbol.integration_variable
                v = pybamm.ones_like(child)
                average = pybamm.Integral(child, x) / pybamm.Integral(v, x)
            return self.process_symbol(average)

        elif isinstance(symbol, pybamm.UnaryOperator):
            child = symbol.child

            disc_child = self.process_symbol(child)
            if child.domain != []:
                child_spatial_method = self.spatial_methods[child.domain[0]]

            if isinstance(symbol, pybamm.Gradient):
                return child_spatial_method.gradient(child, disc_child, self.bcs)

            elif isinstance(symbol, pybamm.Divergence):
                return child_spatial_method.divergence(child, disc_child, self.bcs)

            elif isinstance(symbol, pybamm.Laplacian):
                return child_spatial_method.laplacian(child, disc_child, self.bcs)

            elif isinstance(symbol, pybamm.GradientSquared):
                return child_spatial_method.gradient_squared(
                    child, disc_child, self.bcs
                )

            elif isinstance(symbol, pybamm.Mass):
                return child_spatial_method.mass_matrix(child, self.bcs)

            elif isinstance(symbol, pybamm.BoundaryMass):
                return child_spatial_method.boundary_mass_matrix(child, self.bcs)

            elif isinstance(symbol, pybamm.IndefiniteIntegral):
                return child_spatial_method.indefinite_integral(
                    child, disc_child, "forward"
                )
            elif isinstance(symbol, pybamm.BackwardIndefiniteIntegral):
                return child_spatial_method.indefinite_integral(
                    child, disc_child, "backward"
                )

            elif isinstance(symbol, pybamm.Integral):
                integral_spatial_method = self.spatial_methods[
                    symbol.integration_variable[0].domain[0]
                ]
                out = integral_spatial_method.integral(
                    child, disc_child, symbol._integration_dimension
                )
                out.copy_domains(symbol)
                return out

            elif isinstance(symbol, pybamm.DefiniteIntegralVector):
                return child_spatial_method.definite_integral_matrix(
                    child, vector_type=symbol.vector_type
                )

            elif isinstance(symbol, pybamm.BoundaryIntegral):
                return child_spatial_method.boundary_integral(
                    child, disc_child, symbol.region
                )

            elif isinstance(symbol, pybamm.Broadcast):
                # Broadcast new_child to the domain specified by symbol.domain
                # Different discretisations may broadcast differently
                return spatial_method.broadcast(
                    disc_child, symbol.domains, symbol.broadcast_type
                )

            elif isinstance(symbol, pybamm.DeltaFunction):
                return spatial_method.delta_function(symbol, disc_child)

            elif isinstance(symbol, pybamm.BoundaryOperator):
                # if boundary operator applied on "negative tab" or
                # "positive tab" *and* the mesh is 1D then change side to
                # "left" or "right" as appropriate
                if symbol.side in ["negative tab", "positive tab"]:
                    mesh = self.mesh[symbol.children[0].domain[0]]
                    if isinstance(mesh, pybamm.SubMesh1D):
                        symbol.side = mesh.tabs[symbol.side]
                return child_spatial_method.boundary_value_or_flux(
                    symbol, disc_child, self.bcs
                )
            elif isinstance(symbol, pybamm.UpwindDownwind):
                direction = symbol.name  # upwind or downwind
                return spatial_method.upwind_or_downwind(
                    child, disc_child, self.bcs, direction
                )
            elif isinstance(symbol, pybamm.NotConstant):
                # After discretisation, we can make the symbol constant
                return disc_child
            else:
                return symbol._unary_new_copy(disc_child)

        elif isinstance(symbol, pybamm.Function):
            disc_children = [self.process_symbol(child) for child in symbol.children]
            return symbol._function_new_copy(disc_children)

        elif isinstance(symbol, pybamm.VariableDot):
            # Add symbol's reference and multiply by the symbol's scale
            # so that the state vector is of order 1
            return symbol.reference + symbol.scale * pybamm.StateVectorDot(
                *self.y_slices[symbol.get_variable()],
                domains=symbol.domains,
            )

        elif isinstance(symbol, pybamm.Variable):
            # add a try except block for a more informative error if a variable
            # can't be found. This should usually be caught earlier by
            # model.check_well_posedness, but won't be if debug_mode is False
            try:
                y_slices = self.y_slices[symbol]
            except KeyError:
                raise pybamm.ModelError(
                    """
                    No key set for variable '{}'. Make sure it is included in either
                    model.rhs or model.algebraic in an unmodified form
                    (e.g. not Broadcasted)
                    """.format(
                        symbol.name
                    )
                )
            # Add symbol's reference and multiply by the symbol's scale
            # so that the state vector is of order 1
            return symbol.reference + symbol.scale * pybamm.StateVector(
                *y_slices, domains=symbol.domains
            )

        elif isinstance(symbol, pybamm.SpatialVariable):
            return spatial_method.spatial_variable(symbol)

        elif isinstance(symbol, pybamm.ConcatenationVariable):
            # create new children without scale and reference
            # the scale and reference will be applied to the concatenation instead
            new_children = []
            old_y_slices = self.y_slices.copy()
            for child in symbol.children:
                child_no_scale = child.create_copy()
                child_no_scale._scale = 1
                child_no_scale._reference = 0
                child_no_scale.set_id()
                self.y_slices[child_no_scale] = self.y_slices[child]
                new_children.append(self.process_symbol(child_no_scale))
            self.y_slices = old_y_slices
            new_symbol = spatial_method.concatenation(new_children)
            # apply scale to the whole concatenation
            return symbol.reference + symbol.scale * new_symbol

        elif isinstance(symbol, pybamm.Concatenation):
            new_children = [self.process_symbol(child) for child in symbol.children]
            new_symbol = spatial_method.concatenation(new_children)
            return new_symbol

        elif isinstance(symbol, pybamm.InputParameter):
            if symbol.domain != []:
                expected_size = self._get_variable_size(symbol)
            else:
                expected_size = None
            if symbol._expected_size is None:
                symbol._expected_size = expected_size
            return symbol.create_copy()
        else:
            # Backup option: return the object
            return symbol

    def concatenate(self, *symbols, sparse=False):
        if sparse:
            return pybamm.SparseStack(*symbols)
        else:
            return pybamm.numpy_concatenation(*symbols)

    def _concatenate_in_order(self, var_eqn_dict, check_complete=False, sparse=False):
        """
        Concatenate a dictionary of {variable: equation} using self.y_slices

        The keys/variables in `var_eqn_dict` must be the same as the ids in
        `self.y_slices`.
        The resultant concatenation is ordered according to the ordering of the slice
        values in `self.y_slices`

        Parameters
        ----------
        var_eqn_dict : dict
            Equations ({variable: equation} dict) to dicretise
        check_complete : bool, optional
            Whether to check keys in var_eqn_dict against self.y_slices. Default
            is False
        sparse : bool, optional
            If True the concatenation will be a :class:`pybamm.SparseStack`. If
            False the concatenation will be a :class:`pybamm.NumpyConcatenation`.
            Default is False

        Returns
        -------
        var_eqn_dict : dict
            Discretised right-hand side equations

        """
        # Unpack symbols in variables that are concatenations of variables
        unpacked_variables = []
        slices = []
        for symbol in var_eqn_dict.keys():
            if isinstance(symbol, pybamm.ConcatenationVariable):
                unpacked_variables.extend([symbol] + [var for var in symbol.children])
            else:
                unpacked_variables.append(symbol)
            slices.append(self.y_slices[symbol][0])

        if check_complete:
            # Check keys from the given var_eqn_dict against self.y_slices
            unpacked_variables_set = set(unpacked_variables)
            if unpacked_variables_set != set(self.y_slices.keys()):
                given_variable_names = [v.name for v in var_eqn_dict.keys()]
                raise pybamm.ModelError(
                    "Initial conditions are insufficient. Only "
                    "provided for {} ".format(given_variable_names)
                )

        equations = list(var_eqn_dict.values())

        # sort equations according to slices
        sorted_equations = [eq for _, eq in sorted(zip(slices, equations))]

        return self.concatenate(*sorted_equations, sparse=sparse)

    def check_model(self, model):
        """Perform some basic checks to make sure the discretised model makes sense."""
        self.check_initial_conditions(model)
        self.check_variables(model)

    def check_initial_conditions(self, model):
        # Check initial conditions are a numpy array
        # Individual
        for var, eqn in model.initial_conditions.items():
            ic_eval = eqn.evaluate(t=0, inputs="shape test")
            if not isinstance(ic_eval, np.ndarray):
                raise pybamm.ModelError(
                    "initial conditions must be numpy array after discretisation but "
                    "they are {} for variable '{}'.".format(type(ic_eval), var)
                )

            # Check that the initial condition is within the bounds
            # Skip this check if there are input parameters in the initial conditions
            bounds = var.bounds
            if not eqn.has_symbol_of_classes(pybamm.InputParameter) and not (
                all(bounds[0].value <= ic_eval) and all(ic_eval <= bounds[1].value)
            ):
                raise pybamm.ModelError(
                    "initial condition is outside of variable bounds "
                    "{} for variable '{}'.".format(bounds, var)
                )

        # Check initial conditions and model equations have the same shape
        # Individual
        for var in model.rhs.keys():
            if model.rhs[var].shape != model.initial_conditions[var].shape:
                raise pybamm.ModelError(
                    "rhs and initial conditions must have the same shape after "
                    "discretisation but rhs.shape = "
                    "{} and initial_conditions.shape = {} for variable '{}'.".format(
                        model.rhs[var].shape, model.initial_conditions[var].shape, var
                    )
                )
        for var in model.algebraic.keys():
            if model.algebraic[var].shape != model.initial_conditions[var].shape:
                raise pybamm.ModelError(
                    "algebraic and initial conditions must have the same shape after "
                    "discretisation but algebraic.shape = "
                    "{} and initial_conditions.shape = {} for variable '{}'.".format(
                        model.algebraic[var].shape,
                        model.initial_conditions[var].shape,
                        var,
                    )
                )

    def check_variables(self, model):
        """
        Check variables in variable list against rhs.
        Be lenient with size check if the variable in model.variables is broadcasted, or
        a concatenation
        (if broadcasted, variable is a multiplication with a vector of ones)
        """
        for rhs_var in model.rhs.keys():
            if rhs_var.name in model.variables.keys():
                var = model.variables[rhs_var.name]

                different_shapes = not np.array_equal(
                    model.rhs[rhs_var].shape, var.shape
                )

                not_concatenation = not isinstance(var, pybamm.Concatenation)

                not_mult_by_one_vec = not (
                    isinstance(
                        var, (pybamm.Multiplication, pybamm.MatrixMultiplication)
                    )
                    and (
                        pybamm.is_matrix_one(var.left)
                        or pybamm.is_matrix_one(var.right)
                    )
                )

                if different_shapes and not_concatenation and not_mult_by_one_vec:
                    raise pybamm.ModelError(
                        "variable and its eqn must have the same shape after "
                        "discretisation but variable.shape = "
                        "{} and rhs.shape = {} for variable '{}'. ".format(
                            var.shape, model.rhs[rhs_var].shape, var
                        )
                    )

    def is_variable_independent(self, var, all_vars_in_eqns):
        pybamm.logger.verbose("Removing independent blocks.")
        if not isinstance(var, pybamm.Variable):
            return False

        this_var_is_independent = var.name not in all_vars_in_eqns
        not_in_y_slices = var not in list(self.y_slices.keys())
        not_in_discretised = var not in list(self._discretised_symbols.keys())
        is_0D = len(var.domain) == 0
        this_var_is_independent = (
            this_var_is_independent and not_in_y_slices and not_in_discretised and is_0D
        )
        return this_var_is_independent

    def remove_independent_variables_from_rhs(self, model):
        rhs_vars_to_search_over = list(model.rhs.keys())
        unpacker = pybamm.SymbolUnpacker(pybamm.Variable)
        eqns_to_check = (
            list(model.rhs.values())
            + list(model.algebraic.values())
            + [
                x[side][0]
                for x in model.boundary_conditions.values()
                for side in x.keys()
            ]
            # only check children of variables, this will skip the variable itself
            # and catch any other cases
            + [child for var in model.variables.values() for child in var.children]
        )
        all_vars_in_eqns = unpacker.unpack_list_of_symbols(eqns_to_check)
        all_vars_in_eqns = [var.name for var in all_vars_in_eqns]

        for var in rhs_vars_to_search_over:
            this_var_is_independent = self.is_variable_independent(
                var, all_vars_in_eqns
            )
            if this_var_is_independent:
                if len(model.rhs) != 1:
                    pybamm.logger.info("removing variable {} from rhs".format(var))
                    my_initial_condition = model.initial_conditions[var]
                    model.variables[var.name] = pybamm.ExplicitTimeIntegral(
                        model.rhs[var], my_initial_condition
                    )
                    # edge case where a variable appears
                    # in variables twice under different names
                    for key in model.variables:
                        if model.variables[key] == var:
                            model.variables[key] = model.variables[var.name]
                    del model.rhs[var]
                    del model.initial_conditions[var]
                else:
                    break
        return model<|MERGE_RESOLUTION|>--- conflicted
+++ resolved
@@ -236,7 +236,6 @@
             bounds=bounds,
         )
 
-<<<<<<< HEAD
         # inplace vs not inplace
         if inplace:
             model_disc = model
@@ -251,8 +250,6 @@
         #     model_disc
         # )
 
-=======
->>>>>>> b99b0fc3
         # Check that resulting model makes sense
         if check_model:
             pybamm.logger.verbose("Performing model checks for {}".format(model.name))
