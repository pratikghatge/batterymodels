#
# Tests for the base model class
#
from __future__ import absolute_import, division
from __future__ import print_function, unicode_literals
import pybamm

import unittest


class TestBaseModel(unittest.TestCase):
    def test_rhs_set_get(self):
        model = pybamm.BaseModel()
        rhs = {
            pybamm.Symbol("c"): pybamm.Symbol("alpha"),
            pybamm.Symbol("d"): pybamm.Symbol("beta"),
        }
        model.rhs = rhs
        self.assertEqual(rhs, model.rhs)
        # test domains
        rhs = {
            pybamm.Symbol("c", domain=["negative electrode"]): pybamm.Symbol(
                "alpha", domain=["negative electrode"]
            ),
            pybamm.Symbol("d", domain=["positive electrode"]): pybamm.Symbol(
                "beta", domain=["positive electrode"]
            ),
        }
        model.rhs = rhs
        self.assertEqual(rhs, model.rhs)
        # non-matching domains should fail
        with self.assertRaises(pybamm.DomainError):
            model.rhs = {
                pybamm.Symbol("c", domain=["positive electrode"]): pybamm.Symbol(
                    "alpha", domain=["negative electrode"]
                )
            }

    def test_algebraic_set_get(self):
        model = pybamm.BaseModel()
        algebraic = [pybamm.Symbol("c") - pybamm.Symbol("a")]
        model.algebraic = algebraic
        self.assertEqual(algebraic, model.algebraic)

    def test_initial_conditions_set_get(self):
        model = pybamm.BaseModel()
        initial_conditions = {
            pybamm.Symbol("c0"): pybamm.Symbol("gamma"),
            pybamm.Symbol("d0"): pybamm.Symbol("delta"),
        }
        model.initial_conditions = initial_conditions
        self.assertEqual(initial_conditions, model.initial_conditions)
        model.initial_conditions_ydot = initial_conditions
        self.assertEqual(initial_conditions, model.initial_conditions_ydot)

        # Test number input
        c0 = pybamm.Symbol("c0")
        model.initial_conditions = {c0: 34}
        self.assertIsInstance(model.initial_conditions[c0], pybamm.Scalar)
        self.assertEqual(model.initial_conditions[c0].value, 34)

        # non-matching domains should fail
        with self.assertRaises(pybamm.DomainError):
            model.initial_conditions = {
                pybamm.Symbol("c", domain=["positive electrode"]): pybamm.Symbol(
                    "alpha", domain=["negative electrode"]
                )
            }

    def test_boundary_conditions_set_get(self):
        model = pybamm.BaseModel()
        boundary_conditions = {"c": {"left": "epsilon", "right": "eta"}}
        model.boundary_conditions = boundary_conditions
        self.assertEqual(boundary_conditions, model.boundary_conditions)

        # Test number input
        c0 = pybamm.Symbol("c0")
        model.boundary_conditions = {c0: {"left": -2, "right": 4}}
        self.assertIsInstance(model.boundary_conditions[c0]["left"], pybamm.Scalar)
        self.assertIsInstance(model.boundary_conditions[c0]["right"], pybamm.Scalar)
        self.assertEqual(model.boundary_conditions[c0]["left"].value, -2)
        self.assertEqual(model.boundary_conditions[c0]["right"].value, 4)

    def test_variables_set_get(self):
        model = pybamm.BaseModel()
        variables = {"c": "alpha", "d": "beta"}
        model.variables = variables
        self.assertEqual(variables, model.variables)

    def test_model_dict_behaviour(self):
        model = pybamm.BaseModel()
        key = pybamm.Symbol("c")
        rhs = {key: pybamm.Symbol("alpha")}
        model.rhs = rhs
        self.assertEqual(model[key], rhs[key])
        self.assertEqual(model[key], model.rhs[key])

    def test_update(self):
        # model
        whole_cell = ["negative electrode", "separator", "positive electrode"]
        model = pybamm.BaseModel()
        c = pybamm.Variable("c", domain=whole_cell)
        rhs = {c: 5 * pybamm.div(pybamm.grad(c)) - 1}
        initial_conditions = {c: 1}
        boundary_conditions = {c: {"left": 0, "right": 0}}
        variables = {"c": c}
        model.rhs = rhs
        model.initial_conditions = initial_conditions
        model.boundary_conditions = boundary_conditions
        model.variables = variables

        # update with submodel
        submodel = pybamm.BaseModel()
        d = pybamm.Variable("d", domain=whole_cell)
        submodel.rhs = {
            d: 5 * pybamm.div(pybamm.grad(c)) + pybamm.div(pybamm.grad(d)) - 1
        }
        submodel.initial_conditions = {d: 3}
        submodel.boundary_conditions = {d: {"left": 4, "right": 7}}
        submodel.variables = {"d": d}
        model.update(submodel)

        # check
        self.assertEqual(model.rhs[d], submodel.rhs[d])
        self.assertEqual(model.initial_conditions[d], submodel.initial_conditions[d])
        self.assertEqual(model.boundary_conditions[d], submodel.boundary_conditions[d])
        self.assertEqual(model.variables["d"], submodel.variables["d"])
        self.assertEqual(model.rhs[c], rhs[c])
        self.assertEqual(model.initial_conditions[c], initial_conditions[c])
        self.assertEqual(model.boundary_conditions[c], boundary_conditions[c])
        self.assertEqual(model.variables["c"], variables["c"])

        # update with conflicting submodel
        submodel2 = pybamm.BaseModel()
        submodel2.rhs = {d: pybamm.div(pybamm.grad(d)) - 1}
        with self.assertRaises(AssertionError) as error:
            model.update(submodel2)
        self.assertIsInstance(error.exception.args[0], pybamm.ModelError)

        # update with multiple submodels
        submodel1 = submodel  # copy submodel from previous test
        submodel2 = pybamm.BaseModel()
        e = pybamm.Variable("e", domain=whole_cell)
        submodel2.rhs = {
            e: 5 * pybamm.div(pybamm.grad(d)) + pybamm.div(pybamm.grad(e)) - 1
        }
        submodel2.initial_conditions = {e: 3}
        submodel2.boundary_conditions = {e: {"left": 4, "right": 7}}

        model = pybamm.BaseModel()
        model.update(submodel1, submodel2)

        self.assertEqual(model.rhs[d], submodel1.rhs[d])
        self.assertEqual(model.initial_conditions[d], submodel1.initial_conditions[d])
        self.assertEqual(model.boundary_conditions[d], submodel1.boundary_conditions[d])
        self.assertEqual(model.rhs[e], submodel2.rhs[e])
        self.assertEqual(model.initial_conditions[e], submodel2.initial_conditions[e])
        self.assertEqual(model.boundary_conditions[e], submodel2.boundary_conditions[e])

    def test_check_well_posedness_variables(self):
        # Well-posed ODE model
        model = pybamm.BaseModel()
        c = pybamm.Variable("c", domain=["whole cell"])
        d = pybamm.Variable("d", domain=["whole cell"])
        model.rhs = {c: 5 * pybamm.div(pybamm.grad(d)) - 1, d: -c}
        model.initial_conditions = {c: 1, d: 2}
        model.boundary_conditions = {
            c: {"left": 0, "right": 0},
            d: {"left": 0, "right": 0},
        }
        model.check_well_posedness()

        # Well-posed DAE model
        e = pybamm.Variable("e", domain=["whole cell"])
        model.algebraic = [e - c - d]
        model.check_well_posedness()

        # Underdetermined model - not enough differential equations
        model.rhs = {c: 5 * pybamm.div(pybamm.grad(d)) - 1}
        model.algebraic = [e - c - d]
        with self.assertRaisesRegex(pybamm.ModelError, "underdetermined"):
            model.check_well_posedness()

        # Underdetermined model - not enough algebraic equations
        model.rhs = {c: 5 * pybamm.div(pybamm.grad(d)) - 1, d: -c - e}
        model.algebraic = []
        with self.assertRaisesRegex(pybamm.ModelError, "underdetermined"):
            model.check_well_posedness()

        # Overdetermined model - too many algebraic equations
        # Model cannot be overdetermined by too many differential equations, as rhs
        # keys are all unique variables
        model.algebraic = [c - d, e + d]
        with self.assertRaisesRegex(pybamm.ModelError, "overdetermined"):
            model.check_well_posedness()

    def test_check_well_posedness_initial_boundary_conditions(self):
        # Well-posed model - Dirichlet
        whole_cell = ["negative electrode", "separator", "positive electrode"]
        model = pybamm.BaseModel()
        c = pybamm.Variable("c", domain=whole_cell)
        model.rhs = {c: 5 * pybamm.div(pybamm.grad(c)) - 1}
        model.initial_conditions = {c: 1}
        model.boundary_conditions = {2 * c: {"left": 0, "right": 0}}
        model.check_well_posedness()

        # Well-posed model - Neumann
        model.boundary_conditions = {3 * pybamm.grad(c) + 2: {"left": 0, "right": 0}}
        model.check_well_posedness()

<<<<<<< HEAD
        # Model with bad initial conditions (expect model error)
        d = pybamm.Variable("d", domain=["whole cell"])
=======
        # Model with bad initial conditions (expect assertion error)
        d = pybamm.Variable("d", domain=whole_cell)
>>>>>>> f0121256
        model.initial_conditions = {d: 3}
        with self.assertRaisesRegex(pybamm.ModelError, "initial condition"):
            model.check_well_posedness()

<<<<<<< HEAD
        # Model with bad boundary conditions - Dirichlet (expect model error)
        d = pybamm.Variable("d", domain=["whole cell"])
=======
        # Model with bad boundary conditions - Dirichlet (expect assertion error)
        d = pybamm.Variable("d", domain=whole_cell)
>>>>>>> f0121256
        model.initial_conditions = {c: 3}
        model.boundary_conditions = {d: {"left": 0, "right": 0}}
        with self.assertRaisesRegex(pybamm.ModelError, "boundary condition"):
            model.check_well_posedness()

<<<<<<< HEAD
        # Model with bad boundary conditions - Neumann (expect model error)
        d = pybamm.Variable("d", domain=["whole cell"])
=======
        # Model with bad boundary conditions - Neumann (expect assertion error)
        d = pybamm.Variable("d", domain=whole_cell)
>>>>>>> f0121256
        model.initial_conditions = {c: 3}
        model.boundary_conditions = {4 * pybamm.grad(d): {"left": 0, "right": 0}}
        with self.assertRaisesRegex(pybamm.ModelError, "boundary condition"):
            model.check_well_posedness()


if __name__ == "__main__":
    print("Add -v for more debug output")
    import sys

    if "-v" in sys.argv:
        debug = True
    unittest.main()<|MERGE_RESOLUTION|>--- conflicted
+++ resolved
@@ -208,36 +208,21 @@
         model.boundary_conditions = {3 * pybamm.grad(c) + 2: {"left": 0, "right": 0}}
         model.check_well_posedness()
 
-<<<<<<< HEAD
-        # Model with bad initial conditions (expect model error)
-        d = pybamm.Variable("d", domain=["whole cell"])
-=======
         # Model with bad initial conditions (expect assertion error)
         d = pybamm.Variable("d", domain=whole_cell)
->>>>>>> f0121256
         model.initial_conditions = {d: 3}
         with self.assertRaisesRegex(pybamm.ModelError, "initial condition"):
             model.check_well_posedness()
 
-<<<<<<< HEAD
-        # Model with bad boundary conditions - Dirichlet (expect model error)
-        d = pybamm.Variable("d", domain=["whole cell"])
-=======
         # Model with bad boundary conditions - Dirichlet (expect assertion error)
         d = pybamm.Variable("d", domain=whole_cell)
->>>>>>> f0121256
         model.initial_conditions = {c: 3}
         model.boundary_conditions = {d: {"left": 0, "right": 0}}
         with self.assertRaisesRegex(pybamm.ModelError, "boundary condition"):
             model.check_well_posedness()
 
-<<<<<<< HEAD
-        # Model with bad boundary conditions - Neumann (expect model error)
-        d = pybamm.Variable("d", domain=["whole cell"])
-=======
         # Model with bad boundary conditions - Neumann (expect assertion error)
         d = pybamm.Variable("d", domain=whole_cell)
->>>>>>> f0121256
         model.initial_conditions = {c: 3}
         model.boundary_conditions = {4 * pybamm.grad(d): {"left": 0, "right": 0}}
         with self.assertRaisesRegex(pybamm.ModelError, "boundary condition"):
