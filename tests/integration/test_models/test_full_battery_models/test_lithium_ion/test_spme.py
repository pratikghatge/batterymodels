#
# Tests for the lithium-ion SPMe model
#
<<<<<<< HEAD

=======
>>>>>>> 8983f43a
import pybamm
from tests import BaseIntegrationTestLithiumIon
import pytest


<<<<<<< HEAD
class TestSPMe(BaseIntegrationTestLithiumIon, unittest.TestCase):
=======
class TestSPMe(BaseIntegrationTestLithiumIon):
    @pytest.fixture(autouse=True)
>>>>>>> 8983f43a
    def setUp(self):
        self.model = pybamm.lithium_ion.SPMe

    def test_integrated_conductivity(self):
        options = {"electrolyte conductivity": "integrated"}
        self.run_basic_processing_test(options)<|MERGE_RESOLUTION|>--- conflicted
+++ resolved
@@ -1,21 +1,13 @@
 #
 # Tests for the lithium-ion SPMe model
 #
-<<<<<<< HEAD
-
-=======
->>>>>>> 8983f43a
 import pybamm
 from tests import BaseIntegrationTestLithiumIon
 import pytest
 
 
-<<<<<<< HEAD
-class TestSPMe(BaseIntegrationTestLithiumIon, unittest.TestCase):
-=======
 class TestSPMe(BaseIntegrationTestLithiumIon):
     @pytest.fixture(autouse=True)
->>>>>>> 8983f43a
     def setUp(self):
         self.model = pybamm.lithium_ion.SPMe
 
