--- conflicted
+++ resolved
@@ -1,19 +1,11 @@
 #
 # Tests for inputting a temperature profile
 #
-<<<<<<< HEAD
-
-=======
->>>>>>> 8983f43a
 import pybamm
 import numpy as np
 
 
-<<<<<<< HEAD
-class TestInputLumpedTemperature(unittest.TestCase):
-=======
 class TestInputLumpedTemperature:
->>>>>>> 8983f43a
     def test_input_lumped_temperature(self):
         model = pybamm.lithium_ion.SPMe()
         parameter_values = model.default_parameter_values
