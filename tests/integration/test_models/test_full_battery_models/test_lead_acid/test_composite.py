--- conflicted
+++ resolved
@@ -55,10 +55,6 @@
         modeltest = tests.StandardModelTest(model, parameter_values=param)
         modeltest.test_all()
 
-<<<<<<< HEAD
-    @unittest.skipIf(~pybamm.have_scikits_odes(), "scikits.odes not installed")
-=======
->>>>>>> 8829213a
     def test_basic_processing_algebraic(self):
         options = {"surface form": "algebraic"}
         model = pybamm.lead_acid.Composite(options)
