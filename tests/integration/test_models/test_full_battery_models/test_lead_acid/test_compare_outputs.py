#
# Tests for the asymptotic convergence of the simplified models
#
<<<<<<< HEAD

=======
>>>>>>> 8983f43a
import pybamm
import numpy as np
from tests import StandardOutputComparison


<<<<<<< HEAD
class TestCompareOutputs(unittest.TestCase):
=======
class TestCompareOutputs:
>>>>>>> 8983f43a
    def test_compare_averages_asymptotics(self):
        """
        Check that the average value of certain variables is constant across submodels
        """
        # load models
        models = [pybamm.lead_acid.LOQS(), pybamm.lead_acid.Full()]

        # load parameter values (same for all models)
        param = models[0].default_parameter_values
        param.update({"Current function [A]": 1})
        for model in models:
            param.process_model(model)

        # set mesh
        var_pts = {"x_n": 10, "x_s": 10, "x_p": 10}

        # discretise models
        for model in models:
            geometry = model.default_geometry
            param.process_geometry(geometry)
            mesh = pybamm.Mesh(geometry, model.default_submesh_types, var_pts)
            disc = pybamm.Discretisation(mesh, model.default_spatial_methods)
            disc.process_model(model)

        # solve model
        solutions = []
        t_eval = np.linspace(0, 3600 * 17, 100)
        for model in models:
            solution = pybamm.CasadiSolver().solve(model, t_eval)
            solutions.append(solution)

        # test averages
        comparison = StandardOutputComparison(solutions)
        comparison.test_averages()

    def test_compare_outputs_surface_form(self):
        """
        Check that the models agree with the different surface forms
        """
        # load models
        options = [
            {"surface form": cap} for cap in ["false", "differential", "algebraic"]
        ]
        model_combos = [
            ([pybamm.lead_acid.LOQS(opt) for opt in options]),
            ([pybamm.lead_acid.Full(opt) for opt in options]),
        ]

        for models in model_combos:
            # load parameter values (same for all models)
            param = models[0].default_parameter_values
            param.update({"Current function [A]": 1})
            for model in models:
                param.process_model(model)

            # set mesh
            var_pts = {"x_n": 5, "x_s": 5, "x_p": 5}

            # discretise models
            discs = {}
            for model in models:
                geometry = model.default_geometry
                param.process_geometry(geometry)
                mesh = pybamm.Mesh(geometry, model.default_submesh_types, var_pts)
                disc = pybamm.Discretisation(mesh, model.default_spatial_methods)
                disc.process_model(model)
                discs[model] = disc

            # solve model
            solutions = []
            t_eval = np.linspace(0, 3600 * 20, 100)
            for model in models:
                solution = pybamm.CasadiSolver().solve(model, t_eval)
                solutions.append(solution)

            # compare outputs
            comparison = StandardOutputComparison(solutions)
            comparison.test_all(skip_first_timestep=True)<|MERGE_RESOLUTION|>--- conflicted
+++ resolved
@@ -1,20 +1,12 @@
 #
 # Tests for the asymptotic convergence of the simplified models
 #
-<<<<<<< HEAD
-
-=======
->>>>>>> 8983f43a
 import pybamm
 import numpy as np
 from tests import StandardOutputComparison
 
 
-<<<<<<< HEAD
-class TestCompareOutputs(unittest.TestCase):
-=======
 class TestCompareOutputs:
->>>>>>> 8983f43a
     def test_compare_averages_asymptotics(self):
         """
         Check that the average value of certain variables is constant across submodels
