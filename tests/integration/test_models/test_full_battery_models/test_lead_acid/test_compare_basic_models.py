#
# Compare basic models with full models
#
<<<<<<< HEAD

=======
>>>>>>> 8983f43a
import pybamm

import numpy as np


<<<<<<< HEAD
class TestCompareBasicModels(unittest.TestCase):
=======
class TestCompareBasicModels:
>>>>>>> 8983f43a
    def test_compare_full(self):
        basic_full = pybamm.lead_acid.BasicFull()
        full = pybamm.lead_acid.Full()

        parameter_values = pybamm.ParameterValues("Sulzer2019")
        parameter_values["Current function [A]"] = 10

        # Solve basic Full mode
        basic_sim = pybamm.Simulation(
            basic_full, solver=pybamm.CasadiSolver(), parameter_values=parameter_values
        )
        t_eval = np.linspace(0, 400)
        basic_sim.solve(t_eval)
        basic_sol = basic_sim.solution

        # Solve main Full model
        sim = pybamm.Simulation(
            full, solver=pybamm.CasadiSolver(), parameter_values=parameter_values
        )
        t_eval = np.linspace(0, 400)
        sim.solve(t_eval)
        sol = sim.solution

        # Compare solution data
        np.testing.assert_allclose(basic_sol.t, sol.t, rtol=1e-4)
        # Compare variables
        for name in basic_full.variables:
            np.testing.assert_allclose(
                basic_sol[name].entries, sol[name].entries, rtol=1e-4, atol=1e-8
            )<|MERGE_RESOLUTION|>--- conflicted
+++ resolved
@@ -1,20 +1,12 @@
 #
 # Compare basic models with full models
 #
-<<<<<<< HEAD
-
-=======
->>>>>>> 8983f43a
 import pybamm
 
 import numpy as np
 
 
-<<<<<<< HEAD
-class TestCompareBasicModels(unittest.TestCase):
-=======
 class TestCompareBasicModels:
->>>>>>> 8983f43a
     def test_compare_full(self):
         basic_full = pybamm.lead_acid.BasicFull()
         full = pybamm.lead_acid.Full()
