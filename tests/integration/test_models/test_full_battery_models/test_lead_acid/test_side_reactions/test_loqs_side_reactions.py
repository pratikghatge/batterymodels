--- conflicted
+++ resolved
@@ -1,19 +1,11 @@
 #
 # Tests for the lead-acid LOQS model
 #
-<<<<<<< HEAD
-
-=======
->>>>>>> 8983f43a
 import pybamm
 import tests
 
 
-<<<<<<< HEAD
-class TestLeadAcidLOQSWithSideReactions(unittest.TestCase):
-=======
 class TestLeadAcidLOQSWithSideReactions:
->>>>>>> 8983f43a
     def test_discharge_differential(self):
         options = {"surface form": "differential", "hydrolysis": "true"}
         model = pybamm.lead_acid.LOQS(options)
