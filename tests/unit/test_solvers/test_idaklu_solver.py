--- conflicted
+++ resolved
@@ -19,13 +19,8 @@
         # this test implements a python version of the ida Roberts
         # example provided in sundials
         # see sundials ida examples pdf
-<<<<<<< HEAD
-        for form in ["python", "casadi", "jax", "iree"]:
+        for form in ["casadi", "iree"]:
             if (form == "jax" or form == "iree") and not pybamm.has_jax():
-=======
-        for form in ["casadi", "iree"]:
-            if (form == "jax" or form == "iree") and not pybamm.have_jax():
->>>>>>> 8084c906
                 continue
             if (form == "iree") and not pybamm.have_iree():
                 continue
@@ -70,13 +65,8 @@
             np.testing.assert_array_almost_equal(solution.y[0, :], true_solution)
 
     def test_model_events(self):
-<<<<<<< HEAD
-        for form in ["python", "casadi", "jax", "iree"]:
+        for form in ["casadi", "iree"]:
             if (form == "jax" or form == "iree") and not pybamm.has_jax():
-=======
-        for form in ["casadi", "iree"]:
-            if (form == "jax" or form == "iree") and not pybamm.have_jax():
->>>>>>> 8084c906
                 continue
             if (form == "iree") and not pybamm.have_iree():
                 continue
@@ -205,13 +195,8 @@
 
     def test_input_params(self):
         # test a mix of scalar and vector input params
-<<<<<<< HEAD
-        for form in ["python", "casadi", "jax", "iree"]:
+        for form in ["casadi", "iree"]:
             if (form == "jax" or form == "iree") and not pybamm.has_jax():
-=======
-        for form in ["casadi", "iree"]:
-            if (form == "jax" or form == "iree") and not pybamm.have_jax():
->>>>>>> 8084c906
                 continue
             if (form == "iree") and not pybamm.have_iree():
                 continue
@@ -321,13 +306,8 @@
         # this test implements a python version of the ida Roberts
         # example provided in sundials
         # see sundials ida examples pdf
-<<<<<<< HEAD
-        for form in ["python", "casadi", "jax", "iree"]:
+        for form in ["casadi", "iree"]:
             if (form == "jax" or form == "iree") and not pybamm.has_jax():
-=======
-        for form in ["casadi", "iree"]:
-            if (form == "jax" or form == "iree") and not pybamm.have_jax():
->>>>>>> 8084c906
                 continue
             if (form == "iree") and not pybamm.have_iree():
                 continue
@@ -434,13 +414,8 @@
         # this test implements a python version of the ida Roberts
         # example provided in sundials
         # see sundials ida examples pdf
-<<<<<<< HEAD
-        for form in ["python", "casadi", "jax", "iree"]:
+        for form in ["casadi", "iree"]:
             if (form == "jax" or form == "iree") and not pybamm.has_jax():
-=======
-        for form in ["casadi", "iree"]:
-            if (form == "jax" or form == "iree") and not pybamm.have_jax():
->>>>>>> 8084c906
                 continue
             if (form == "iree") and not pybamm.have_iree():
                 continue
@@ -483,13 +458,8 @@
         # this test implements a python version of the ida Roberts
         # example provided in sundials
         # see sundials ida examples pdf
-<<<<<<< HEAD
-        for form in ["casadi", "python", "jax", "iree"]:
+        for form in ["casadi", "iree"]:
             if (form == "jax" or form == "iree") and not pybamm.has_jax():
-=======
-        for form in ["casadi", "iree"]:
-            if (form == "jax" or form == "iree") and not pybamm.have_jax():
->>>>>>> 8084c906
                 continue
             if (form == "iree") and not pybamm.have_iree():
                 continue
@@ -649,13 +619,8 @@
             solver.solve(model, t_eval)
 
     def test_dae_solver_algebraic_model(self):
-<<<<<<< HEAD
-        for form in ["python", "casadi", "jax", "iree"]:
+        for form in ["casadi", "iree"]:
             if (form == "jax" or form == "iree") and not pybamm.has_jax():
-=======
-        for form in ["casadi", "iree"]:
-            if (form == "jax" or form == "iree") and not pybamm.have_jax():
->>>>>>> 8084c906
                 continue
             if (form == "iree") and not pybamm.have_iree():
                 continue
@@ -1134,7 +1099,7 @@
 
     def test_python_idaklu_deprecation_errors(self):
         for form in ["python", "", "jax"]:
-            if form == "jax" and not pybamm.have_jax():
+            if form == "jax" and not pybamm.has_jax():
                 continue
 
             model = pybamm.BaseModel()
