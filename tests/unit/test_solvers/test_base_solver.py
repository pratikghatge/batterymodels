#
# Tests for the Base Solver class
#

import pytest
import casadi
import pybamm
import numpy as np
from scipy.sparse import csr_matrix


class TestBaseSolver:
    def test_base_solver_init(self):
        solver = pybamm.BaseSolver(rtol=1e-2, atol=1e-4)
        assert solver.rtol == 1e-2
        assert solver.atol == 1e-4

        solver.rtol = 1e-5
        assert solver.rtol == 1e-5
        solver.rtol = 1e-7
        assert solver.rtol == 1e-7

    def test_root_method_init(self):
        solver = pybamm.BaseSolver(root_method="casadi")
        assert isinstance(solver.root_method, pybamm.CasadiAlgebraicSolver)

        solver = pybamm.BaseSolver(root_method="lm")
        assert isinstance(solver.root_method, pybamm.AlgebraicSolver)
        assert solver.root_method.method == "lm"

        root_solver = pybamm.AlgebraicSolver()
        solver = pybamm.BaseSolver(root_method=root_solver)
        assert solver.root_method == root_solver

        with pytest.raises(
            pybamm.SolverError, match="Root method must be an algebraic solver"
        ):
            pybamm.BaseSolver(root_method=pybamm.ScipySolver())

    def test_step_or_solve_empty_model(self):
        model = pybamm.BaseModel()
        solver = pybamm.BaseSolver()
        error = "Cannot simulate an empty model"
        with pytest.raises(pybamm.ModelError, match=error):
            solver.step(None, model, None)
        with pytest.raises(pybamm.ModelError, match=error):
            solver.solve(model, None)

    def test_t_eval_none(self):
        model = pybamm.BaseModel()
        v = pybamm.Variable("v")
        model.rhs = {v: 1}
        model.initial_conditions = {v: 1}
        disc = pybamm.Discretisation()
        disc.process_model(model)

        solver = pybamm.BaseSolver()
        with pytest.raises(ValueError, match="t_eval cannot be None"):
            solver.solve(model, None)

    def test_nonmonotonic_teval(self):
        solver = pybamm.BaseSolver(rtol=1e-2, atol=1e-4)
        model = pybamm.BaseModel()
        a = pybamm.Scalar(0)
        model.rhs = {a: a}
        with pytest.raises(
            pybamm.SolverError, match="t_eval must increase monotonically"
        ):
            solver.solve(model, np.array([1, 2, 3, 2]))

        # Check stepping with step size too small
        dt = -1e-9
        with pytest.raises(pybamm.SolverError, match="Step time must be >0"):
            solver.step(None, model, dt)

        # Checking if array t_eval lies within range
        dt = 2
        t_eval = np.array([0, 1])
        with pytest.raises(
            pybamm.SolverError,
            match="Elements inside array t_eval must lie in the closed interval 0 to dt",
        ):
            solver.step(None, model, dt, t_eval=t_eval)

        t_eval = np.array([1, dt])
        with pytest.raises(
            pybamm.SolverError,
            match="Elements inside array t_eval must lie in the closed interval 0 to dt",
        ):
            solver.step(None, model, dt, t_eval=t_eval)

    def test_solution_time_length_fail(self):
        model = pybamm.BaseModel()
        v = pybamm.Scalar(1)
        model.variables = {"v": v}
        solver = pybamm.DummySolver()
        t_eval = np.array([0])
        with pytest.raises(
            pybamm.SolverError, match="Solution time vector has length 1"
        ):
            solver.solve(model, t_eval)

    def test_block_symbolic_inputs(self):
        solver = pybamm.BaseSolver(rtol=1e-2, atol=1e-4)
        model = pybamm.BaseModel()
        a = pybamm.Variable("a")
        p = pybamm.InputParameter("p")
        model.rhs = {a: a * p}
        with pytest.raises(pybamm.SolverError, match="No value provided for input 'p'"):
            solver.solve(model, np.array([1, 2, 3]))

    def test_ode_solver_fail_with_dae(self):
        model = pybamm.BaseModel()
        a = pybamm.Scalar(1)
        model.algebraic = {a: a}
        model.concatenated_initial_conditions = pybamm.Scalar(0)
        solver = pybamm.ScipySolver()
        with pytest.raises(pybamm.SolverError, match="Cannot use ODE solver"):
            solver.set_up(model)

    def test_find_consistent_initialization(self):
        # Simple system: a single algebraic equation
        class ScalarModel:
            def __init__(self):
                self.y0 = np.array([2])
                self.rhs = {}
                self.jac_algebraic_eval = None
                t = casadi.MX.sym("t")
                y = casadi.MX.sym("y")
                p = casadi.MX.sym("p")
                self.casadi_algebraic = casadi.Function(
                    "alg", [t, y, p], [self.algebraic_eval(t, y, p)]
                )
                self.convert_to_format = "casadi"
                self.bounds = (np.array([-np.inf]), np.array([np.inf]))
                self.len_rhs_and_alg = 1
                self.events = []

            def rhs_eval(self, t, y, inputs):
                return np.array([])

            def algebraic_eval(self, t, y, inputs):
                return y + 2

        solver = pybamm.BaseSolver(root_method="lm")
        model = ScalarModel()
        init_states = solver.calculate_consistent_state(model)
        np.testing.assert_array_equal(init_states, -2)
        # with casadi
        solver_with_casadi = pybamm.BaseSolver(root_method="casadi", root_tol=1e-12)
        model = ScalarModel()
        init_states = solver_with_casadi.calculate_consistent_state(model)
        np.testing.assert_array_equal(init_states, -2)

        # More complicated system
        vec = np.array([0.0, 1.0, 1.5, 2.0])

        class VectorModel:
            def __init__(self):
                self.y0 = np.zeros_like(vec)
                self.rhs = {"test": "test"}
                self.concatenated_rhs = np.array([1])
                self.jac_algebraic_eval = None
                t = casadi.MX.sym("t")
                y = casadi.MX.sym("y", vec.size)
                p = casadi.MX.sym("p")
                self.casadi_algebraic = casadi.Function(
                    "alg", [t, y, p], [self.algebraic_eval(t, y, p)]
                )
                self.convert_to_format = "casadi"
                self.bounds = (-np.inf * np.ones(4), np.inf * np.ones(4))
                self.len_rhs = 1
                self.len_rhs_and_alg = 4
                self.events = []

            def rhs_eval(self, t, y, inputs):
                return y[0:1]

            def algebraic_eval(self, t, y, inputs):
                return (y[1:] - vec[1:]) ** 2

        model = VectorModel()
        init_states = solver.calculate_consistent_state(model)
        np.testing.assert_array_almost_equal(init_states.flatten(), vec)
        # with casadi
        init_states = solver_with_casadi.calculate_consistent_state(model)
        np.testing.assert_array_almost_equal(init_states.full().flatten(), vec)

        # With Jacobian
        def jac_dense(t, y, inputs):
            return 2 * np.hstack([np.zeros((3, 1)), np.diag(y[1:] - vec[1:])])

        model.jac_algebraic_eval = jac_dense
        init_states = solver.calculate_consistent_state(model)
        np.testing.assert_array_almost_equal(init_states.flatten(), vec)

        # With sparse Jacobian
        def jac_sparse(t, y, inputs):
            return 2 * csr_matrix(
                np.hstack([np.zeros((3, 1)), np.diag(y[1:] - vec[1:])])
            )

        model.jac_algebraic_eval = jac_sparse
        init_states = solver.calculate_consistent_state(model)
        np.testing.assert_array_almost_equal(init_states.flatten(), vec)

    def test_fail_consistent_initialization(self):
        class Model:
            def __init__(self):
                self.y0 = np.array([2])
                self.rhs = {}
                self.jac_algebraic_eval = None
                t = casadi.MX.sym("t")
                y = casadi.MX.sym("y")
                p = casadi.MX.sym("p")
                self.casadi_algebraic = casadi.Function(
                    "alg", [t, y, p], [self.algebraic_eval(t, y, p)]
                )
                self.convert_to_format = "casadi"
                self.bounds = (np.array([-np.inf]), np.array([np.inf]))

            def rhs_eval(self, t, y, inputs):
                return np.array([])

            def algebraic_eval(self, t, y, inputs):
                # algebraic equation has no root
                return y**2 + 1

        solver = pybamm.BaseSolver(root_method="hybr")

        with pytest.raises(
            pybamm.SolverError,
            match="Could not find acceptable solution: The iteration is not making",
        ):
            solver.calculate_consistent_state(Model())
        solver = pybamm.BaseSolver(root_method="lm")
        with pytest.raises(
            pybamm.SolverError,
            match="Could not find acceptable solution: solver terminated",
        ):
            solver.calculate_consistent_state(Model())
        # with casadi
        solver = pybamm.BaseSolver(root_method="casadi")
        with pytest.raises(
            pybamm.SolverError,
            match="Could not find acceptable solution: Error in Function",
        ):
            solver.calculate_consistent_state(Model())

    def test_discretise_model(self):
        # Make sure 0D model is automatically discretised
        model = pybamm.BaseModel()
        v = pybamm.Variable("v")
        model.rhs = {v: -1}
        model.initial_conditions = {v: 1}

        solver = pybamm.BaseSolver()
        assert not model.is_discretised
        solver.set_up(model, {})
        assert model.is_discretised

        # 1D model cannot be automatically discretised
        model = pybamm.BaseModel()
        v = pybamm.Variable("v", domain="line")
        model.rhs = {v: -1}
        model.initial_conditions = {v: 1}

        with pytest.raises(
            pybamm.DiscretisationError, match="Cannot automatically discretise model"
        ):
            solver.set_up(model, {})

    def test_convert_to_casadi_format(self):
        # Make sure model is converted to casadi format
        model = pybamm.BaseModel()
        v = pybamm.Variable("v")
        model.rhs = {v: -1}
        model.initial_conditions = {v: 1}
        model.convert_to_format = "python"

        disc = pybamm.Discretisation()
        disc.process_model(model)

        solver = pybamm.BaseSolver(root_method="casadi")
        pybamm.set_logging_level("ERROR")
        solver.set_up(model, {})
        assert model.convert_to_format == "casadi"
        pybamm.set_logging_level("WARNING")

    def test_inputs_step(self):
        # Make sure interpolant inputs are dropped
        model = pybamm.BaseModel()
        v = pybamm.Variable("v")
        model.rhs = {v: -1}
        model.initial_conditions = {v: 1}
        x = np.array([0, 1])
        interp = pybamm.Interpolant(x, x, pybamm.t)
        solver = pybamm.CasadiSolver()
        for input_key in ["Current input [A]", "Voltage input [V]", "Power input [W]"]:
            sol = solver.step(
                old_solution=None, model=model, dt=1.0, inputs={input_key: interp}
            )
            assert input_key not in sol.all_inputs[0]

    def test_extrapolation_warnings(self):
        # Make sure the extrapolation warnings work
        model = pybamm.BaseModel()
        v = pybamm.Variable("v")
        model.rhs = {v: -1}
        model.initial_conditions = {v: 1}
        model.events.append(
            pybamm.Event(
                "Triggered event",
                v - 0.5,
                pybamm.EventType.INTERPOLANT_EXTRAPOLATION,
            )
        )
        model.events.append(
            pybamm.Event(
                "Ignored event",
                v + 10,
                pybamm.EventType.INTERPOLANT_EXTRAPOLATION,
            )
        )
        solver = pybamm.ScipySolver()
        solver.set_up(model)

        with pytest.warns(pybamm.SolverWarning):
            solver.step(old_solution=None, model=model, dt=1.0)

        with pytest.warns(pybamm.SolverWarning):
            solver.solve(model, t_eval=[0, 1])

    def test_multiple_models_error(self):
        model = pybamm.BaseModel()
        v = pybamm.Variable("v")
        model.rhs = {v: -1}
        model.initial_conditions = {v: 1}
        model2 = pybamm.BaseModel()
        v2 = pybamm.Variable("v")
        model2.rhs = {v2: -1}
        model2.initial_conditions = {v2: 1}

        solver = pybamm.ScipySolver()
        solver.solve(model, t_eval=[0, 1])
        with pytest.raises(RuntimeError, match="already been initialised"):
            solver.solve(model2, t_eval=[0, 1])

    def test_multiprocess_context(self):
        solver = pybamm.BaseSolver()
        assert solver.get_platform_context("Win") == "spawn"
        assert solver.get_platform_context("Linux") == "fork"
        assert solver.get_platform_context("Darwin") == "fork"

    @pytest.mark.skipif(
        not pybamm.has_idaklu(), reason="idaklu solver is not installed"
    )
    def test_sensitivities(self):
        def exact_diff_a(y, a, b):
            return np.array([[y[0] ** 2 + 2 * a], [y[0]]])

        @pytest.mark.skipif(
            not pybamm.has_jax(), reason="jax or jaxlib is not installed"
        )
        def exact_diff_b(y, a, b):
            return np.array([[y[0]], [0]])

        model = pybamm.BaseModel()
        v = pybamm.Variable("v")
        u = pybamm.Variable("u")
        a = pybamm.InputParameter("a")
        b = pybamm.InputParameter("b")
        model.rhs = {v: a * v**2 + b * v + a**2}
        model.algebraic = {u: a * v - u}
        model.initial_conditions = {v: 1, u: a * 1}
        model.convert_to_format = "casadi"
        solver = pybamm.IDAKLUSolver(root_method="lm")
        model.calculate_sensitivities = ["a", "b"]
        solver.set_up(model, inputs={"a": 0, "b": 0})
        all_inputs = []
        for v_value in [0.1, -0.2, 1.5, 8.4]:
            for u_value in [0.13, -0.23, 1.3, 13.4]:
                for a_value in [0.12, 1.5]:
                    for b_value in [0.82, 1.9]:
                        y = np.array([v_value, u_value])
                        t = 0
                        inputs = {"a": a_value, "b": b_value}
                        all_inputs.append((t, y, inputs))
        for t, y, inputs in all_inputs:
            use_inputs = casadi.vertcat(*[x for x in inputs.values()])

            sens = model.jacp_rhs_algebraic_eval(t, y, use_inputs)

            sens_a = sens[0]
            sens_b = sens[1]

            np.testing.assert_allclose(
                sens_a, exact_diff_a(y, inputs["a"], inputs["b"])
            )
            np.testing.assert_allclose(
                sens_b, exact_diff_b(y, inputs["a"], inputs["b"])
<<<<<<< HEAD
            )


if __name__ == "__main__":
    print("Add -v for more debug output")
    import sys

    if "-v" in sys.argv:
        debug = True
    pybamm.settings.debug_mode = True
    unittest.main()
=======
            )
>>>>>>> 0b2bf0f3
<|MERGE_RESOLUTION|>--- conflicted
+++ resolved
@@ -399,18 +399,4 @@
             )
             np.testing.assert_allclose(
                 sens_b, exact_diff_b(y, inputs["a"], inputs["b"])
-<<<<<<< HEAD
-            )
-
-
-if __name__ == "__main__":
-    print("Add -v for more debug output")
-    import sys
-
-    if "-v" in sys.argv:
-        debug = True
-    pybamm.settings.debug_mode = True
-    unittest.main()
-=======
-            )
->>>>>>> 0b2bf0f3
+            )