--- conflicted
+++ resolved
@@ -10,24 +10,6 @@
     def setUp(self):
         self.model = pybamm.lithium_ion.SPMe
 
-<<<<<<< HEAD
-    def test_external_variables(self):
-        # a concatenation
-        model_options = {"external submodels": ["electrolyte diffusion"]}
-        model = pybamm.lithium_ion.SPMe(model_options)
-        self.assertEqual(
-            model.external_variables[0],
-            model.variables["Porosity times concentration [mol.m-3]"],
-        )
-
-        # a variable
-        model_options = {"thermal": "lumped", "external submodels": ["thermal"]}
-        model = pybamm.lithium_ion.SPMe(model_options)
-        self.assertEqual(
-            model.external_variables[0],
-            model.variables["Volume-averaged cell temperature [K]"],
-        )
-=======
     # def test_external_variables(self):
     #     # To Do: replace external variable with input
     #     # a concatenation
@@ -45,7 +27,6 @@
     #         model.external_variables[0],
     #         model.variables["Volume-averaged cell temperature"],
     #     )
->>>>>>> 3ce54390
 
     def test_electrolyte_options(self):
         options = {"electrolyte conductivity": "full"}
