#
# Tests for the lithium-ion DFN model
#
<<<<<<< HEAD

=======
>>>>>>> 8983f43a
import pybamm
import pytest
from tests import BaseUnitTestLithiumIon


<<<<<<< HEAD
class TestDFN(BaseUnitTestLithiumIon, unittest.TestCase):
=======
class TestDFN(BaseUnitTestLithiumIon):
    @pytest.fixture(autouse=True)
>>>>>>> 8983f43a
    def setUp(self):
        self.model = pybamm.lithium_ion.DFN

    def test_electrolyte_options(self):
        options = {"electrolyte conductivity": "integrated"}
        with pytest.raises(pybamm.OptionError, match="electrolyte conductivity"):
            pybamm.lithium_ion.DFN(options)

    def test_well_posed_size_distribution(self):
        options = {"particle size": "distribution"}
        self.check_well_posedness(options)

    def test_well_posed_size_distribution_uniform_profile(self):
        options = {"particle size": "distribution", "particle": "uniform profile"}
        self.check_well_posedness(options)

    def test_well_posed_size_distribution_tuple(self):
        options = {"particle size": ("single", "distribution")}
        self.check_well_posedness(options)

    def test_well_posed_current_sigmoid_ocp_with_psd(self):
        options = {
            "open-circuit potential": "current sigmoid",
            "particle size": "distribution",
        }
        self.check_well_posedness(options)

    def test_well_posed_wycisk_ocp_with_psd(self):
        options = {
            "open-circuit potential": "Wycisk",
            "particle size": "distribution",
        }
        self.check_well_posedness(options)

    def test_well_posed_wycisk_ocp_with_composite(self):
        options = {
            "open-circuit potential": (("Wycisk", "single"), "single"),
            "particle phases": ("2", "1"),
        }
        self.check_well_posedness(options)

    def test_well_posed_external_circuit_explicit_power(self):
        options = {"operating mode": "explicit power"}
        self.check_well_posedness(options)

    def test_well_posed_external_circuit_explicit_resistance(self):
        options = {"operating mode": "explicit resistance"}
        self.check_well_posedness(options)

    def test_well_posed_msmr_with_psd(self):
        options = {
            "open-circuit potential": "MSMR",
            "particle": "MSMR",
            "particle size": "distribution",
            "number of MSMR reactions": ("6", "4"),
            "intercalation kinetics": "MSMR",
        }
        self.check_well_posedness(options)<|MERGE_RESOLUTION|>--- conflicted
+++ resolved
@@ -1,21 +1,13 @@
 #
 # Tests for the lithium-ion DFN model
 #
-<<<<<<< HEAD
-
-=======
->>>>>>> 8983f43a
 import pybamm
 import pytest
 from tests import BaseUnitTestLithiumIon
 
 
-<<<<<<< HEAD
-class TestDFN(BaseUnitTestLithiumIon, unittest.TestCase):
-=======
 class TestDFN(BaseUnitTestLithiumIon):
     @pytest.fixture(autouse=True)
->>>>>>> 8983f43a
     def setUp(self):
         self.model = pybamm.lithium_ion.DFN
 
