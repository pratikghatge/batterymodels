--- conflicted
+++ resolved
@@ -1,20 +1,12 @@
 #
 # Tests for the base lead acid model class
 #
-<<<<<<< HEAD
-
-=======
->>>>>>> 8983f43a
 import pybamm
 import os
 import pytest
 
 
-<<<<<<< HEAD
-class TestBaseLithiumIonModel(unittest.TestCase):
-=======
 class TestBaseLithiumIonModel:
->>>>>>> 8983f43a
     def test_incompatible_options(self):
         with pytest.raises(pybamm.OptionError, match="convection not implemented"):
             pybamm.lithium_ion.BaseModel({"convection": "uniform transverse"})
