#
# Test constant concentration submodel
#

import pybamm
import tests
import unittest


class TestConstantConcentration(unittest.TestCase):
    def test_public_functions(self):
        param = pybamm.LithiumIonParameters()
<<<<<<< HEAD
        a = pybamm.Scalar(0)
        variables = {"Porosity": a, "Electrolyte concentration": a}
        submodel = pybamm.electrolyte_diffusion.ConstantConcentration(param)
        std_tests = tests.StandardSubModelTests(submodel, variables)
=======
        submodel = pybamm.electrolyte_diffusion.ConstantConcentration(param)
        std_tests = tests.StandardSubModelTests(submodel)
>>>>>>> 130aaad0
        std_tests.test_all()


if __name__ == "__main__":
    print("Add -v for more debug output")
    import sys

    if "-v" in sys.argv:
        debug = True
    pybamm.settings.debug_mode = True
    unittest.main()<|MERGE_RESOLUTION|>--- conflicted
+++ resolved
@@ -10,15 +10,8 @@
 class TestConstantConcentration(unittest.TestCase):
     def test_public_functions(self):
         param = pybamm.LithiumIonParameters()
-<<<<<<< HEAD
-        a = pybamm.Scalar(0)
-        variables = {"Porosity": a, "Electrolyte concentration": a}
-        submodel = pybamm.electrolyte_diffusion.ConstantConcentration(param)
-        std_tests = tests.StandardSubModelTests(submodel, variables)
-=======
         submodel = pybamm.electrolyte_diffusion.ConstantConcentration(param)
         std_tests = tests.StandardSubModelTests(submodel)
->>>>>>> 130aaad0
         std_tests.test_all()
 
 
