#
# Tests for the Function classes
#
from tests import TestCase
import unittest
import unittest.mock as mock

import numpy as np
from scipy import special

import pybamm
<<<<<<< HEAD
from pybamm.util import import_optional_dependency
=======
import sympy
>>>>>>> e29d30e0


def test_function(arg):
    return arg + arg


def test_multi_var_function(arg1, arg2):
    return arg1 + arg2


def test_multi_var_function_cube(arg1, arg2):
    return arg1 + arg2**3


class TestFunction(TestCase):
    def test_number_input(self):
        # with numbers
        log = pybamm.Function(np.log, 10)
        self.assertIsInstance(log.children[0], pybamm.Scalar)
        self.assertEqual(log.evaluate(), np.log(10))

        summ = pybamm.Function(test_multi_var_function, 1, 2)
        self.assertIsInstance(summ.children[0], pybamm.Scalar)
        self.assertIsInstance(summ.children[1], pybamm.Scalar)
        self.assertEqual(summ.evaluate(), 3)

    def test_function_of_one_variable(self):
        a = pybamm.Symbol("a")
        funca = pybamm.Function(test_function, a)
        self.assertEqual(funca.name, "function (test_function)")
        self.assertEqual(str(funca), "test_function(a)")
        self.assertEqual(funca.children[0].name, a.name)

        b = pybamm.Scalar(1)
        sina = pybamm.Function(np.sin, b)
        self.assertEqual(sina.evaluate(), np.sin(1))
        self.assertEqual(sina.name, f"function ({np.sin.__name__})")

        c = pybamm.Vector(np.linspace(0, 1))
        cosb = pybamm.Function(np.cos, c)
        np.testing.assert_array_equal(cosb.evaluate(), np.cos(c.evaluate()))

        var = pybamm.StateVector(slice(0, 100))
        y = np.linspace(0, 1, 100)[:, np.newaxis]
        logvar = pybamm.Function(np.log1p, var)
        np.testing.assert_array_equal(logvar.evaluate(y=y), np.log1p(y))

    def test_diff(self):
        a = pybamm.StateVector(slice(0, 1))
        b = pybamm.StateVector(slice(1, 2))
        y = np.array([5])
        func = pybamm.Function(test_function, a)
        self.assertEqual(func.diff(a).evaluate(y=y), 2)
        self.assertEqual(func.diff(func).evaluate(), 1)
        func = pybamm.sin(a)
        self.assertEqual(func.evaluate(y=y), np.sin(a.evaluate(y=y)))
        self.assertEqual(func.diff(a).evaluate(y=y), np.cos(a.evaluate(y=y)))
        func = pybamm.exp(a)
        self.assertEqual(func.evaluate(y=y), np.exp(a.evaluate(y=y)))
        self.assertEqual(func.diff(a).evaluate(y=y), np.exp(a.evaluate(y=y)))

        # multiple variables
        func = pybamm.Function(test_multi_var_function, 4 * a, 3 * a)
        self.assertEqual(func.diff(a).evaluate(y=y), 7)
        func = pybamm.Function(test_multi_var_function, 4 * a, 3 * b)
        self.assertEqual(func.diff(a).evaluate(y=np.array([5, 6])), 4)
        self.assertEqual(func.diff(b).evaluate(y=np.array([5, 6])), 3)
        func = pybamm.Function(test_multi_var_function_cube, 4 * a, 3 * b)
        self.assertEqual(func.diff(a).evaluate(y=np.array([5, 6])), 4)
        self.assertEqual(
            func.diff(b).evaluate(y=np.array([5, 6])), 3 * 3 * (3 * 6) ** 2
        )

        # exceptions
        func = pybamm.Function(
            test_multi_var_function_cube, 4 * a, 3 * b, derivative="derivative"
        )
        with self.assertRaises(ValueError):
            func.diff(a)

    def test_function_of_multiple_variables(self):
        a = pybamm.Variable("a")
        b = pybamm.Parameter("b")
        func = pybamm.Function(test_multi_var_function, a, b)
        self.assertEqual(func.name, "function (test_multi_var_function)")
        self.assertEqual(str(func), "test_multi_var_function(a, b)")
        self.assertEqual(func.children[0].name, a.name)
        self.assertEqual(func.children[1].name, b.name)

        # test eval and diff
        a = pybamm.StateVector(slice(0, 1))
        b = pybamm.StateVector(slice(1, 2))
        y = np.array([5, 2])
        func = pybamm.Function(test_multi_var_function, a, b)

        self.assertEqual(func.evaluate(y=y), 7)
        self.assertEqual(func.diff(a).evaluate(y=y), 1)
        self.assertEqual(func.diff(b).evaluate(y=y), 1)
        self.assertEqual(func.diff(func).evaluate(), 1)

    def test_exceptions(self):
        a = pybamm.Variable("a", domain="something")
        b = pybamm.Variable("b", domain="something else")
        with self.assertRaises(pybamm.DomainError):
            pybamm.Function(test_multi_var_function, a, b)

    def test_function_unnamed(self):
        fun = pybamm.Function(np.cos, pybamm.t)
        self.assertEqual(fun.name, "function (cos)")

    def test_to_equation(self):
<<<<<<< HEAD
        sympy = import_optional_dependency("sympy")
=======
>>>>>>> e29d30e0
        a = pybamm.Symbol("a", domain="test")

        # Test print_name
        func = pybamm.Arcsinh(a)
        func.print_name = "test"
        self.assertEqual(func.to_equation(), sympy.Symbol("test"))

        # Test Arcsinh
        self.assertEqual(pybamm.Arcsinh(a).to_equation(), sympy.asinh(a))

        # Test Arctan
        self.assertEqual(pybamm.Arctan(a).to_equation(), sympy.atan(a))

        # Test Exp
        self.assertEqual(pybamm.Exp(a).to_equation(), sympy.exp(a))

        # Test log
        self.assertEqual(pybamm.Log(54.0).to_equation(), sympy.log(54.0))

        # Test sinh
        self.assertEqual(pybamm.Sinh(a).to_equation(), sympy.sinh(a))

        # Test Function
        self.assertEqual(pybamm.Function(np.log, 10).to_equation(), 10.0)

    def test_to_from_json_error(self):
        a = pybamm.Symbol("a")
        funca = pybamm.Function(test_function, a)

        with self.assertRaises(NotImplementedError):
            funca.to_json()

        with self.assertRaises(NotImplementedError):
            pybamm.Function._from_json({})


class TestSpecificFunctions(TestCase):
    def test_to_json(self):
        a = pybamm.InputParameter("a")
        fun = pybamm.cos(a)

        expected_json = {
            "name": "function (cos)",
            "id": mock.ANY,
            "function": "cos",
        }

        self.assertEqual(fun.to_json(), expected_json)

    def test_arcsinh(self):
        a = pybamm.InputParameter("a")
        fun = pybamm.arcsinh(a)
        self.assertIsInstance(fun, pybamm.Arcsinh)
        self.assertEqual(fun.evaluate(inputs={"a": 3}), np.arcsinh(3))
        h = 0.0000001
        self.assertAlmostEqual(
            fun.diff(a).evaluate(inputs={"a": 3}),
            (
                pybamm.arcsinh(pybamm.Scalar(3 + h)).evaluate()
                - fun.evaluate(inputs={"a": 3})
            )
            / h,
            places=5,
        )

        # Test broadcast gets switched
        broad_a = pybamm.PrimaryBroadcast(a, "test")
        fun_broad = pybamm.arcsinh(broad_a)
        self.assertEqual(fun_broad, pybamm.PrimaryBroadcast(fun, "test"))

        broad_a = pybamm.FullBroadcast(a, "test", "test2")
        fun_broad = pybamm.arcsinh(broad_a)
        self.assertEqual(fun_broad, pybamm.FullBroadcast(fun, "test", "test2"))

        # Test recursion
        broad_a = pybamm.PrimaryBroadcast(pybamm.PrimaryBroadcast(a, "test"), "test2")
        fun_broad = pybamm.arcsinh(broad_a)
        self.assertEqual(
            fun_broad,
            pybamm.PrimaryBroadcast(pybamm.PrimaryBroadcast(fun, "test"), "test2"),
        )

        # test creation from json
        input_json = {
            "name": "arcsinh",
            "id": mock.ANY,
            "function": "arcsinh",
            "children": [a],
        }
        self.assertEqual(pybamm.Arcsinh._from_json(input_json), fun)

    def test_arctan(self):
        a = pybamm.InputParameter("a")
        fun = pybamm.arctan(a)
        self.assertIsInstance(fun, pybamm.Arctan)
        self.assertEqual(fun.evaluate(inputs={"a": 3}), np.arctan(3))
        h = 0.0000001
        self.assertAlmostEqual(
            fun.diff(a).evaluate(inputs={"a": 3}),
            (
                pybamm.arctan(pybamm.Scalar(3 + h)).evaluate()
                - fun.evaluate(inputs={"a": 3})
            )
            / h,
            places=5,
        )

        # test creation from json
        input_json = {
            "name": "arctan",
            "id": mock.ANY,
            "function": "arctan",
            "children": [a],
        }
        self.assertEqual(pybamm.Arctan._from_json(input_json), fun)

    def test_cos(self):
        a = pybamm.InputParameter("a")
        fun = pybamm.cos(a)
        self.assertIsInstance(fun, pybamm.Cos)
        self.assertEqual(fun.children[0], a)
        self.assertEqual(fun.evaluate(inputs={"a": 3}), np.cos(3))
        h = 0.0000001
        self.assertAlmostEqual(
            fun.diff(a).evaluate(inputs={"a": 3}),
            (
                pybamm.cos(pybamm.Scalar(3 + h)).evaluate()
                - fun.evaluate(inputs={"a": 3})
            )
            / h,
            places=5,
        )

        # test creation from json
        input_json = {
            "name": "cos",
            "id": mock.ANY,
            "function": "cos",
            "children": [a],
        }
        self.assertEqual(pybamm.Cos._from_json(input_json), fun)

    def test_cosh(self):
        a = pybamm.InputParameter("a")
        fun = pybamm.cosh(a)
        self.assertIsInstance(fun, pybamm.Cosh)
        self.assertEqual(fun.children[0], a)
        self.assertEqual(fun.evaluate(inputs={"a": 3}), np.cosh(3))
        h = 0.0000001
        self.assertAlmostEqual(
            fun.diff(a).evaluate(inputs={"a": 3}),
            (
                pybamm.cosh(pybamm.Scalar(3 + h)).evaluate()
                - fun.evaluate(inputs={"a": 3})
            )
            / h,
            places=5,
        )

        # test creation from json
        input_json = {
            "name": "cosh",
            "id": mock.ANY,
            "function": "cosh",
            "children": [a],
        }
        self.assertEqual(pybamm.Cosh._from_json(input_json), fun)

    def test_exp(self):
        a = pybamm.InputParameter("a")
        fun = pybamm.exp(a)
        self.assertIsInstance(fun, pybamm.Exp)
        self.assertEqual(fun.children[0], a)
        self.assertEqual(fun.evaluate(inputs={"a": 3}), np.exp(3))
        h = 0.0000001
        self.assertAlmostEqual(
            fun.diff(a).evaluate(inputs={"a": 3}),
            (
                pybamm.exp(pybamm.Scalar(3 + h)).evaluate()
                - fun.evaluate(inputs={"a": 3})
            )
            / h,
            places=5,
        )

        # test creation from json
        input_json = {
            "name": "exp",
            "id": mock.ANY,
            "function": "exp",
            "children": [a],
        }
        self.assertEqual(pybamm.Exp._from_json(input_json), fun)

    def test_log(self):
        a = pybamm.InputParameter("a")
        fun = pybamm.log(a)
        self.assertEqual(fun.evaluate(inputs={"a": 3}), np.log(3))
        h = 0.0000001
        self.assertAlmostEqual(
            fun.diff(a).evaluate(inputs={"a": 3}),
            (
                pybamm.log(pybamm.Scalar(3 + h)).evaluate()
                - fun.evaluate(inputs={"a": 3})
            )
            / h,
            places=5,
        )

        # Base 10
        fun = pybamm.log10(a)
        self.assertAlmostEqual(fun.evaluate(inputs={"a": 3}), np.log10(3))
        h = 0.0000001
        self.assertAlmostEqual(
            fun.diff(a).evaluate(inputs={"a": 3}),
            (
                pybamm.log10(pybamm.Scalar(3 + h)).evaluate()
                - fun.evaluate(inputs={"a": 3})
            )
            / h,
            places=5,
        )

        # test creation from json
        a = pybamm.InputParameter("a")
        fun = pybamm.log(a)
        input_json = {
            "name": "log",
            "id": mock.ANY,
            "function": "log",
            "children": [a],
        }
        self.assertEqual(pybamm.Log._from_json(input_json), fun)

    def test_max(self):
        a = pybamm.StateVector(slice(0, 3))
        y_test = np.array([1, 2, 3])
        fun = pybamm.max(a)
        self.assertIsInstance(fun, pybamm.Function)
        self.assertEqual(fun.evaluate(y=y_test), 3)

    def test_min(self):
        a = pybamm.StateVector(slice(0, 3))
        y_test = np.array([1, 2, 3])
        fun = pybamm.min(a)
        self.assertIsInstance(fun, pybamm.Function)
        self.assertEqual(fun.evaluate(y=y_test), 1)

    def test_sin(self):
        a = pybamm.InputParameter("a")
        fun = pybamm.sin(a)
        self.assertIsInstance(fun, pybamm.Sin)
        self.assertEqual(fun.children[0], a)
        self.assertEqual(fun.evaluate(inputs={"a": 3}), np.sin(3))
        h = 0.0000001
        self.assertAlmostEqual(
            fun.diff(a).evaluate(inputs={"a": 3}),
            (
                pybamm.sin(pybamm.Scalar(3 + h)).evaluate()
                - fun.evaluate(inputs={"a": 3})
            )
            / h,
            places=5,
        )

        # test creation from json
        input_json = {
            "name": "sin",
            "id": mock.ANY,
            "function": "sin",
            "children": [a],
        }
        self.assertEqual(pybamm.Sin._from_json(input_json), fun)

    def test_sinh(self):
        a = pybamm.InputParameter("a")
        fun = pybamm.sinh(a)
        self.assertIsInstance(fun, pybamm.Sinh)
        self.assertEqual(fun.children[0], a)
        self.assertEqual(fun.evaluate(inputs={"a": 3}), np.sinh(3))
        h = 0.0000001
        self.assertAlmostEqual(
            fun.diff(a).evaluate(inputs={"a": 3}),
            (
                pybamm.sinh(pybamm.Scalar(3 + h)).evaluate()
                - fun.evaluate(inputs={"a": 3})
            )
            / h,
            places=5,
        )

        # test creation from json
        input_json = {
            "name": "sinh",
            "id": mock.ANY,
            "function": "sinh",
            "children": [a],
        }
        self.assertEqual(pybamm.Sinh._from_json(input_json), fun)

    def test_sqrt(self):
        a = pybamm.InputParameter("a")
        fun = pybamm.sqrt(a)
        self.assertIsInstance(fun, pybamm.Sqrt)
        self.assertEqual(fun.evaluate(inputs={"a": 3}), np.sqrt(3))
        h = 0.0000001
        self.assertAlmostEqual(
            fun.diff(a).evaluate(inputs={"a": 3}),
            (
                pybamm.sqrt(pybamm.Scalar(3 + h)).evaluate()
                - fun.evaluate(inputs={"a": 3})
            )
            / h,
            places=5,
        )

        # test creation from json
        input_json = {
            "name": "sqrt",
            "id": mock.ANY,
            "function": "sqrt",
            "children": [a],
        }
        self.assertEqual(pybamm.Sqrt._from_json(input_json), fun)

    def test_tanh(self):
        a = pybamm.InputParameter("a")
        fun = pybamm.tanh(a)
        self.assertEqual(fun.evaluate(inputs={"a": 3}), np.tanh(3))
        h = 0.0000001
        self.assertAlmostEqual(
            fun.diff(a).evaluate(inputs={"a": 3}),
            (
                pybamm.tanh(pybamm.Scalar(3 + h)).evaluate()
                - fun.evaluate(inputs={"a": 3})
            )
            / h,
            places=5,
        )

    def test_erf(self):
        a = pybamm.InputParameter("a")
        fun = pybamm.erf(a)
        self.assertEqual(fun.evaluate(inputs={"a": 3}), special.erf(3))
        h = 0.0000001
        self.assertAlmostEqual(
            fun.diff(a).evaluate(inputs={"a": 3}),
            (
                pybamm.erf(pybamm.Scalar(3 + h)).evaluate()
                - fun.evaluate(inputs={"a": 3})
            )
            / h,
            places=5,
        )

        # test creation from json
        input_json = {
            "name": "erf",
            "id": mock.ANY,
            "function": "erf",
            "children": [a],
        }
        self.assertEqual(pybamm.Erf._from_json(input_json), fun)

    def test_erfc(self):
        a = pybamm.InputParameter("a")
        fun = pybamm.erfc(a)
        self.assertAlmostEqual(
            fun.evaluate(inputs={"a": 3}), special.erfc(3), places=15
        )
        h = 0.0000001
        self.assertAlmostEqual(
            fun.diff(a).evaluate(inputs={"a": 3}),
            (
                pybamm.erfc(pybamm.Scalar(3 + h)).evaluate()
                - fun.evaluate(inputs={"a": 3})
            )
            / h,
            places=5,
        )


if __name__ == "__main__":
    print("Add -v for more debug output")
    import sys

    if "-v" in sys.argv:
        debug = True
    pybamm.settings.debug_mode = True
    unittest.main()<|MERGE_RESOLUTION|>--- conflicted
+++ resolved
@@ -9,11 +9,7 @@
 from scipy import special
 
 import pybamm
-<<<<<<< HEAD
-from pybamm.util import import_optional_dependency
-=======
 import sympy
->>>>>>> e29d30e0
 
 
 def test_function(arg):
@@ -125,10 +121,6 @@
         self.assertEqual(fun.name, "function (cos)")
 
     def test_to_equation(self):
-<<<<<<< HEAD
-        sympy = import_optional_dependency("sympy")
-=======
->>>>>>> e29d30e0
         a = pybamm.Symbol("a", domain="test")
 
         # Test print_name
