--- conflicted
+++ resolved
@@ -2,19 +2,10 @@
 Tests for the print_name.py
 """
 
-<<<<<<< HEAD
-import unittest
-
-import pybamm
-
-
-class TestPrintName(unittest.TestCase):
-=======
 import pybamm
 
 
 class TestPrintName:
->>>>>>> 8983f43a
     def test_prettify_print_name(self):
         param = pybamm.LithiumIonParameters()
         param2 = pybamm.LeadAcidParameters()
