#
# Test for the Symbol class
#
from tests import TestCase
import os
import unittest
import unittest.mock as mock
from tempfile import TemporaryDirectory

import numpy as np
from scipy.sparse import csr_matrix, coo_matrix

import pybamm
from pybamm.expression_tree.binary_operators import _Heaviside
<<<<<<< HEAD
from pybamm.util import import_optional_dependency
=======
import sympy
>>>>>>> e29d30e0


class TestSymbol(TestCase):
    def test_symbol_init(self):
        sym = pybamm.Symbol("a symbol")
        self.assertEqual(sym.name, "a symbol")
        self.assertEqual(str(sym), "a symbol")

    def test_children(self):
        symc1 = pybamm.Symbol("child1")
        symc2 = pybamm.Symbol("child2")
        symp = pybamm.Symbol("parent", children=[symc1, symc2])

        # test tuples of children for equality based on their name
        def check_are_equal(children1, children2):
            self.assertEqual(len(children1), len(children2))
            for i in range(len(children1)):
                self.assertEqual(children1[i].name, children2[i].name)

        check_are_equal(symp.children, (symc1, symc2))

    def test_symbol_domains(self):
        a = pybamm.Symbol("a", domain="test")
        self.assertEqual(a.domain, ["test"])
        # test for updating domain with same as existing domain
        a.domains = {"primary": ["test"]}
        self.assertEqual(a.domains["primary"], ["test"])
        a = pybamm.Symbol("a", domain=["t", "e", "s"])
        self.assertEqual(a.domain, ["t", "e", "s"])
        with self.assertRaises(TypeError):
            a = pybamm.Symbol("a", domain=1)
        with self.assertRaisesRegex(
            pybamm.DomainError,
            "Domain levels must be filled in order",
        ):
            b = pybamm.Symbol("b", auxiliary_domains={"secondary": ["test sec"]})
        b = pybamm.Symbol(
            "b", domain="test", auxiliary_domains={"secondary": ["test sec"]}
        )

        with self.assertRaisesRegex(pybamm.DomainError, "keys must be one of"):
            b.domains = {"test": "test"}
        with self.assertRaisesRegex(ValueError, "Only one of 'domain' or 'domains'"):
            pybamm.Symbol("b", domain="test", domains={"primary": "test"})
        with self.assertRaisesRegex(
            ValueError, "Only one of 'auxiliary_domains' or 'domains'"
        ):
            pybamm.Symbol(
                "b",
                auxiliary_domains={"secondary": "other test"},
                domains={"test": "test"},
            )
        with self.assertRaisesRegex(NotImplementedError, "Cannot set domain directly"):
            b.domain = "test"

    def test_symbol_auxiliary_domains(self):
        a = pybamm.Symbol(
            "a",
            domain="test",
            auxiliary_domains={
                "secondary": "sec",
                "tertiary": "tert",
                "quaternary": "quat",
            },
        )
        self.assertEqual(a.domain, ["test"])
        self.assertEqual(a.secondary_domain, ["sec"])
        self.assertEqual(a.tertiary_domain, ["tert"])
        self.assertEqual(a.tertiary_domain, ["tert"])
        self.assertEqual(a.quaternary_domain, ["quat"])
        self.assertEqual(
            a.domains,
            {
                "primary": ["test"],
                "secondary": ["sec"],
                "tertiary": ["tert"],
                "quaternary": ["quat"],
            },
        )

        a = pybamm.Symbol("a", domain=["t", "e", "s"])
        self.assertEqual(a.domain, ["t", "e", "s"])
        with self.assertRaises(TypeError):
            a = pybamm.Symbol("a", domain=1)
        b = pybamm.Symbol("b", domain="test sec")
        with self.assertRaisesRegex(
            pybamm.DomainError, "All domains must be different"
        ):
            b.domains = {"primary": "test", "secondary": "test"}
        with self.assertRaisesRegex(
            pybamm.DomainError, "All domains must be different"
        ):
            b = pybamm.Symbol(
                "b",
                domain="test",
                auxiliary_domains={"secondary": ["test sec"], "tertiary": ["test sec"]},
            )

        with self.assertRaisesRegex(NotImplementedError, "auxiliary_domains"):
            a.auxiliary_domains

    def test_symbol_methods(self):
        a = pybamm.Symbol("a")
        b = pybamm.Symbol("b")

        # unary
        self.assertIsInstance(-a, pybamm.Negate)
        self.assertIsInstance(abs(a), pybamm.AbsoluteValue)
        # special cases
        self.assertEqual(-(-a), a)
        self.assertEqual(-(a - b), b - a)
        self.assertEqual(abs(abs(a)), abs(a))

        # binary - two symbols
        self.assertIsInstance(a + b, pybamm.Addition)
        self.assertIsInstance(a - b, pybamm.Subtraction)
        self.assertIsInstance(a * b, pybamm.Multiplication)
        self.assertIsInstance(a @ b, pybamm.MatrixMultiplication)
        self.assertIsInstance(a / b, pybamm.Division)
        self.assertIsInstance(a**b, pybamm.Power)
        self.assertIsInstance(a < b, _Heaviside)
        self.assertIsInstance(a <= b, _Heaviside)
        self.assertIsInstance(a > b, _Heaviside)
        self.assertIsInstance(a >= b, _Heaviside)
        self.assertIsInstance(a % b, pybamm.Modulo)

        # binary - symbol and number
        self.assertIsInstance(a + 2, pybamm.Addition)
        self.assertIsInstance(2 - a, pybamm.Subtraction)
        self.assertIsInstance(a * 2, pybamm.Multiplication)
        self.assertIsInstance(a @ 2, pybamm.MatrixMultiplication)
        self.assertIsInstance(2 / a, pybamm.Division)
        self.assertIsInstance(a**2, pybamm.Power)

        # binary - number and symbol
        self.assertIsInstance(3 + b, pybamm.Addition)
        self.assertEqual((3 + b).children[1], b)
        self.assertIsInstance(3 - b, pybamm.Subtraction)
        self.assertEqual((3 - b).children[1], b)
        self.assertIsInstance(3 * b, pybamm.Multiplication)
        self.assertEqual((3 * b).children[1], b)
        self.assertIsInstance(3 @ b, pybamm.MatrixMultiplication)
        self.assertEqual((3 @ b).children[1], b)
        self.assertIsInstance(3 / b, pybamm.Division)
        self.assertEqual((3 / b).children[1], b)
        self.assertIsInstance(3**b, pybamm.Power)
        self.assertEqual((3**b).children[1], b)

        # error raising
        with self.assertRaisesRegex(
            NotImplementedError, "BinaryOperator not implemented for symbols of type"
        ):
            a + "two"

    def test_symbol_create_copy(self):
        a = pybamm.Symbol("a")
        with self.assertRaisesRegex(NotImplementedError, "method self.new_copy()"):
            a.create_copy()

    def test_sigmoid(self):
        # Test that smooth heaviside is used when the setting is changed
        a = pybamm.Symbol("a")
        b = pybamm.Symbol("b")

        pybamm.settings.heaviside_smoothing = 10

        self.assertEqual(str(a < b), str(pybamm.sigmoid(a, b, 10)))
        self.assertEqual(str(a <= b), str(pybamm.sigmoid(a, b, 10)))
        self.assertEqual(str(a > b), str(pybamm.sigmoid(b, a, 10)))
        self.assertEqual(str(a >= b), str(pybamm.sigmoid(b, a, 10)))

        # But exact heavisides should still be used if both variables are constant
        a = pybamm.Scalar(1)
        b = pybamm.Scalar(2)
        self.assertEqual(str(a < b), str(pybamm.Scalar(1)))
        self.assertEqual(str(a <= b), str(pybamm.Scalar(1)))
        self.assertEqual(str(a > b), str(pybamm.Scalar(0)))
        self.assertEqual(str(a >= b), str(pybamm.Scalar(0)))

        # Change setting back for other tests
        pybamm.settings.heaviside_smoothing = "exact"

    def test_smooth_absolute_value(self):
        # Test that smooth absolute value is used when the setting is changed
        a = pybamm.Symbol("a")
        pybamm.settings.abs_smoothing = 10
        self.assertEqual(str(abs(a)), str(pybamm.smooth_absolute_value(a, 10)))

        # But exact absolute value should still be used for constants
        a = pybamm.Scalar(-5)
        self.assertEqual(str(abs(a)), str(pybamm.Scalar(5)))

        # Change setting back for other tests
        pybamm.settings.abs_smoothing = "exact"

    def test_multiple_symbols(self):
        a = pybamm.Symbol("a")
        b = pybamm.Symbol("b")
        c = pybamm.Symbol("c")
        exp = a * c * (a * b * c + a - c * a)
        expected_preorder = [
            "*",
            "*",
            "a",
            "c",
            "-",
            "+",
            "*",
            "*",
            "a",
            "b",
            "c",
            "a",
            "*",
            "c",
            "a",
        ]
        for node, expect in zip(exp.pre_order(), expected_preorder):
            self.assertEqual(node.name, expect)

    def test_symbol_diff(self):
        a = pybamm.Symbol("a")
        b = pybamm.Symbol("b")
        self.assertIsInstance(a.diff(a), pybamm.Scalar)
        self.assertEqual(a.diff(a).evaluate(), 1)
        self.assertIsInstance(a.diff(b), pybamm.Scalar)
        self.assertEqual(a.diff(b).evaluate(), 0)

    def test_symbol_evaluation(self):
        a = pybamm.Symbol("a")
        with self.assertRaises(NotImplementedError):
            a.evaluate()

    def test_evaluate_ignoring_errors(self):
        self.assertIsNone(pybamm.t.evaluate_ignoring_errors(t=None))
        self.assertEqual(pybamm.t.evaluate_ignoring_errors(t=0), 0)
        self.assertIsNone(pybamm.Parameter("a").evaluate_ignoring_errors())
        self.assertIsNone(pybamm.StateVector(slice(0, 1)).evaluate_ignoring_errors())
        self.assertIsNone(pybamm.StateVectorDot(slice(0, 1)).evaluate_ignoring_errors())

        np.testing.assert_array_equal(
            pybamm.InputParameter("a").evaluate_ignoring_errors(), np.nan
        )

    def test_symbol_is_constant(self):
        a = pybamm.Variable("a")
        self.assertFalse(a.is_constant())

        a = pybamm.Parameter("a")
        self.assertFalse(a.is_constant())

        a = pybamm.Scalar(1) * pybamm.Variable("a")
        self.assertFalse(a.is_constant())

        a = pybamm.Scalar(1) * pybamm.StateVector(slice(10))
        self.assertFalse(a.is_constant())

        a = pybamm.Scalar(1) * pybamm.Vector(np.zeros(10))
        self.assertTrue(a.is_constant())

    def test_symbol_evaluates_to_number(self):
        a = pybamm.Scalar(3)
        self.assertTrue(a.evaluates_to_number())

        a = pybamm.Parameter("a")
        self.assertTrue(a.evaluates_to_number())

        a = pybamm.Scalar(3) * pybamm.Time()
        self.assertTrue(a.evaluates_to_number())
        # highlight difference between this function and isinstance(a, Scalar)
        self.assertNotIsInstance(a, pybamm.Scalar)

        a = pybamm.Variable("a")
        self.assertFalse(a.evaluates_to_number())

        a = pybamm.Scalar(3) - 2
        self.assertTrue(a.evaluates_to_number())

        a = pybamm.Vector(np.ones(5))
        self.assertFalse(a.evaluates_to_number())

        a = pybamm.Matrix(np.ones((4, 6)))
        self.assertFalse(a.evaluates_to_number())

        a = pybamm.StateVector(slice(0, 10))
        self.assertFalse(a.evaluates_to_number())

        # Time variable returns false
        a = 3 * pybamm.t + 2
        self.assertTrue(a.evaluates_to_number())

    def test_symbol_evaluates_to_constant_number(self):
        a = pybamm.Scalar(3)
        self.assertTrue(a.evaluates_to_constant_number())

        a = pybamm.Parameter("a")
        self.assertFalse(a.evaluates_to_constant_number())

        a = pybamm.Variable("a")
        self.assertFalse(a.evaluates_to_constant_number())

        a = pybamm.Scalar(3) - 2
        self.assertTrue(a.evaluates_to_constant_number())

        a = pybamm.Vector(np.ones(5))
        self.assertFalse(a.evaluates_to_constant_number())

        a = pybamm.Matrix(np.ones((4, 6)))
        self.assertFalse(a.evaluates_to_constant_number())

        a = pybamm.StateVector(slice(0, 10))
        self.assertFalse(a.evaluates_to_constant_number())

        # Time variable returns true
        a = 3 * pybamm.t + 2
        self.assertFalse(a.evaluates_to_constant_number())

    def test_simplify_if_constant(self):
        m = pybamm.Matrix(np.zeros((10, 10)))
        m_simp = pybamm.simplify_if_constant(m)
        self.assertIsInstance(m_simp, pybamm.Matrix)
        self.assertIsInstance(m_simp.entries, csr_matrix)

    def test_symbol_repr(self):
        """
        test that __repr___ returns the string
        `__class__(id, name, children, domain, auxiliary_domains)`
        """
        a = pybamm.Symbol("a")
        b = pybamm.Symbol("b")
        c = pybamm.Symbol("c", domain=["test"])
        d = pybamm.Symbol(
            "d", domain=["test"], auxiliary_domains={"secondary": "other test"}
        )
        hex_regex = r"\-?0x[0-9,a-f]+"
        self.assertRegex(
            a.__repr__(),
            r"Symbol\(" + hex_regex + r", a, children\=\[\], domains\=\{\}\)",
        )
        self.assertRegex(
            b.__repr__(),
            r"Symbol\(" + hex_regex + r", b, children\=\[\], domains\=\{\}\)",
        )
        self.assertRegex(
            c.__repr__(),
            r"Symbol\("
            + hex_regex
            + r", c, children\=\[\], domains\=\{'primary': \['test'\]\}\)",
        )
        self.assertRegex(
            d.__repr__(),
            r"Symbol\("
            + hex_regex
            + r", d, children\=\[\], domains\=\{'primary': \['test'\], "
            + r"'secondary': \['other test'\]\}\)",
        )
        self.assertRegex(
            (a + b).__repr__(),
            r"Addition\(" + hex_regex + r", \+, children\=\['a', 'b'\], domains=\{\}",
        )
        self.assertRegex(
            (a * d).__repr__(),
            r"Multiplication\("
            + hex_regex
            + r", \*, children\=\['a', 'd'\], domains\=\{'primary': \['test'\], "
            + r"'secondary': \['other test'\]\}\)",
        )
        self.assertRegex(
            pybamm.grad(c).__repr__(),
            r"Gradient\("
            + hex_regex
            + r", grad, children\=\['c'\], domains\=\{'primary': \['test'\]}",
        )

    def test_symbol_visualise(self):
        with TemporaryDirectory() as dir_name:
            test_stub = os.path.join(dir_name, "test_visualize")
            test_name = f"{test_stub}.png"
            c = pybamm.Variable("c", "negative electrode")
            d = pybamm.Variable("d", "negative electrode")
            sym = pybamm.div(c * pybamm.grad(c)) + (c / d + c - d) ** 5
            sym.visualise(test_name)
            self.assertTrue(os.path.exists(test_name))
            with self.assertRaises(ValueError):
                sym.visualise(test_stub)

    def test_has_spatial_derivatives(self):
        var = pybamm.Variable("var", domain="test")
        grad_eqn = pybamm.grad(var)
        div_eqn = pybamm.div(pybamm.standard_spatial_vars.x_edge)
        grad_div_eqn = pybamm.div(grad_eqn)
        algebraic_eqn = 2 * var + 3
        self.assertTrue(grad_eqn.has_symbol_of_classes(pybamm.Gradient))
        self.assertFalse(grad_eqn.has_symbol_of_classes(pybamm.Divergence))
        self.assertFalse(div_eqn.has_symbol_of_classes(pybamm.Gradient))
        self.assertTrue(div_eqn.has_symbol_of_classes(pybamm.Divergence))
        self.assertTrue(grad_div_eqn.has_symbol_of_classes(pybamm.Gradient))
        self.assertTrue(grad_div_eqn.has_symbol_of_classes(pybamm.Divergence))
        self.assertFalse(algebraic_eqn.has_symbol_of_classes(pybamm.Gradient))
        self.assertFalse(algebraic_eqn.has_symbol_of_classes(pybamm.Divergence))

    def test_orphans(self):
        a = pybamm.Scalar(1)
        b = pybamm.Parameter("b")
        summ = a + b

        a_orp, b_orp = summ.orphans
        self.assertEqual(a, a_orp)
        self.assertEqual(b, b_orp)

    def test_shape(self):
        scal = pybamm.Scalar(1)
        self.assertEqual(scal.shape, ())
        self.assertEqual(scal.size, 1)

        state = pybamm.StateVector(slice(10))
        self.assertEqual(state.shape, (10, 1))
        self.assertEqual(state.size, 10)
        state = pybamm.StateVector(slice(10, 25))
        self.assertEqual(state.shape, (15, 1))

        # test with big object
        state = 2 * pybamm.StateVector(slice(100000))
        self.assertEqual(state.shape, (100000, 1))

    def test_shape_and_size_for_testing(self):
        scal = pybamm.Scalar(1)
        self.assertEqual(scal.shape_for_testing, scal.shape)
        self.assertEqual(scal.size_for_testing, scal.size)

        state = pybamm.StateVector(slice(10, 25), domain="test")
        state2 = pybamm.StateVector(slice(10, 25), domain="test 2")
        self.assertEqual(state.shape_for_testing, state.shape)

        param = pybamm.Parameter("a")
        self.assertEqual(param.shape_for_testing, ())

        func = pybamm.FunctionParameter("func", {"state": state})
        self.assertEqual(func.shape_for_testing, state.shape_for_testing)

        concat = pybamm.concatenation(state, state2)
        self.assertEqual(concat.shape_for_testing, (30, 1))
        self.assertEqual(concat.size_for_testing, 30)

        var = pybamm.Variable("var", domain="negative electrode")
        broadcast = pybamm.PrimaryBroadcast(0, "negative electrode")
        self.assertEqual(var.shape_for_testing, broadcast.shape_for_testing)
        self.assertEqual(
            (var + broadcast).shape_for_testing, broadcast.shape_for_testing
        )

        var = pybamm.Variable("var", domain=["random domain", "other domain"])
        broadcast = pybamm.PrimaryBroadcast(0, ["random domain", "other domain"])
        self.assertEqual(var.shape_for_testing, broadcast.shape_for_testing)
        self.assertEqual(
            (var + broadcast).shape_for_testing, broadcast.shape_for_testing
        )

        sym = pybamm.Symbol("sym")
        with self.assertRaises(NotImplementedError):
            sym.shape_for_testing

    def test_test_shape(self):
        # right shape, passes
        y1 = pybamm.StateVector(slice(0, 10))
        y1.test_shape()
        # bad shape, fails
        y2 = pybamm.StateVector(slice(0, 5))
        with self.assertRaises(pybamm.ShapeError):
            (y1 + y2).test_shape()

    def test_to_equation(self):
<<<<<<< HEAD
        sympy = import_optional_dependency("sympy")
=======
>>>>>>> e29d30e0
        self.assertEqual(pybamm.Symbol("test").to_equation(), sympy.Symbol("test"))

    def test_numpy_array_ufunc(self):
        x = pybamm.Symbol("x")
        self.assertEqual(np.exp(x), pybamm.exp(x))

    def test_to_from_json(self):
        symc1 = pybamm.Symbol("child1", domain=["domain_1"])
        symc2 = pybamm.Symbol("child2", domain=["domain_2"])
        symp = pybamm.Symbol("parent", domain=["domain_3"], children=[symc1, symc2])

        json_dict = {
            "name": "parent",
            "id": mock.ANY,
            "domains": {
                "primary": ["domain_3"],
                "secondary": [],
                "tertiary": [],
                "quaternary": [],
            },
        }

        self.assertEqual(symp.to_json(), json_dict)

        json_dict["children"] = [symc1, symc2]

        self.assertEqual(pybamm.Symbol._from_json(json_dict), symp)


class TestIsZero(TestCase):
    def test_is_scalar_zero(self):
        a = pybamm.Scalar(0)
        b = pybamm.Scalar(2)
        self.assertTrue(pybamm.is_scalar_zero(a))
        self.assertFalse(pybamm.is_scalar_zero(b))

    def test_is_matrix_zero(self):
        a = pybamm.Matrix(coo_matrix(np.zeros((10, 10))))
        b = pybamm.Matrix(coo_matrix(np.ones((10, 10))))
        c = pybamm.Matrix(coo_matrix(([1], ([0], [0])), shape=(5, 5)))
        self.assertTrue(pybamm.is_matrix_zero(a))
        self.assertFalse(pybamm.is_matrix_zero(b))
        self.assertFalse(pybamm.is_matrix_zero(c))

        a = pybamm.Matrix(np.zeros((10, 10)))
        b = pybamm.Matrix(np.ones((10, 10)))
        c = pybamm.Matrix([1, 0, 0])
        self.assertTrue(pybamm.is_matrix_zero(a))
        self.assertFalse(pybamm.is_matrix_zero(b))
        self.assertFalse(pybamm.is_matrix_zero(c))

    def test_bool(self):
        a = pybamm.Symbol("a")
        with self.assertRaisesRegex(NotImplementedError, "Boolean"):
            bool(a)
        # if statement calls Boolean
        with self.assertRaisesRegex(NotImplementedError, "Boolean"):
            if a > 1:
                print("a is greater than 1")


if __name__ == "__main__":
    print("Add -v for more debug output")
    import sys

    if "-v" in sys.argv:
        debug = True
    pybamm.settings.debug_mode = True
    unittest.main()<|MERGE_RESOLUTION|>--- conflicted
+++ resolved
@@ -12,11 +12,7 @@
 
 import pybamm
 from pybamm.expression_tree.binary_operators import _Heaviside
-<<<<<<< HEAD
-from pybamm.util import import_optional_dependency
-=======
 import sympy
->>>>>>> e29d30e0
 
 
 class TestSymbol(TestCase):
@@ -489,10 +485,6 @@
             (y1 + y2).test_shape()
 
     def test_to_equation(self):
-<<<<<<< HEAD
-        sympy = import_optional_dependency("sympy")
-=======
->>>>>>> e29d30e0
         self.assertEqual(pybamm.Symbol("test").to_equation(), sympy.Symbol("test"))
 
     def test_numpy_array_ufunc(self):
