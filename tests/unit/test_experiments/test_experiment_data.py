--- conflicted
+++ resolved
@@ -49,7 +49,6 @@
 
     def test_set_up(self):
         data = pd.read_csv(self.filename)
-<<<<<<< HEAD
         self.assertIn('Time [s]', data.columns)
         self.assertIn('Voltage [V]', data.columns)
         self.assertIn('Step', data.columns)
@@ -58,12 +57,6 @@
         exd = ExperimentData(self.filename)
         QuickPlot(self.sol, exd).plot()
         self.assert(True, True)
-=======
-        self.assertIn("Time [s]", data.columns)
-        self.assertIn("Voltage [V]", data.columns)
-        self.assertIn("Step", data.columns)
-
->>>>>>> 908bf1cc
 
 if __name__ == "__main__":
     print("Add -v for more debug output")
