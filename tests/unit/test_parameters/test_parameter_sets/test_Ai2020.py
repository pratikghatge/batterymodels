#
# Tests for Ai (2020) Enertech parameter set loads
#
<<<<<<< HEAD

=======
import pytest
>>>>>>> 8983f43a
import pybamm


<<<<<<< HEAD
class TestAi2020(unittest.TestCase):
=======
class TestAi2020:
>>>>>>> 8983f43a
    def test_functions(self):
        param = pybamm.ParameterValues("Ai2020")
        sto = pybamm.Scalar(0.5)
        T = pybamm.Scalar(298.15)

        c_p_max = param["Maximum concentration in positive electrode [mol.m-3]"]
        c_n_max = param["Maximum concentration in negative electrode [mol.m-3]"]
        fun_test = {
            # Positive electrode
            "Positive electrode cracking rate": ([T], 3.9e-20),
            "Positive particle diffusivity [m2.s-1]": ([sto, T], 5.387e-15),
            "Positive electrode exchange-current density [A.m-2]": (
                [1e3, 1e4, c_p_max, T],
                0.6098,
            ),
            "Positive electrode OCP entropic change [V.K-1]": (
                [sto, c_p_max],
                -2.1373e-4,
            ),
            "Positive electrode volume change": ([sto, c_p_max], -1.8179e-2),
            # Negative electrode
            "Negative electrode cracking rate": ([T], 3.9e-20),
            "Negative particle diffusivity [m2.s-1]": ([sto, T], 3.9e-14),
            "Negative electrode exchange-current density [A.m-2]": (
                [1e3, 1e4, c_n_max, T],
                0.4172,
            ),
            "Negative electrode OCP entropic change [V.K-1]": (
                [sto, c_n_max],
                -1.1033e-4,
            ),
            "Negative electrode volume change": ([sto, c_n_max], 5.1921e-2),
        }

        for name, value in fun_test.items():
            assert param.evaluate(param[name](*value[0])) == pytest.approx(
                value[1], abs=0.0001
            )<|MERGE_RESOLUTION|>--- conflicted
+++ resolved
@@ -1,19 +1,11 @@
 #
 # Tests for Ai (2020) Enertech parameter set loads
 #
-<<<<<<< HEAD
-
-=======
 import pytest
->>>>>>> 8983f43a
 import pybamm
 
 
-<<<<<<< HEAD
-class TestAi2020(unittest.TestCase):
-=======
 class TestAi2020:
->>>>>>> 8983f43a
     def test_functions(self):
         param = pybamm.ParameterValues("Ai2020")
         sto = pybamm.Scalar(0.5)
