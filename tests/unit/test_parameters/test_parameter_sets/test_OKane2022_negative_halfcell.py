#
# Tests for O'Kane (2022) parameter set
#
<<<<<<< HEAD

=======
import pytest
>>>>>>> 8983f43a
import pybamm


<<<<<<< HEAD
class TestOKane2022_graphite_SiOx_halfcell(unittest.TestCase):
=======
class TestOKane2022_graphite_SiOx_halfcell:
>>>>>>> 8983f43a
    def test_functions(self):
        param = pybamm.ParameterValues("OKane2022_graphite_SiOx_halfcell")
        sto = pybamm.Scalar(0.9)
        T = pybamm.Scalar(298.15)

        fun_test = {
            # Lithium plating
            "Exchange-current density for plating [A.m-2]": ([1e3, 1e4, T], 9.6485e-2),
            "Exchange-current density for stripping [A.m-2]": (
                [1e3, 1e4, T],
                9.6485e-1,
            ),
            "Dead lithium decay rate [s-1]": ([1e-8], 5e-7),
            # Positive electrode
            "Positive particle diffusivity [m2.s-1]": ([sto, T], 3.3e-14),
            "Positive electrode exchange-current density [A.m-2]": (
                [1000, 16566.5, 33133, T],
                0.33947,
            ),
            "Positive electrode cracking rate": ([T], 3.9e-20),
            "Positive electrode volume change": ([sto, 33133], 0.0897),
        }

        for name, value in fun_test.items():
            assert param.evaluate(param[name](*value[0])) == pytest.approx(
                value[1], abs=0.0001
            )<|MERGE_RESOLUTION|>--- conflicted
+++ resolved
@@ -1,19 +1,11 @@
 #
 # Tests for O'Kane (2022) parameter set
 #
-<<<<<<< HEAD
-
-=======
 import pytest
->>>>>>> 8983f43a
 import pybamm
 
 
-<<<<<<< HEAD
-class TestOKane2022_graphite_SiOx_halfcell(unittest.TestCase):
-=======
 class TestOKane2022_graphite_SiOx_halfcell:
->>>>>>> 8983f43a
     def test_functions(self):
         param = pybamm.ParameterValues("OKane2022_graphite_SiOx_halfcell")
         sto = pybamm.Scalar(0.9)
