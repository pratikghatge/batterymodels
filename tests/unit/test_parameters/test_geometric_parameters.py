#
# Tests for the standard parameters
#
<<<<<<< HEAD

=======
>>>>>>> 8983f43a
import pybamm


<<<<<<< HEAD
class TestGeometricParameters(unittest.TestCase):
=======
class TestGeometricParameters:
>>>>>>> 8983f43a
    def test_macroscale_parameters(self):
        geo = pybamm.geometric_parameters
        L_n = geo.n.L
        L_s = geo.s.L
        L_p = geo.p.L
        L_x = geo.L_x

        parameter_values = pybamm.ParameterValues(
            values={
                "Negative electrode thickness [m]": 0.05,
                "Separator thickness [m]": 0.02,
                "Positive electrode thickness [m]": 0.21,
            }
        )
        L_n_eval = parameter_values.process_symbol(L_n)
        L_s_eval = parameter_values.process_symbol(L_s)
        L_p_eval = parameter_values.process_symbol(L_p)
        L_x_eval = parameter_values.process_symbol(L_x)

        assert (L_n_eval + L_s_eval + L_p_eval).evaluate() == L_x_eval.evaluate()<|MERGE_RESOLUTION|>--- conflicted
+++ resolved
@@ -1,18 +1,10 @@
 #
 # Tests for the standard parameters
 #
-<<<<<<< HEAD
-
-=======
->>>>>>> 8983f43a
 import pybamm
 
 
-<<<<<<< HEAD
-class TestGeometricParameters(unittest.TestCase):
-=======
 class TestGeometricParameters:
->>>>>>> 8983f43a
     def test_macroscale_parameters(self):
         geo = pybamm.geometric_parameters
         L_n = geo.n.L
