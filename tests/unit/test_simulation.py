import pybamm
import numpy as np
import unittest
import numpy as np


class TestSimulation(unittest.TestCase):
    def test_basic_ops(self):

        model = pybamm.lithium_ion.SPM()
        sim = pybamm.Simulation(model)

        self.assertEqual(model.__class__, sim._model_class)
        self.assertEqual(model.options, sim._model_options)

        # check that the model is unprocessed
        self.assertEqual(sim._mesh, None)
        self.assertEqual(sim._disc, None)
        for val in list(sim.model.rhs.values()):
            self.assertTrue(val.has_symbol_of_classes(pybamm.Parameter))
            self.assertFalse(val.has_symbol_of_classes(pybamm.Matrix))

        sim.set_parameters()
        self.assertEqual(sim._mesh, None)
        self.assertEqual(sim._disc, None)
        for val in list(sim.model_with_set_params.rhs.values()):
            self.assertFalse(val.has_symbol_of_classes(pybamm.Parameter))
            self.assertFalse(val.has_symbol_of_classes(pybamm.Matrix))

        sim.build()
        self.assertFalse(sim._mesh is None)
        self.assertFalse(sim._disc is None)
        for val in list(sim.built_model.rhs.values()):
            self.assertFalse(val.has_symbol_of_classes(pybamm.Parameter))
            self.assertTrue(val.has_symbol_of_classes(pybamm.Matrix))

        sim.reset()
        sim.set_parameters()
        self.assertEqual(sim._mesh, None)
        self.assertEqual(sim._disc, None)
        self.assertEqual(sim.built_model, None)

        for val in list(sim.model_with_set_params.rhs.values()):
            self.assertFalse(val.has_symbol_of_classes(pybamm.Parameter))
            self.assertFalse(val.has_symbol_of_classes(pybamm.Matrix))

        sim.build()
        sim.reset()
        self.assertEqual(sim._mesh, None)
        self.assertEqual(sim._disc, None)
        self.assertEqual(sim.model_with_set_params, None)
        self.assertEqual(sim.built_model, None)
        for val in list(sim.model.rhs.values()):
            self.assertTrue(val.has_symbol_of_classes(pybamm.Parameter))
            self.assertFalse(val.has_symbol_of_classes(pybamm.Matrix))

    def test_solve(self):

        sim = pybamm.Simulation(pybamm.lithium_ion.SPM())
        sim.solve()
        self.assertFalse(sim._solution is None)
        for val in list(sim.built_model.rhs.values()):
            self.assertFalse(val.has_symbol_of_classes(pybamm.Parameter))
            self.assertTrue(val.has_symbol_of_classes(pybamm.Matrix))

        sim.reset()
        self.assertEqual(sim.model_with_set_params, None)
        self.assertEqual(sim.built_model, None)
        for val in list(sim.model.rhs.values()):
            self.assertTrue(val.has_symbol_of_classes(pybamm.Parameter))
            self.assertFalse(val.has_symbol_of_classes(pybamm.Matrix))

        self.assertEqual(sim._solution, None)

    def test_reuse_commands(self):

        sim = pybamm.Simulation(pybamm.lithium_ion.SPM())

        sim.set_parameters()
        sim.set_parameters()

        sim.build()
        sim.build()

        sim.solve()
        sim.solve()

        sim.build()
        sim.solve()
        sim.set_parameters()

    def test_specs(self):
        # test can rebuild after setting specs
        sim = pybamm.Simulation(pybamm.lithium_ion.SPM())
        sim.build()

        model_options = {"thermal": "lumped"}
        sim.specs(model_options=model_options)
        sim.build()
        self.assertEqual(sim.model.options["thermal"], "lumped")

        params = sim.parameter_values
        # normally is 0.0001
        params.update({"Negative electrode thickness [m]": 0.0002})
        sim.specs(parameter_values=params)

        self.assertEqual(
            sim.parameter_values["Negative electrode thickness [m]"], 0.0002
        )
        sim.build()

        geometry = sim.unprocessed_geometry
        custom_geometry = {}
        x_n = pybamm.standard_spatial_vars.x_n
        custom_geometry["negative electrode"] = {
            "primary": {
                x_n: {"min": pybamm.Scalar(0), "max": pybamm.geometric_parameters.l_n}
            }
        }
        geometry.update(custom_geometry)
        sim.specs(geometry=geometry)
        sim.build()

        var_pts = sim.var_pts
        var_pts[pybamm.standard_spatial_vars.x_n] = 5
        sim.specs(var_pts=var_pts)
        sim.build()

        spatial_methods = sim.spatial_methods
        # nothing to change this to at the moment but just reload in
        sim.specs(spatial_methods=spatial_methods)
        sim.build()

<<<<<<< HEAD
    def test_set_crate(self):
        sim = pybamm.Simulation(pybamm.lithium_ion.SPM(), C_rate=2)
        self.assertEqual(sim.parameter_values["C-rate"], 2)
        sim.specs(C_rate=3)
        self.assertEqual(sim.parameter_values["C-rate"], 3)

    def test_set_defaults(self):
        sim = pybamm.Simulation(pybamm.lithium_ion.SPM())

        model_options = {"thermal": "x-full"}
        submesh_types = {
            "Negative particle": pybamm.MeshGenerator(pybamm.Exponential1DSubMesh)
        }
        solver = pybamm.BaseSolver()
        quick_plot_vars = ["Negative particle surface concentration"]
        sim.specs(
            model_options=model_options,
            submesh_types=submesh_types,
            solver=solver,
            quick_plot_vars=quick_plot_vars,
        )

        sim.set_defaults()

        self.assertEqual(sim.model_options["thermal"], "x-full")
        self.assertEqual(
            sim.submesh_types["negative particle"].submesh_type, pybamm.Uniform1DSubMesh
        )
        self.assertEqual(sim.quick_plot_vars, None)
        self.assertIsInstance(sim.solver, pybamm.ScipySolver)

    def test_get_variable_array(self):

        sim = pybamm.Simulation(pybamm.lithium_ion.SPM())
        sim.solve()

        phi_s_n = sim.get_variable_array("Negative electrode potential")

        self.assertIsInstance(phi_s_n, np.ndarray)

        c_s_n_surf, c_e = sim.get_variable_array(
            "Negative particle surface concentration", "Electrolyte concentration"
        )

        self.assertIsInstance(c_s_n_surf, np.ndarray)
        self.assertIsInstance(c_e, np.ndarray)

    def test_set_external_variable(self):
        model_options = {
            "thermal": "x-lumped",
            "external submodels": ["thermal"],
        }
        model = pybamm.lithium_ion.SPMe(model_options)
        sim = pybamm.Simulation(model)

        T_av = 0

        dt = 0.001

        external_variables = {"X-averaged cell temperature": T_av}
        sim.step(dt, external_variables=external_variables)

    def test_step(self):

        dt = 0.001
        sim = pybamm.Simulation(pybamm.lithium_ion.SPM())
        sim.step(dt)  # 1 step stores first two points
        self.assertEqual(sim.solution.t.size, 2)
        self.assertEqual(sim.solution.y[0, :].size, 2)
        self.assertEqual(sim.solution.t[0], 0)
        self.assertEqual(sim.solution.t[1], dt)
        sim.step(dt)  # automatically append the next step
        self.assertEqual(sim.solution.t.size, 3)
        self.assertEqual(sim.solution.y[0, :].size, 3)
        self.assertEqual(sim.solution.t[0], 0)
        self.assertEqual(sim.solution.t[1], dt)
        self.assertEqual(sim.solution.t[2], 2 * dt)
        sim.step(dt, save=False)  # now only store the two end step points
        self.assertEqual(sim.solution.t.size, 2)
        self.assertEqual(sim.solution.y[0, :].size, 2)
        self.assertEqual(sim.solution.t[0], 2 * dt)
        self.assertEqual(sim.solution.t[1], 3 * dt)
=======
    def test_save_load(self):
        model = pybamm.lead_acid.LOQS()
        model.use_jacobian = True
        sim = pybamm.Simulation(model)

        sim.save("test.pickle")
        sim_load = pybamm.load_sim("test.pickle")
        self.assertEqual(sim.model.name, sim_load.model.name)

        # save after solving
        sim.solve()
        sim.save("test.pickle")
        sim_load = pybamm.load_sim("test.pickle")
        self.assertEqual(sim.model.name, sim_load.model.name)

        # with python formats
        model.convert_to_format = None
        sim = pybamm.Simulation(model)
        sim.solve()
        sim.save("test.pickle")
        model.convert_to_format = "python"
        sim = pybamm.Simulation(model)
        sim.solve()
        with self.assertRaisesRegex(
            NotImplementedError, "Cannot save simulation if model format is python"
        ):
            sim.save("test.pickle")

    def test_save_load_dae(self):
        model = pybamm.lead_acid.LOQS({"surface form": "algebraic"})
        model.use_jacobian = True
        sim = pybamm.Simulation(model)

        # save after solving
        sim.solve()
        sim.save("test.pickle")
        sim_load = pybamm.load_sim("test.pickle")
        self.assertEqual(sim.model.name, sim_load.model.name)

        # with python format
        model.convert_to_format = None
        sim = pybamm.Simulation(model)
        sim.solve()
        sim.save("test.pickle")

        # with Casadi solver
        sim = pybamm.Simulation(model, solver=pybamm.CasadiSolver())
        sim.solve()
        sim.save("test.pickle")
        sim_load = pybamm.load_sim("test.pickle")
        self.assertEqual(sim.model.name, sim_load.model.name)

    @unittest.skipIf(not pybamm.have_idaklu(), "idaklu solver is not installed")
    def test_save_load_klu(self):
        model = pybamm.lead_acid.LOQS({"surface form": "algebraic"})
        model.use_jacobian = True
        # with KLU solver
        sim = pybamm.Simulation(model, solver=pybamm.IDAKLUSolver())
        sim.solve()
        sim.save("test.pickle")
        sim_load = pybamm.load_sim("test.pickle")
        self.assertEqual(sim.model.name, sim_load.model.name)

    def test_set_defaults(self):
        model = pybamm.lithium_ion.SPM()

        # make simulation with silly options (should this be allowed?)
        sim = pybamm.Simulation(
            model,
            geometry=1,
            parameter_values=1,
            submesh_types=1,
            var_pts=1,
            spatial_methods=1,
            solver=1,
            quick_plot_vars=1,
        )

        # reset and check
        sim.set_defaults()
        # Not sure of best way to test nested dicts?
        # self.geometry = model.default_geometry
        self.assertEqual(sim._parameter_values, model.default_parameter_values)
        for domain, submesh in model.default_submesh_types.items():
            self.assertEqual(
                sim._submesh_types[domain].submesh_type, submesh.submesh_type
            )
        self.assertEqual(sim._var_pts, model.default_var_pts)
        for domain, method in model.default_spatial_methods.items():
            self.assertIsInstance(sim._spatial_methods[domain], type(method))
        self.assertIsInstance(sim._solver, type(model.default_solver))
        self.assertEqual(sim._quick_plot_vars, None)

    def test_plot(self):
        sim = pybamm.Simulation(pybamm.lithium_ion.SPM())

        # test exception if not solved
        with self.assertRaises(ValueError):
            sim.plot()

        # now solve and plot
        t_eval = np.linspace(0, 0.01, 5)
        sim.solve(t_eval=t_eval)
        sim.plot(testing=True)
>>>>>>> 68539d35


if __name__ == "__main__":
    print("Add -v for more debug output")
    import sys

    if "-v" in sys.argv:
        debug = True
    unittest.main()<|MERGE_RESOLUTION|>--- conflicted
+++ resolved
@@ -131,7 +131,6 @@
         sim.specs(spatial_methods=spatial_methods)
         sim.build()
 
-<<<<<<< HEAD
     def test_set_crate(self):
         sim = pybamm.Simulation(pybamm.lithium_ion.SPM(), C_rate=2)
         self.assertEqual(sim.parameter_values["C-rate"], 2)
@@ -214,7 +213,7 @@
         self.assertEqual(sim.solution.y[0, :].size, 2)
         self.assertEqual(sim.solution.t[0], 2 * dt)
         self.assertEqual(sim.solution.t[1], 3 * dt)
-=======
+
     def test_save_load(self):
         model = pybamm.lead_acid.LOQS()
         model.use_jacobian = True
@@ -319,7 +318,6 @@
         t_eval = np.linspace(0, 0.01, 5)
         sim.solve(t_eval=t_eval)
         sim.plot(testing=True)
->>>>>>> 68539d35
 
 
 if __name__ == "__main__":
