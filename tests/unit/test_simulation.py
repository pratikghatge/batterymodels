import pybamm
import numpy as np
import pandas as pd
import os
import unittest


class TestSimulation(unittest.TestCase):
    def test_simple_model(self):
        model = pybamm.BaseModel()
        v = pybamm.Variable("v")
        a = pybamm.Parameter("a")
        model.rhs = {v: -a * v}
        model.initial_conditions = {v: 1}
        param = pybamm.ParameterValues({"a": 1})
        sim = pybamm.Simulation(model, parameter_values=param)
        sol = sim.solve([0, 1])
        np.testing.assert_array_almost_equal(sol.y.full()[0], np.exp(-sol.t), decimal=5)

    def test_basic_ops(self):

        model = pybamm.lithium_ion.SPM()
        sim = pybamm.Simulation(model)

        self.assertEqual(model.__class__, sim._model_class)

        # check that the model is unprocessed
        self.assertEqual(sim._mesh, None)
        self.assertEqual(sim._disc, None)
        for val in list(sim.model.rhs.values()):
            self.assertTrue(val.has_symbol_of_classes(pybamm.Parameter))
            self.assertFalse(val.has_symbol_of_classes(pybamm.Matrix))

        sim.set_parameters()
        self.assertEqual(sim._mesh, None)
        self.assertEqual(sim._disc, None)
        for val in list(sim.model_with_set_params.rhs.values()):
            self.assertFalse(val.has_symbol_of_classes(pybamm.Parameter))
            self.assertFalse(val.has_symbol_of_classes(pybamm.Matrix))
        # Make sure model is unchanged
        self.assertNotEqual(sim.model, model)
        for val in list(model.rhs.values()):
            self.assertTrue(val.has_symbol_of_classes(pybamm.Parameter))
            self.assertFalse(val.has_symbol_of_classes(pybamm.Matrix))

        sim.build()
        self.assertFalse(sim._mesh is None)
        self.assertFalse(sim._disc is None)
        for val in list(sim.built_model.rhs.values()):
            self.assertFalse(val.has_symbol_of_classes(pybamm.Parameter))
            # skip test for scalar variables (e.g. discharge capacity)
            if val.size > 1:
                self.assertTrue(val.has_symbol_of_classes(pybamm.Matrix))

    def test_specs_deprecated(self):
        model = pybamm.lithium_ion.SPM()
        sim = pybamm.Simulation(model)
        with self.assertRaisesRegex(NotImplementedError, "specs"):
            sim.specs()

    def test_solve(self):

        sim = pybamm.Simulation(pybamm.lithium_ion.SPM())
        sim.solve([0, 600])
        self.assertFalse(sim._solution is None)
        for val in list(sim.built_model.rhs.values()):
            self.assertFalse(val.has_symbol_of_classes(pybamm.Parameter))
            # skip test for scalar variables (e.g. discharge capacity)
            if val.size > 1:
                self.assertTrue(val.has_symbol_of_classes(pybamm.Matrix))

        # test solve without check
        sim = pybamm.Simulation(pybamm.lithium_ion.SPM())
        sol = sim.solve(t_eval=[0, 600], check_model=False)
        for val in list(sim.built_model.rhs.values()):
            self.assertFalse(val.has_symbol_of_classes(pybamm.Parameter))
            # skip test for scalar variables (e.g. discharge capacity)
            if val.size > 1:
                self.assertTrue(val.has_symbol_of_classes(pybamm.Matrix))

<<<<<<< HEAD
        with self.assertRaisesRegex(
            ValueError,
            "starting_solution can only be provided if simulating an Experiment",
        ):
            sim.solve([0, 600], starting_solution=sim.solution)
=======
        # Test options that are only available when simulating an experiment
        with self.assertRaisesRegex(ValueError, "save_at_cycles"):
            sim.solve(save_at_cycles=2)
        with self.assertRaisesRegex(ValueError, "starting_solution"):
            sim.solve(starting_solution=sol)
>>>>>>> 53ba7582

    def test_solve_non_battery_model(self):

        model = pybamm.BaseModel()
        v = pybamm.Variable("v")
        model.rhs = {v: -v}
        model.initial_conditions = {v: 1}
        model.variables = {"v": v}
        sim = pybamm.Simulation(
            model, solver=pybamm.ScipySolver(rtol=1e-10, atol=1e-10)
        )

        sim.solve(np.linspace(0, 1, 100))
        np.testing.assert_array_equal(sim.solution.t, np.linspace(0, 1, 100))
        np.testing.assert_array_almost_equal(
            sim.solution["v"].entries, np.exp(-np.linspace(0, 1, 100))
        )

    def test_solve_already_partially_processed_model(self):

        model = pybamm.lithium_ion.SPM()

        # Process model manually
        geometry = model.default_geometry
        param = model.default_parameter_values
        param.process_model(model)
        param.process_geometry(geometry)
        # Let simulation take over
        sim = pybamm.Simulation(model)
        sim.solve([0, 600])

        # Discretised manually
        mesh = pybamm.Mesh(geometry, model.default_submesh_types, model.default_var_pts)
        disc = pybamm.Discretisation(mesh, model.default_spatial_methods)
        disc.process_model(model)
        # Let simulation take over
        sim = pybamm.Simulation(model)
        sim.solve([0, 600])

    def test_reuse_commands(self):

        sim = pybamm.Simulation(pybamm.lithium_ion.SPM())

        sim.set_parameters()
        sim.set_parameters()

        sim.build()
        sim.build()

        sim.solve([0, 600])
        sim.solve([0, 600])

        sim.build()
        sim.solve([0, 600])
        sim.set_parameters()

    def test_set_crate(self):
        model = pybamm.lithium_ion.SPM()
        current_1C = model.default_parameter_values["Current function [A]"]
        sim = pybamm.Simulation(model, C_rate=2)
        self.assertEqual(sim.parameter_values["Current function [A]"], 2 * current_1C)
        self.assertEqual(sim.C_rate, 2)

    def test_set_external_variable(self):
        model_options = {
            "thermal": "lumped",
            "external submodels": ["thermal", "negative particle"],
        }
        model = pybamm.lithium_ion.SPMe(model_options)
        sim = pybamm.Simulation(model)

        var = pybamm.standard_spatial_vars
        Nr = model.default_var_pts[var.r_n]

        T_av = 0
        c_s_n_av = np.ones((Nr, 1)) * 0.5
        external_variables = {
            "Volume-averaged cell temperature": T_av,
            "X-averaged negative particle concentration": c_s_n_av,
        }

        # Step
        dt = 0.1
        for _ in range(5):
            sim.step(dt, external_variables=external_variables)
        sim.plot(testing=True)

        # Solve
        t_eval = np.linspace(0, 3600)
        sim.solve(t_eval, external_variables=external_variables)
        sim.plot(testing=True)

    def test_step(self):

        dt = 0.001
        model = pybamm.lithium_ion.SPM()
        sim = pybamm.Simulation(model)

        sim.step(dt)  # 1 step stores first two points
        tau = sim.model.timescale.evaluate()
        self.assertEqual(sim.solution.t.size, 2)
        self.assertEqual(sim.solution.y.full()[0, :].size, 2)
        self.assertEqual(sim.solution.t[0], 0)
        self.assertEqual(sim.solution.t[1], dt / tau)
        saved_sol = sim.solution

        sim.step(dt)  # automatically append the next step
        self.assertEqual(sim.solution.t.size, 3)
        self.assertEqual(sim.solution.y.full()[0, :].size, 3)
        self.assertEqual(sim.solution.t[0], 0)
        self.assertEqual(sim.solution.t[1], dt / tau)
        self.assertEqual(sim.solution.t[2], 2 * dt / tau)

        sim.step(dt, save=False)  # now only store the two end step points
        self.assertEqual(sim.solution.t.size, 2)
        self.assertEqual(sim.solution.y.full()[0, :].size, 2)
        self.assertEqual(sim.solution.t[0], 2 * dt / tau)
        self.assertEqual(sim.solution.t[1], 3 * dt / tau)

        # Start from saved solution
        sim.step(
            dt, starting_solution=saved_sol
        )  # now only store the two end step points
        self.assertEqual(sim.solution.t.size, 3)
        self.assertEqual(sim.solution.y.full()[0, :].size, 3)
        self.assertEqual(sim.solution.t[0], 0)
        self.assertEqual(sim.solution.t[1], dt / tau)
        self.assertEqual(sim.solution.t[2], 2 * dt / tau)

    def test_solve_with_inputs(self):
        model = pybamm.lithium_ion.SPM()
        param = model.default_parameter_values
        param.update({"Current function [A]": "[input]"})
        sim = pybamm.Simulation(model, parameter_values=param)
        sim.solve(t_eval=[0, 600], inputs={"Current function [A]": 1})
        np.testing.assert_array_equal(
            sim.solution.all_inputs[0]["Current function [A]"], 1
        )

    def test_step_with_inputs(self):
        dt = 0.001
        model = pybamm.lithium_ion.SPM()
        param = model.default_parameter_values
        param.update({"Current function [A]": "[input]"})
        sim = pybamm.Simulation(model, parameter_values=param)
        sim.step(
            dt, inputs={"Current function [A]": 1}
        )  # 1 step stores first two points
        tau = sim.model.timescale.evaluate()
        self.assertEqual(sim.solution.t.size, 2)
        self.assertEqual(sim.solution.y.full()[0, :].size, 2)
        self.assertEqual(sim.solution.t[0], 0)
        self.assertEqual(sim.solution.t[1], dt / tau)
        np.testing.assert_array_equal(
            sim.solution.all_inputs[0]["Current function [A]"], 1
        )
        sim.step(
            dt, inputs={"Current function [A]": 2}
        )  # automatically append the next step
        self.assertEqual(sim.solution.t.size, 3)
        self.assertEqual(sim.solution.y.full()[0, :].size, 3)
        self.assertEqual(sim.solution.t[0], 0)
        self.assertEqual(sim.solution.t[1], dt / tau)
        self.assertEqual(sim.solution.t[2], 2 * dt / tau)
        np.testing.assert_array_equal(
            sim.solution.all_inputs[1]["Current function [A]"], 2
        )

    def test_save_load(self):
        model = pybamm.lead_acid.LOQS()
        model.use_jacobian = True
        sim = pybamm.Simulation(model)

        sim.save("test.pickle")
        sim_load = pybamm.load_sim("test.pickle")
        self.assertEqual(sim.model.name, sim_load.model.name)

        # save after solving
        sim.solve([0, 600])
        sim.save("test.pickle")
        sim_load = pybamm.load_sim("test.pickle")
        self.assertEqual(sim.model.name, sim_load.model.name)

        # with python formats
        model.convert_to_format = None
        sim = pybamm.Simulation(model)
        sim.solve([0, 600])
        sim.save("test.pickle")
        model.convert_to_format = "python"
        sim = pybamm.Simulation(model)
        sim.solve([0, 600])
        with self.assertRaisesRegex(
            NotImplementedError, "Cannot save simulation if model format is python"
        ):
            sim.save("test.pickle")

    def test_save_load_dae(self):
        model = pybamm.lead_acid.LOQS({"surface form": "algebraic"})
        model.use_jacobian = True
        sim = pybamm.Simulation(model)

        # save after solving
        sim.solve([0, 600])
        sim.save("test.pickle")
        sim_load = pybamm.load_sim("test.pickle")
        self.assertEqual(sim.model.name, sim_load.model.name)

        # with python format
        model.convert_to_format = None
        sim = pybamm.Simulation(model)
        sim.solve([0, 600])
        sim.save("test.pickle")

        # with Casadi solver
        model.convert_to_format = "casadi"
        sim = pybamm.Simulation(model, solver=pybamm.CasadiSolver())
        sim.solve([0, 600])
        sim.save("test.pickle")
        sim_load = pybamm.load_sim("test.pickle")
        self.assertEqual(sim.model.name, sim_load.model.name)

    def test_plot(self):
        sim = pybamm.Simulation(pybamm.lithium_ion.SPM())

        # test exception if not solved
        with self.assertRaises(ValueError):
            sim.plot()

        # now solve and plot
        t_eval = np.linspace(0, 100, 5)
        sim.solve(t_eval=t_eval)
        sim.plot(testing=True)

        # test quick_plot_vars deprecation error
        with self.assertRaisesRegex(NotImplementedError, "'quick_plot_vars'"):
            sim.plot(quick_plot_vars=["var"])

    def test_drive_cycle_data(self):
        model = pybamm.lithium_ion.SPM()
        param = model.default_parameter_values
        param["Current function [A]"] = "[current data]US06"

        with self.assertRaisesRegex(NotImplementedError, "Drive cycle from data"):
            pybamm.Simulation(model, parameter_values=param)

    def test_drive_cycle_interpolant(self):
        model = pybamm.lithium_ion.SPM()
        param = model.default_parameter_values
        # Import drive cycle from file
        drive_cycle = pd.read_csv(
            pybamm.get_parameters_filepath(
                os.path.join("input", "drive_cycles", "US06.csv")
            ),
            comment="#",
            skip_blank_lines=True,
            header=None,
        ).to_numpy()

        timescale = param.evaluate(model.timescale)

        current_interpolant = pybamm.Interpolant(
            drive_cycle[:, 0], drive_cycle[:, 1], timescale * pybamm.t
        )

        param["Current function [A]"] = current_interpolant

        time_data = drive_cycle[:, 0]

        sim = pybamm.Simulation(model, parameter_values=param)

        # check solution is returned at the times in the data
        sim.solve()
        tau = sim.model.timescale.evaluate()
        np.testing.assert_array_almost_equal(sim.solution.t, time_data / tau)

        # check warning raised if the largest gap in t_eval is bigger than the
        # smallest gap in the data
        with self.assertWarns(pybamm.SolverWarning):
            sim.solve(t_eval=np.linspace(0, 1, 100))

        # check warning raised if t_eval doesnt contain time_data , but has a finer
        # resolution (can still solve, but good for users to know they dont have
        # the solution returned at the data points)
        with self.assertWarns(pybamm.SolverWarning):
            sim.solve(t_eval=np.linspace(0, time_data[-1], 800))

    def test_discontinuous_current(self):
        def car_current(t):
            current = (
                1 * (t >= 0) * (t <= 1000)
                - 0.5 * (1000 < t) * (t <= 2000)
                + 0.5 * (2000 < t)
            )
            return current

        model = pybamm.lithium_ion.DFN()
        param = model.default_parameter_values
        param["Current function [A]"] = car_current

        sim = pybamm.Simulation(
            model, parameter_values=param, solver=pybamm.CasadiSolver(mode="fast")
        )
        sim.solve([0, 3600])
        current = sim.solution["Current [A]"]
        self.assertEqual(current(0), 1)
        self.assertEqual(current(1500), -0.5)
        self.assertEqual(current(3000), 0.5)

    def test_t_eval(self):
        model = pybamm.lithium_ion.SPM()
        sim = pybamm.Simulation(model)

        # test no t_eval
        with self.assertRaisesRegex(pybamm.SolverError, "'t_eval' must be provided"):
            sim.solve()

        # test t_eval list of length != 2
        with self.assertRaisesRegex(pybamm.SolverError, "'t_eval' can be provided"):
            sim.solve(t_eval=[0, 1, 2])

        # tets list gets turned into np.linspace(t0, tf, 100)
        sim.solve(t_eval=[0, 10])
        np.testing.assert_array_almost_equal(
            sim.solution.t * sim.solution.timescale_eval, np.linspace(0, 10, 100)
        )

    def test_battery_model_with_input_height(self):
        # load model
        model = pybamm.lithium_ion.SPM()
        # load parameter values and process model and geometry
        param = model.default_parameter_values
        param.update({"Electrode height [m]": "[input]"})
        # solve model for 1 minute
        t_eval = np.linspace(0, 60, 11)
        inputs = {"Electrode height [m]": 0.2}
        sim = pybamm.Simulation(model=model, parameter_values=param)
        sim.solve(t_eval=t_eval, inputs=inputs)


if __name__ == "__main__":
    print("Add -v for more debug output")
    import sys

    if "-v" in sys.argv:
        debug = True
    unittest.main()<|MERGE_RESOLUTION|>--- conflicted
+++ resolved
@@ -78,19 +78,11 @@
             if val.size > 1:
                 self.assertTrue(val.has_symbol_of_classes(pybamm.Matrix))
 
-<<<<<<< HEAD
-        with self.assertRaisesRegex(
-            ValueError,
-            "starting_solution can only be provided if simulating an Experiment",
-        ):
-            sim.solve([0, 600], starting_solution=sim.solution)
-=======
         # Test options that are only available when simulating an experiment
         with self.assertRaisesRegex(ValueError, "save_at_cycles"):
             sim.solve(save_at_cycles=2)
         with self.assertRaisesRegex(ValueError, "starting_solution"):
             sim.solve(starting_solution=sol)
->>>>>>> 53ba7582
 
     def test_solve_non_battery_model(self):
 
