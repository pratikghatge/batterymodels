# [Unreleased](https://github.com/pybamm-team/PyBaMM)

## Features

<<<<<<< HEAD
-   Added `Units` object as an attribute to all symbols; units must be consistent
-   Scalars that represent dimensional numbers must be provided with units
=======
-   Added temperature dependence on electrode electronic conductivity ([#1570](https://github.com/pybamm-team/PyBaMM/pull/1570))
-   Added a new lithium-ion model `MPM` or Many-Particle Model, with a distribution of particle sizes in each electrode. ([#1529](https://github.com/pybamm-team/PyBaMM/pull/1529))
-   Added 2 new submodels for lithium transport in a size distribution of electrode particles: Fickian diffusion (`FickianSingleSizeDistribution`) and uniform concentration profile (`FastSingleSizeDistribution`). ([#1529](https://github.com/pybamm-team/PyBaMM/pull/1529))
-   Added a "particle size" domain to the default lithium-ion geometry, including plotting capabilities (`QuickPlot`) and processing of variables (`ProcessedVariable`). ([#1529](https://github.com/pybamm-team/PyBaMM/pull/1529))
>>>>>>> 78b7eb63
-   Added fitted expressions for OCPs for the Chen2020 parameter set ([#1526](https://github.com/pybamm-team/PyBaMM/pull/1497))
-   Added `initial_soc` argument to `Simualtion.solve` for specifying the initial SOC when solving a model ([#1512](https://github.com/pybamm-team/PyBaMM/pull/1512))
-   Added `print_name` to some symbols ([#1495](https://github.com/pybamm-team/PyBaMM/pull/1495), [#1497](https://github.com/pybamm-team/PyBaMM/pull/1497))
-   Added Base Parameters class and SymPy in dependencies ([#1495](https://github.com/pybamm-team/PyBaMM/pull/1495))
-   Added a new "reaction-driven" model for LAM from Reniers et al (2019) ([#1490](https://github.com/pybamm-team/PyBaMM/pull/1490))
-   Some features ("loss of active material" and "particle mechanics") can now be specified separately for the negative electrode and positive electrode by passing a 2-tuple ([#1490](https://github.com/pybamm-team/PyBaMM/pull/1490))
-   `plot` and `plot2D` now take and return a matplotlib Axis to allow for easier customization ([#1472](https://github.com/pybamm-team/PyBaMM/pull/1472))
-   `ParameterValues.evaluate` can now return arrays to allow function parameters to be easily evaluated ([#1472](https://github.com/pybamm-team/PyBaMM/pull/1472))
-   Added option to save only specific cycle numbers when simulating an `Experiment` ([#1459](https://github.com/pybamm-team/PyBaMM/pull/1459))
-   Added capacity-based termination conditions when simulating an `Experiment` ([#1459](https://github.com/pybamm-team/PyBaMM/pull/1459))
-   Added "summary variables" to track degradation over several cycles ([#1459](https://github.com/pybamm-team/PyBaMM/pull/1459))
-   Added `ElectrodeSOH` model for calculating capacities and stoichiometric limits ([#1459](https://github.com/pybamm-team/PyBaMM/pull/1459))
-   Added Batch Study class ([#1455](https://github.com/pybamm-team/PyBaMM/pull/1455))
-   Added `ConcatenationVariable`, which is automatically created when variables are concatenated ([#1453](https://github.com/pybamm-team/PyBaMM/pull/1453))
-   Added "fast with events" mode for the CasADi solver, which solves a model and finds events more efficiently than "safe" mode. As of PR #1450 this feature is still being tested and "safe" mode remains the default ([#1450](https://github.com/pybamm-team/PyBaMM/pull/1450))

## Optimizations

-   Models that mostly use x-averaged quantities (SPM and SPMe) now use x-averaged degradation models ([#1490](https://github.com/pybamm-team/PyBaMM/pull/1490))
-   Improved how the CasADi solver's "safe" mode finds events ([#1450](https://github.com/pybamm-team/PyBaMM/pull/1450))
-   Perform more automatic simplifications of the expression tree ([#1449](https://github.com/pybamm-team/PyBaMM/pull/1449))
-   Reduce time taken to hash a sparse `Matrix` object ([#1449](https://github.com/pybamm-team/PyBaMM/pull/1449))

## Bug fixes

-   Fixed a bug where the order of the indexing for the entries of variables discretised using FEM was incorrect ([#1556](https://github.com/pybamm-team/PyBaMM/pull/1556))
-   Fix broken module import for spyder when running a script twice ([#1555](https://github.com/pybamm-team/PyBaMM/pull/1555))
-   Fixed ElectrodeSOH model for multi-dimensional simulations ([#1548](https://github.com/pybamm-team/PyBaMM/pull/1548))
-   Removed the overly-restrictive check "each variable in the algebraic eqn keys must appear in the eqn" ([#1510](https://github.com/pybamm-team/PyBaMM/pull/1510))
-   Made parameters importable through pybamm ([#1475](https://github.com/pybamm-team/PyBaMM/pull/1475))

## Breaking changes

-   The `Yang2017` parameter set has been removed as the complete parameter set is not publicly available in the literature ([#1577](https://github.com/pybamm-team/PyBaMM/pull/1577))
-   Changed how options are specified for the "loss of active material" and "particle cracking" submodels. "loss of active material" can now be one of "none", "stress-driven", or "reaction-driven", or a 2-tuple for different options in negative and positive electrode. Similarly "particle cracking" (now called "particle mechanics") can now be "none", "swelling only", "swelling and cracking", or a 2-tuple ([#1490](https://github.com/pybamm-team/PyBaMM/pull/1490))
-   Changed the variable in the full diffusion model from "Electrolyte concentration" to "Porosity times concentration" ([#1476](https://github.com/pybamm-team/PyBaMM/pull/1476))
-   Renamed `lithium-ion` folder to `lithium_ion` and `lead-acid` folder to `lead_acid` in parameters ([#1464](https://github.com/pybamm-team/PyBaMM/pull/1464))

# [v0.4.0](https://github.com/pybamm-team/PyBaMM/tree/v0.4.0) - 2021-03-28

This release introduces:
- several new models, including reversible and irreversible plating submodels, submodels for loss of active material, Yang et al.'s (2017) coupled SEI/plating/pore clogging model, and the Newman-Tobias model
- internal optimizations for solving models, particularly for simulating experiments, with more accurate event detection and more efficient numerical methods and post-processing
- parallel solutions of a model with different inputs
- a cleaner installation process for Mac when installing from PyPI, no longer requiring a Homebrew installation of Sundials
- improved plotting functionality, including adding a new 'voltage component' plot
- several other new features, optimizations, and bug fixes, summarized below

## Features
-   Added `NewmanTobias` li-ion battery model ([#1423](https://github.com/pybamm-team/PyBaMM/pull/1423))
-   Added `plot_voltage_components` to easily plot the component overpotentials that make up the voltage ([#1419](https://github.com/pybamm-team/PyBaMM/pull/1419))
-   Made `QuickPlot` more customizable and added an example ([#1419](https://github.com/pybamm-team/PyBaMM/pull/1419))
-   `Solution` objects can now be created by stepping *different* models ([#1408](https://github.com/pybamm-team/PyBaMM/pull/1408))
-   Added Yang et al 2017 model that couples irreversible lithium plating, SEI growth and change in porosity which produces a transition from linear to nonlinear degradation pattern of lithium-ion battery over extended cycles([#1398](https://github.com/pybamm-team/PyBaMM/pull/1398))
-   Added support for Python 3.9 and dropped support for Python 3.6. Python 3.6 may still work but is now untested ([#1370](https://github.com/pybamm-team/PyBaMM/pull/1370))
-   Added the electrolyte overpotential and Ohmic losses for full conductivity, including surface form ([#1350](https://github.com/pybamm-team/PyBaMM/pull/1350))
-   Added functionality to `Citations` to print formatted citations ([#1340](https://github.com/pybamm-team/PyBaMM/pull/1340))
-   Updated the way events are handled in `CasadiSolver` for more accurate event location ([#1328](https://github.com/pybamm-team/PyBaMM/pull/1328))
-   Added error message if initial conditions are outside the bounds of a variable ([#1326](https://github.com/pybamm-team/PyBaMM/pull/1326))
-   Added temperature dependence to density, heat capacity and thermal conductivity ([#1323](https://github.com/pybamm-team/PyBaMM/pull/1323))
-   Added temperature dependence to the transference number (`t_plus`) ([#1317](https://github.com/pybamm-team/PyBaMM/pull/1317))
-   Added new functionality for `Interpolant` ([#1312](https://github.com/pybamm-team/PyBaMM/pull/1312))
-   Added option to express experiments (and extract solutions) in terms of cycles of operating condition ([#1309](https://github.com/pybamm-team/PyBaMM/pull/1309))
-   The event time and state are now returned as part of `Solution.t` and `Solution.y` so that the event is accurately captured in the returned solution ([#1300](https://github.com/pybamm-team/PyBaMM/pull/1300))
-   Added reversible and irreversible lithium plating models ([#1287](https://github.com/pybamm-team/PyBaMM/pull/1287))
-   Reformatted the `BasicDFNHalfCell` to be consistent with the other models ([#1282](https://github.com/pybamm-team/PyBaMM/pull/1282))
-   Added option to make the total interfacial current density a state ([#1280](https://github.com/pybamm-team/PyBaMM/pull/1280))
-   Added functionality to initialize a model using the solution from another model ([#1278](https://github.com/pybamm-team/PyBaMM/pull/1278))
-   Added submodels for active material ([#1262](https://github.com/pybamm-team/PyBaMM/pull/1262))
-   Updated solvers' method `solve()` so it can take a list of inputs dictionaries as the `inputs` keyword argument. In this case the model is solved for each input set in the list, and a list of solutions mapping the set of inputs to the solutions is returned. Note that `solve()` can still take a single dictionary as the `inputs` keyword argument. In this case the behaviour is unchanged compared to previous versions.([#1261](https://github.com/pybamm-team/PyBaMM/pull/1261))
-   Added composite surface form electrolyte models: `CompositeDifferential` and `CompositeAlgebraic` ([#1207](https://github.com/pybamm-team/PyBaMM/issues/1207))

## Optimizations

-   Improved the way an `Experiment` is simulated to reduce solve time (at the cost of slightly higher set-up time) ([#1408](https://github.com/pybamm-team/PyBaMM/pull/1408))
-   Add script and workflow to automatically update parameter_sets.py docstrings ([#1371](https://github.com/pybamm-team/PyBaMM/pull/1371))
-   Add URLs checker in workflows ([#1347](https://github.com/pybamm-team/PyBaMM/pull/1347))
-   The `Solution` class now only creates the concatenated `y` when the user asks for it. This is an optimization step as the concatenation can be slow, especially with larger experiments ([#1331](https://github.com/pybamm-team/PyBaMM/pull/1331))
-   If solver method `solve()` is passed a list of inputs as the `inputs` keyword argument, the resolution of the model for each input set is spread across several Python processes, usually running in parallel on different processors. The default number of processes is the number of processors available. `solve()` takes a new keyword argument `nproc` which can be used to set this number a manually.
-   Variables are now post-processed using CasADi ([#1316](https://github.com/pybamm-team/PyBaMM/pull/1316))
-   Operations such as `1*x` and `0+x` now directly return `x` ([#1252](https://github.com/pybamm-team/PyBaMM/pull/1252))

## Bug fixes

-   Fixed a bug on the boundary conditions of `FickianSingleParticle` and `FickianManyParticles` to ensure mass is conserved ([#1421](https://github.com/pybamm-team/PyBaMM/pull/1421))
-   Fixed a bug where the `PolynomialSingleParticle` submodel gave incorrect results with "dimensionality" equal to 2 ([#1411](https://github.com/pybamm-team/PyBaMM/pull/1411))
-   Fixed a bug where volume averaging in 0D gave the wrong result ([#1411](https://github.com/pybamm-team/PyBaMM/pull/1411))
-   Fixed a sign error in the positive electrode ohmic losses ([#1407](https://github.com/pybamm-team/PyBaMM/pull/1407))
-   Fixed the formulation of the EC reaction SEI model ([#1397](https://github.com/pybamm-team/PyBaMM/pull/1397))
-   Simulations now stop when an experiment becomes infeasible ([#1395](https://github.com/pybamm-team/PyBaMM/pull/1395))
-   Added a check for domains in `Concatenation` ([#1368](https://github.com/pybamm-team/PyBaMM/pull/1368))
-   Differentiation now works even when the differentiation variable is a constant ([#1294](https://github.com/pybamm-team/PyBaMM/pull/1294))
-   Fixed a bug where the event time and state were no longer returned as part of the solution ([#1344](https://github.com/pybamm-team/PyBaMM/pull/1344))
-   Fixed a bug in `CasadiSolver` safe mode which crashed when there were extrapolation events but no termination events ([#1321](https://github.com/pybamm-team/PyBaMM/pull/1321))
-   When an `Interpolant` is extrapolated an error is raised for `CasadiSolver` (and a warning is raised for the other solvers) ([#1315](https://github.com/pybamm-team/PyBaMM/pull/1315))
-   Fixed `Simulation` and `model.new_copy` to fix a bug where changes to the model were overwritten ([#1278](https://github.com/pybamm-team/PyBaMM/pull/1278))

## Breaking changes

-   Removed `Simplification` class and `.simplify()` function ([#1369](https://github.com/pybamm-team/PyBaMM/pull/1369))
-   All example notebooks in PyBaMM's GitHub repository must now include the command `pybamm.print_citations()`, otherwise the tests will fail. This is to encourage people to use this command to cite the relevant papers ([#1340](https://github.com/pybamm-team/PyBaMM/pull/1340))
-   Notation has been homogenised to use positive and negative electrode (instead of cathode and anode). This applies to the parameter folders (now called `'positive_electrodes'` and `'negative_electrodes'`) and the options of `active_material` and `particle_cracking` submodels (now called `'positive'` and `'negative'`) ([#1337](https://github.com/pybamm-team/PyBaMM/pull/1337))
-   `Interpolant` now takes `x` and `y` instead of a single `data` entry ([#1312](https://github.com/pybamm-team/PyBaMM/pull/1312))
-   Boolean model options ('sei porosity change', 'convection') must now be given in string format ('true' or 'false' instead of True or False) ([#1280](https://github.com/pybamm-team/PyBaMM/pull/1280))
-   Operations such as `1*x` and `0+x` now directly return `x`. This can be bypassed by explicitly creating the binary operators, e.g. `pybamm.Multiplication(1, x)` ([#1252](https://github.com/pybamm-team/PyBaMM/pull/1252))
-   `'Cell capacity [A.h]'` has been renamed to `'Nominal cell capacity [A.h]'`. `'Cell capacity [A.h]'` will be deprecated in the next release. ([#1352](https://github.com/pybamm-team/PyBaMM/pull/1352))

# [v0.3.0](https://github.com/pybamm-team/PyBaMM/tree/v0.3.0) - 2020-12-01

This release introduces a new aging model for particle mechanics, a new reduced-order model (TSPMe), and a parameter set for A123 LFP cells. Additionally, there have been several backend optimizations to speed up model creation and solving, and other minor features and bug fixes.

## Features

-   Added a submodel for particle mechanics ([#1232](https://github.com/pybamm-team/PyBaMM/pull/1232))
-   Added a notebook on how to speed up the solver and handle instabilities ([#1223](https://github.com/pybamm-team/PyBaMM/pull/1223))
-   Improve string printing of `BinaryOperator`, `Function`, and `Concatenation` objects ([#1223](https://github.com/pybamm-team/PyBaMM/pull/1223))
-   Added `Solution.integration_time`, which is the time taken just by the integration subroutine, without extra setups ([#1223](https://github.com/pybamm-team/PyBaMM/pull/1223))
-   Added parameter set for an A123 LFP cell ([#1209](https://github.com/pybamm-team/PyBaMM/pull/1209))
-   Added variables related to equivalent circuit models ([#1204](https://github.com/pybamm-team/PyBaMM/pull/1204))
-   Added the `Integrated` electrolyte conductivity submodel ([#1188](https://github.com/pybamm-team/PyBaMM/pull/1188))
-   Added an example script to check conservation of lithium ([#1186](https://github.com/pybamm-team/PyBaMM/pull/1186))
-   Added `erf` and `erfc` functions ([#1184](https://github.com/pybamm-team/PyBaMM/pull/1184))

## Optimizations

-   Add (optional) smooth approximations for the `Minimum`, `Maximum`, `Heaviside`, and `AbsoluteValue` operators ([#1223](https://github.com/pybamm-team/PyBaMM/pull/1223))
-   Avoid unnecessary repeated computations in the solvers ([#1222](https://github.com/pybamm-team/PyBaMM/pull/1222))
-   Rewrite `Symbol.is_constant` to be more efficient ([#1222](https://github.com/pybamm-team/PyBaMM/pull/1222))
-   Cache shape and size calculations ([#1222](https://github.com/pybamm-team/PyBaMM/pull/1222))
-   Only instantiate the geometric, electrical and thermal parameter classes once ([#1222](https://github.com/pybamm-team/PyBaMM/pull/1222))

## Bug fixes

-   Quickplot now works when timescale or lengthscale is a function of an input parameter ([#1234](https://github.com/pybamm-team/PyBaMM/pull/1234))
-   Fix bug that was slowing down creation of the EC reaction SEI submodel ([#1227](https://github.com/pybamm-team/PyBaMM/pull/1227))
-   Add missing separator thermal parameters for the Ecker parameter set ([#1226](https://github.com/pybamm-team/PyBaMM/pull/1226))
-   Make sure simulation solves when evaluated timescale is a function of an input parameter ([#1218](https://github.com/pybamm-team/PyBaMM/pull/1218))
-   Raise error if saving to MATLAB with variable names that MATLAB can't read, and give option of providing alternative variable names ([#1206](https://github.com/pybamm-team/PyBaMM/pull/1206))
-   Raise error if the boundary condition at the origin in a spherical domain is other than no-flux ([#1175](https://github.com/pybamm-team/PyBaMM/pull/1175))
-   Fix boundary conditions at r = 0 for Creating Models notebooks ([#1173](https://github.com/pybamm-team/PyBaMM/pull/1173))

## Breaking changes

-    The parameters "Positive/Negative particle distribution in x" and "Positive/Negative surface area to volume ratio distribution in x" have been deprecated. Instead, users can provide "Positive/Negative particle radius [m]" and "Positive/Negative surface area to volume ratio [m-1]" directly as functions of through-cell position (x [m]) ([#1237](https://github.com/pybamm-team/PyBaMM/pull/1237))

# [v0.2.4](https://github.com/pybamm-team/PyBaMM/tree/v0.2.4) - 2020-09-07

This release adds new operators for more complex models, some basic sensitivity analysis, and a spectral volumes spatial method, as well as some small bug fixes.

## Features

-   Added variables which track the total amount of lithium in the system ([#1136](https://github.com/pybamm-team/PyBaMM/pull/1136))
-   Added `Upwind` and `Downwind` operators for convection ([#1134](https://github.com/pybamm-team/PyBaMM/pull/1134))
-   Added Getting Started notebook on solver options and changing the mesh. Also added a notebook detailing the different thermal options, and a notebook explaining the steps that occur behind the scenes in the `Simulation` class ([#1131](https://github.com/pybamm-team/PyBaMM/pull/1131))
-   Added particle submodel that use a polynomial approximation to the concentration within the electrode particles ([#1130](https://github.com/pybamm-team/PyBaMM/pull/1130))
-   Added `Modulo`, `Floor` and `Ceiling` operators ([#1121](https://github.com/pybamm-team/PyBaMM/pull/1121))
-   Added DFN model for a half cell ([#1121](https://github.com/pybamm-team/PyBaMM/pull/1121))
-   Automatically compute surface area to volume ratio based on particle shape for li-ion models ([#1120](https://github.com/pybamm-team/PyBaMM/pull/1120))
-   Added "R-averaged particle concentration" variables ([#1118](https://github.com/pybamm-team/PyBaMM/pull/1118))
-   Added support for sensitivity calculations to the casadi solver ([#1109](https://github.com/pybamm-team/PyBaMM/pull/1109))
-   Added support for index 1 semi-explicit dae equations and sensitivity calculations to JAX BDF solver ([#1107](https://github.com/pybamm-team/PyBaMM/pull/1107))
-   Allowed keyword arguments to be passed to `Simulation.plot()` ([#1099](https://github.com/pybamm-team/PyBaMM/pull/1099))
-   Added the Spectral Volumes spatial method and the submesh that it works with ([#900](https://github.com/pybamm-team/PyBaMM/pull/900))

## Bug fixes

-   Fixed bug where some parameters were not being set by the `EcReactionLimited` SEI model ([#1136](https://github.com/pybamm-team/PyBaMM/pull/1136))
-   Fixed bug on electrolyte potential for `BasicDFNHalfCell` ([#1133](https://github.com/pybamm-team/PyBaMM/pull/1133))
-   Fixed `r_average` to work with `SecondaryBroadcast` ([#1118](https://github.com/pybamm-team/PyBaMM/pull/1118))
-   Fixed finite volume discretisation of spherical integrals ([#1118](https://github.com/pybamm-team/PyBaMM/pull/1118))
-   `t_eval` now gets changed to a `linspace` if a list of length 2 is passed ([#1113](https://github.com/pybamm-team/PyBaMM/pull/1113))
-   Fixed bug when setting a function with an `InputParameter` ([#1111](https://github.com/pybamm-team/PyBaMM/pull/1111))

## Breaking changes

-   The "fast diffusion" particle option has been renamed "uniform profile" ([#1130](https://github.com/pybamm-team/PyBaMM/pull/1130))
-   The modules containing standard parameters are now classes so they can take options
(e.g. `standard_parameters_lithium_ion` is now `LithiumIonParameters`) ([#1120](https://github.com/pybamm-team/PyBaMM/pull/1120))
-   Renamed `quick_plot_vars` to `output_variables` in `Simulation` to be consistent with `QuickPlot`. Passing `quick_plot_vars` to `Simulation.plot()` has been deprecated and `output_variables` should be passed instead ([#1099](https://github.com/pybamm-team/PyBaMM/pull/1099))


# [v0.2.3](https://github.com/pybamm-team/PyBaMM/tree/v0.2.3) - 2020-07-01

This release enables the use of [Google Colab](https://colab.research.google.com/github/pybamm-team/PyBaMM/blob/main/) for running example notebooks, and adds some small new features and bug fixes.

## Features

-   Added JAX evaluator, and ODE solver ([#1038](https://github.com/pybamm-team/PyBaMM/pull/1038))
-   Reformatted Getting Started notebooks ([#1083](https://github.com/pybamm-team/PyBaMM/pull/1083))
-   Reformatted Landesfeind electrolytes ([#1064](https://github.com/pybamm-team/PyBaMM/pull/1064))
-   Adapted examples to be run in Google Colab ([#1061](https://github.com/pybamm-team/PyBaMM/pull/1061))
-   Added some new solvers for algebraic models ([#1059](https://github.com/pybamm-team/PyBaMM/pull/1059))
-   Added `length_scales` attribute to models ([#1058](https://github.com/pybamm-team/PyBaMM/pull/1058))
-   Added averaging in secondary dimensions ([#1057](https://github.com/pybamm-team/PyBaMM/pull/1057))
-   Added SEI reaction based on Yang et. al. 2017 and reduction in porosity ([#1009](https://github.com/pybamm-team/PyBaMM/issues/1009))

## Optimizations

-   Reformatted CasADi "safe" mode to deal with events better ([#1089](https://github.com/pybamm-team/PyBaMM/pull/1089))

## Bug fixes

-   Fixed a bug in `InterstitialDiffusionLimited` ([#1097](https://github.com/pybamm-team/PyBaMM/pull/1097))
-   Fixed `Simulation` to keep different copies of the model so that parameters can be changed between simulations ([#1090](https://github.com/pybamm-team/PyBaMM/pull/1090))
-   Fixed `model.new_copy()` to keep custom submodels ([#1090](https://github.com/pybamm-team/PyBaMM/pull/1090))
-   2D processed variables can now be evaluated at the domain boundaries ([#1088](https://github.com/pybamm-team/PyBaMM/pull/1088))
-   Update the default variable points to better capture behaviour in the solid particles in li-ion models ([#1081](https://github.com/pybamm-team/PyBaMM/pull/1081))
-   Fix `QuickPlot` to display variables discretised by FEM (in y-z) properly ([#1078](https://github.com/pybamm-team/PyBaMM/pull/1078))
-   Add length scales to `EffectiveResistance` models ([#1071](https://github.com/pybamm-team/PyBaMM/pull/1071))
-   Allowed for pybamm functions exp, sin, cos, sqrt to be used in expression trees that
    are converted to casadi format ([#1067](https://github.com/pybamm-team/PyBaMM/pull/1067))
-   Fix a bug where variables that depend on y and z were transposed in `QuickPlot` ([#1055](https://github.com/pybamm-team/PyBaMM/pull/1055))

## Breaking changes

-   `Simulation.specs` and `Simulation.set_defaults` have been deprecated. Users should create a new `Simulation` object for each different case instead ([#1090](https://github.com/pybamm-team/PyBaMM/pull/1090))
-   The solution times `t_eval` must now be provided to `Simulation.solve()` when not using an experiment or prescribing the current using drive cycle data ([#1086](https://github.com/pybamm-team/PyBaMM/pull/1086))

# [v0.2.2](https://github.com/pybamm-team/PyBaMM/tree/v0.2.2) - 2020-06-01

New SEI models, simplification of submodel structure, as well as optimisations and general bug fixes.

## Features

-   Reformatted `Geometry` and `Mesh` classes ([#1032](https://github.com/pybamm-team/PyBaMM/pull/1032))
-   Added arbitrary geometry to the lumped thermal model ([#718](https://github.com/pybamm-team/PyBaMM/issues/718))
-   Allowed `ProcessedVariable` to handle cases where `len(solution.t)=1` ([#1020](https://github.com/pybamm-team/PyBaMM/pull/1020))
-   Added `BackwardIndefiniteIntegral` symbol ([#1014](https://github.com/pybamm-team/PyBaMM/pull/1014))
-   Added `plot` and `plot2D` to enable easy plotting of `pybamm.Array` objects ([#1008](https://github.com/pybamm-team/PyBaMM/pull/1008))
-   Updated effective current collector models and added example notebook ([#1007](https://github.com/pybamm-team/PyBaMM/pull/1007))
-   Added SEI film resistance as an option ([#994](https://github.com/pybamm-team/PyBaMM/pull/994))
-   Added `parameters` attribute to `pybamm.BaseModel` and `pybamm.Geometry` that lists all of the required parameters ([#993](https://github.com/pybamm-team/PyBaMM/pull/993))
-   Added tab, edge, and surface cooling ([#965](https://github.com/pybamm-team/PyBaMM/pull/965))
-   Added functionality to solver to automatically discretise a 0D model ([#947](https://github.com/pybamm-team/PyBaMM/pull/947))
-   Added sensitivity to `CasadiAlgebraicSolver` ([#940](https://github.com/pybamm-team/PyBaMM/pull/940))
-   Added `ProcessedSymbolicVariable` class, which can handle symbolic variables (i.e. variables for which the inputs are symbolic) ([#940](https://github.com/pybamm-team/PyBaMM/pull/940))
-   Made `QuickPlot` compatible with Google Colab ([#935](https://github.com/pybamm-team/PyBaMM/pull/935))
-   Added `BasicFull` model for lead-acid ([#932](https://github.com/pybamm-team/PyBaMM/pull/932))
-   Added 'arctan' function  ([#973](https://github.com/pybamm-team/PyBaMM/pull/973))

## Optimizations

-   Implementing the use of GitHub Actions for CI ([#855](https://github.com/pybamm-team/PyBaMM/pull/855))
-   Changed default solver for DAE models to `CasadiSolver` ([#978](https://github.com/pybamm-team/PyBaMM/pull/978))
-   Added some extra simplifications to the expression tree ([#971](https://github.com/pybamm-team/PyBaMM/pull/971))
-   Changed the behaviour of "safe" mode in `CasadiSolver` ([#956](https://github.com/pybamm-team/PyBaMM/pull/956))
-   Sped up model building ([#927](https://github.com/pybamm-team/PyBaMM/pull/927))
-   Changed default solver for lead-acid to `CasadiSolver` ([#927](https://github.com/pybamm-team/PyBaMM/pull/927))

## Bug fixes

-   Fix a bug where slider plots do not update properly in notebooks ([#1041](https://github.com/pybamm-team/PyBaMM/pull/1041))
-   Fix storing and plotting external variables in the solution ([#1026](https://github.com/pybamm-team/PyBaMM/pull/1026))
-   Fix running a simulation with a model that is already discretized ([#1025](https://github.com/pybamm-team/PyBaMM/pull/1025))
-   Fix CI not triggering for PR. ([#1013](https://github.com/pybamm-team/PyBaMM/pull/1013))
-   Fix schedule testing running too often. ([#1010](https://github.com/pybamm-team/PyBaMM/pull/1010))
-   Fix doctests failing due to mismatch in unsorted output.([#990](https://github.com/pybamm-team/PyBaMM/pull/990))
-   Added extra checks when creating a model, for clearer errors ([#971](https://github.com/pybamm-team/PyBaMM/pull/971))
-   Fixed `Interpolant` ids to allow processing ([#962](https://github.com/pybamm-team/PyBaMM/pull/962))
-   Fixed a bug in the initial conditions of the potential pair model ([#954](https://github.com/pybamm-team/PyBaMM/pull/954))
-   Changed simulation attributes to assign copies rather than the objects themselves ([#952](https://github.com/pybamm-team/PyBaMM/pull/952))
-   Added default values to base model so that it works with the `Simulation` class ([#952](https://github.com/pybamm-team/PyBaMM/pull/952))
-   Fixed solver to recompute initial conditions when inputs are changed ([#951](https://github.com/pybamm-team/PyBaMM/pull/951))
-   Reformatted thermal submodels ([#938](https://github.com/pybamm-team/PyBaMM/pull/938))
-   Reformatted electrolyte submodels ([#927](https://github.com/pybamm-team/PyBaMM/pull/927))
-   Reformatted convection submodels ([#635](https://github.com/pybamm-team/PyBaMM/pull/635))

## Breaking changes

-   Geometry should no longer be given keys 'primary' or 'secondary' ([#1032](https://github.com/pybamm-team/PyBaMM/pull/1032))
-   Calls to `ProcessedVariable` objects are now made using dimensional time and space ([#1028](https://github.com/pybamm-team/PyBaMM/pull/1028))
-   For variables discretised using finite elements the result returned by calling `ProcessedVariable` is now transposed ([#1020](https://github.com/pybamm-team/PyBaMM/pull/1020))
-   Renamed "surface area density" to "surface area to volume ratio" ([#975](https://github.com/pybamm-team/PyBaMM/pull/975))
-   Replaced "reaction rate" with "exchange-current density" ([#975](https://github.com/pybamm-team/PyBaMM/pull/975))
-   Changed the implementation of reactions in submodels ([#948](https://github.com/pybamm-team/PyBaMM/pull/948))
-   Removed some inputs like `T_inf`, `R_g` and activation energies to some of the standard function parameters. This is because each of those inputs is specific to a particular function (e.g. the reference temperature at which the function was measured). To change a property such as the activation energy, users should create a new function, specifying the relevant property as a `Parameter` or `InputParameter` ([#942](https://github.com/pybamm-team/PyBaMM/pull/942))
-   The thermal option 'xyz-lumped' has been removed. The option 'thermal current collector' has also been removed ([#938](https://github.com/pybamm-team/PyBaMM/pull/938))
-   The 'C-rate' parameter has been deprecated. Use 'Current function [A]' instead. The cell capacity can be accessed as 'Cell capacity [A.h]', and used to calculate current from C-rate ([#952](https://github.com/pybamm-team/PyBaMM/pull/952))

# [v0.2.1](https://github.com/pybamm-team/PyBaMM/tree/v0.2.1) - 2020-03-31

New expression tree node types, models, parameter sets and solvers, as well as general bug fixes and new examples.

## Features

-   Store variable slices in model for inspection ([#925](https://github.com/pybamm-team/PyBaMM/pull/925))
-   Added LiNiCoO2 parameter set from Ecker et. al. ([#922](https://github.com/pybamm-team/PyBaMM/pull/922))
-   Made t_plus (optionally) a function of electrolyte concentration, and added (1 + dlnf/dlnc) to models ([#921](https://github.com/pybamm-team/PyBaMM/pull/921))
-   Added `DummySolver` for empty models ([#915](https://github.com/pybamm-team/PyBaMM/pull/915))
-   Added functionality to broadcast to edges ([#891](https://github.com/pybamm-team/PyBaMM/pull/891))
-   Reformatted and cleaned up `QuickPlot` ([#886](https://github.com/pybamm-team/PyBaMM/pull/886))
-   Added thermal effects to lead-acid models ([#885](https://github.com/pybamm-team/PyBaMM/pull/885))
-   Added a helper function for info on function parameters ([#881](https://github.com/pybamm-team/PyBaMM/pull/881))
-   Added additional notebooks showing how to create and compare models ([#877](https://github.com/pybamm-team/PyBaMM/pull/877))
-   Added `Minimum`, `Maximum` and `Sign` operators
    ([#876](https://github.com/pybamm-team/PyBaMM/pull/876))
-   Added a search feature to `FuzzyDict` ([#875](https://github.com/pybamm-team/PyBaMM/pull/875))
-   Add ambient temperature as a function of time ([#872](https://github.com/pybamm-team/PyBaMM/pull/872))
-   Added `CasadiAlgebraicSolver` for solving algebraic systems with CasADi ([#868](https://github.com/pybamm-team/PyBaMM/pull/868))
-   Added electrolyte functions from Landesfeind ([#860](https://github.com/pybamm-team/PyBaMM/pull/860))
-   Add new symbols `VariableDot`, representing the derivative of a variable wrt time,
    and `StateVectorDot`, representing the derivative of a state vector wrt time
    ([#858](https://github.com/pybamm-team/PyBaMM/issues/858))

## Bug fixes

-   Filter out discontinuities that occur after solve times
    ([#941](https://github.com/pybamm-team/PyBaMM/pull/945))
-   Fixed tight layout for QuickPlot in jupyter notebooks ([#930](https://github.com/pybamm-team/PyBaMM/pull/930))
-   Fixed bug raised if function returns a scalar ([#919](https://github.com/pybamm-team/PyBaMM/pull/919))
-   Fixed event handling in `ScipySolver` ([#905](https://github.com/pybamm-team/PyBaMM/pull/905))
-   Made input handling clearer in solvers ([#905](https://github.com/pybamm-team/PyBaMM/pull/905))
-   Updated Getting started notebook 2 ([#903](https://github.com/pybamm-team/PyBaMM/pull/903))
-   Reformatted external circuit submodels ([#879](https://github.com/pybamm-team/PyBaMM/pull/879))
-   Some bug fixes to generalize specifying models that aren't battery models, see [#846](https://github.com/pybamm-team/PyBaMM/issues/846)
-   Reformatted interface submodels to be more readable ([#866](https://github.com/pybamm-team/PyBaMM/pull/866))
-   Removed double-counted "number of electrodes connected in parallel" from simulation ([#864](https://github.com/pybamm-team/PyBaMM/pull/864))

## Breaking changes

-   Changed keyword argument `u` for inputs (when evaluating an object) to `inputs` ([#905](https://github.com/pybamm-team/PyBaMM/pull/905))
-   Removed "set external temperature" and "set external potential" options. Use "external submodels" option instead ([#862](https://github.com/pybamm-team/PyBaMM/pull/862))

# [v0.2.0](https://github.com/pybamm-team/PyBaMM/tree/v0.2.0) - 2020-02-26

This release introduces many new features and optimizations. All models can now be solved using the pip installation - in particular, the DFN can be solved in around 0.1s. Other highlights include an improved user interface, simulations of experimental protocols (GITT, CCCV, etc), new parameter sets for NCA and LGM50, drive cycles, "input parameters" and "external variables" for quickly solving models with different parameter values and coupling with external software, and general bug fixes and optimizations.

## Features

-   Added LG M50 parameter set ([#854](https://github.com/pybamm-team/PyBaMM/pull/854))
-   Changed rootfinding algorithm to CasADi, scipy.optimize.root still accessible as an option ([#844](https://github.com/pybamm-team/PyBaMM/pull/844))
-   Added capacitance effects to lithium-ion models ([#842](https://github.com/pybamm-team/PyBaMM/pull/842))
-   Added NCA parameter set ([#824](https://github.com/pybamm-team/PyBaMM/pull/824))
-   Added functionality to `Solution` that automatically gets `t_eval` from the data when simulating drive cycles and performs checks to ensure the output has the required resolution to accurately capture the input current ([#819](https://github.com/pybamm-team/PyBaMM/pull/819))
-   Added `Citations` object to print references when specific functionality is used ([#818](https://github.com/pybamm-team/PyBaMM/pull/818))
-   Updated `Solution` to allow exporting to matlab and csv formats ([#811](https://github.com/pybamm-team/PyBaMM/pull/811))
-   Allow porosity to vary in space ([#809](https://github.com/pybamm-team/PyBaMM/pull/809))
-   Added functionality to solve DAE models with non-smooth current inputs ([#808](https://github.com/pybamm-team/PyBaMM/pull/808))
-   Added functionality to simulate experiments and testing protocols ([#807](https://github.com/pybamm-team/PyBaMM/pull/807))
-   Added fuzzy string matching for parameters and variables ([#796](https://github.com/pybamm-team/PyBaMM/pull/796))
-   Changed ParameterValues to raise an error when a parameter that wasn't previously defined is updated ([#796](https://github.com/pybamm-team/PyBaMM/pull/796))
-   Added some basic models (BasicSPM and BasicDFN) in order to clearly demonstrate the PyBaMM model structure for battery models ([#795](https://github.com/pybamm-team/PyBaMM/pull/795))
-   Allow initial conditions in the particle to depend on x ([#786](https://github.com/pybamm-team/PyBaMM/pull/786))
-   Added the harmonic mean to the Finite Volume method, which is now used when computing fluxes ([#783](https://github.com/pybamm-team/PyBaMM/pull/783))
-   Refactored `Solution` to make it a dictionary that contains all of the solution variables. This automatically creates `ProcessedVariable` objects when required, so that the solution can be obtained much more easily. ([#781](https://github.com/pybamm-team/PyBaMM/pull/781))
-   Added notebook to explain broadcasts ([#776](https://github.com/pybamm-team/PyBaMM/pull/776))
-   Added a step to discretisation that automatically compute the inverse of the mass matrix of the differential part of the problem so that the underlying DAEs can be provided in semi-explicit form, as required by the CasADi solver ([#769](https://github.com/pybamm-team/PyBaMM/pull/769))
-   Added the gradient operation for the Finite Element Method ([#767](https://github.com/pybamm-team/PyBaMM/pull/767))
-   Added `InputParameter` node for quickly changing parameter values ([#752](https://github.com/pybamm-team/PyBaMM/pull/752))
-   Added submodels for operating modes other than current-controlled ([#751](https://github.com/pybamm-team/PyBaMM/pull/751))
-   Changed finite volume discretisation to use exact values provided by Neumann boundary conditions when computing the gradient instead of adding ghost nodes([#748](https://github.com/pybamm-team/PyBaMM/pull/748))
-   Added optional R(x) distribution in particle models ([#745](https://github.com/pybamm-team/PyBaMM/pull/745))
-   Generalized importing of external variables ([#728](https://github.com/pybamm-team/PyBaMM/pull/728))
-   Separated active and inactive material volume fractions ([#726](https://github.com/pybamm-team/PyBaMM/pull/726))
-   Added submodels for tortuosity ([#726](https://github.com/pybamm-team/PyBaMM/pull/726))
-   Simplified the interface for setting current functions ([#723](https://github.com/pybamm-team/PyBaMM/pull/723))
-   Added Heaviside operator ([#723](https://github.com/pybamm-team/PyBaMM/pull/723))
-   New extrapolation methods ([#707](https://github.com/pybamm-team/PyBaMM/pull/707))
-   Added some "Getting Started" documentation ([#703](https://github.com/pybamm-team/PyBaMM/pull/703))
-   Allow abs tolerance to be set by variable for IDA KLU solver ([#700](https://github.com/pybamm-team/PyBaMM/pull/700))
-   Added Simulation class ([#693](https://github.com/pybamm-team/PyBaMM/pull/693)) with load/save functionality ([#732](https://github.com/pybamm-team/PyBaMM/pull/732))
-   Added interface to CasADi solver ([#687](https://github.com/pybamm-team/PyBaMM/pull/687), [#691](https://github.com/pybamm-team/PyBaMM/pull/691), [#714](https://github.com/pybamm-team/PyBaMM/pull/714)). This makes the SUNDIALS DAE solvers (Scikits and KLU) truly optional (though IDA KLU is recommended for solving the DFN).
-   Added option to use CasADi's Algorithmic Differentiation framework to calculate Jacobians ([#687](https://github.com/pybamm-team/PyBaMM/pull/687))
-   Added method to evaluate parameters more easily ([#669](https://github.com/pybamm-team/PyBaMM/pull/669))
-   Added `Jacobian` class to reuse known Jacobians of expressions ([#665](https://github.com/pybamm-team/PyBaMM/pull/670))
-   Added `Interpolant` class to interpolate experimental data (e.g. OCP curves) ([#661](https://github.com/pybamm-team/PyBaMM/pull/661))
-   Added interface (via pybind11) to sundials with the IDA KLU sparse linear solver ([#657](https://github.com/pybamm-team/PyBaMM/pull/657))
-   Allowed parameters to be set by material or by specifying a particular paper ([#647](https://github.com/pybamm-team/PyBaMM/pull/647))
-   Set relative and absolute tolerances independently in solvers ([#645](https://github.com/pybamm-team/PyBaMM/pull/645))
-   Added basic method to allow (a part of) the State Vector to be updated with results obtained from another solution or package ([#624](https://github.com/pybamm-team/PyBaMM/pull/624))
-   Added some non-uniform meshes in 1D and 2D ([#617](https://github.com/pybamm-team/PyBaMM/pull/617))

## Optimizations

-   Now simplifying objects that are constant as soon as they are created ([#801](https://github.com/pybamm-team/PyBaMM/pull/801))
-   Simplified solver interface ([#800](https://github.com/pybamm-team/PyBaMM/pull/800))
-   Added caching for shape evaluation, used during discretisation ([#780](https://github.com/pybamm-team/PyBaMM/pull/780))
-   Added an option to skip model checks during discretisation, which could be slow for large models ([#739](https://github.com/pybamm-team/PyBaMM/pull/739))
-   Use CasADi's automatic differentation algorithms by default when solving a model ([#714](https://github.com/pybamm-team/PyBaMM/pull/714))
-   Avoid re-checking size when making a copy of an `Index` object ([#656](https://github.com/pybamm-team/PyBaMM/pull/656))
-   Avoid recalculating `_evaluation_array` when making a copy of a `StateVector` object ([#653](https://github.com/pybamm-team/PyBaMM/pull/653))

## Bug fixes

-   Fixed a bug where current loaded from data was incorrectly scaled with the cell capacity ([#852](https://github.com/pybamm-team/PyBaMM/pull/852))
-   Moved evaluation of initial conditions to solver ([#839](https://github.com/pybamm-team/PyBaMM/pull/839))
-   Fixed a bug where the first line of the data wasn't loaded when parameters are loaded from data ([#819](https://github.com/pybamm-team/PyBaMM/pull/819))
-   Made `graphviz` an optional dependency ([#810](https://github.com/pybamm-team/PyBaMM/pull/810))
-   Fixed examples to run with basic pip installation ([#800](https://github.com/pybamm-team/PyBaMM/pull/800))
-   Added events for CasADi solver when stepping ([#800](https://github.com/pybamm-team/PyBaMM/pull/800))
-   Improved implementation of broadcasts ([#776](https://github.com/pybamm-team/PyBaMM/pull/776))
-   Fixed a bug which meant that the Ohmic heating in the current collectors was incorrect if using the Finite Element Method ([#767](https://github.com/pybamm-team/PyBaMM/pull/767))
-   Improved automatic broadcasting ([#747](https://github.com/pybamm-team/PyBaMM/pull/747))
-   Fixed bug with wrong temperature in initial conditions ([#737](https://github.com/pybamm-team/PyBaMM/pull/737))
-   Improved flexibility of parameter values so that parameters (such as diffusivity or current) can be set as functions or scalars ([#723](https://github.com/pybamm-team/PyBaMM/pull/723))
-   Fixed a bug where boundary conditions were sometimes handled incorrectly in 1+1D models ([#713](https://github.com/pybamm-team/PyBaMM/pull/713))
-   Corrected a sign error in Dirichlet boundary conditions in the Finite Element Method ([#706](https://github.com/pybamm-team/PyBaMM/pull/706))
-   Passed the correct dimensional temperature to open circuit potential ([#702](https://github.com/pybamm-team/PyBaMM/pull/702))
-   Added missing temperature dependence in electrolyte and interface submodels ([#698](https://github.com/pybamm-team/PyBaMM/pull/698))
-   Fixed differentiation of functions that have more than one argument ([#687](https://github.com/pybamm-team/PyBaMM/pull/687))
-   Added warning if `ProcessedVariable` is called outside its interpolation range ([#681](https://github.com/pybamm-team/PyBaMM/pull/681))
-   Updated installation instructions for Mac OS ([#680](https://github.com/pybamm-team/PyBaMM/pull/680))
-   Improved the way `ProcessedVariable` objects are created in higher dimensions ([#581](https://github.com/pybamm-team/PyBaMM/pull/581))

## Breaking changes

-   Time for solver should now be given in seconds ([#832](https://github.com/pybamm-team/PyBaMM/pull/832))
-   Model events are now represented as a list of `pybamm.Event` ([#759](https://github.com/pybamm-team/PyBaMM/issues/759)
-   Removed `ParameterValues.update_model`, whose functionality is now replaced by `InputParameter` ([#801](https://github.com/pybamm-team/PyBaMM/pull/801))
-   Removed `Outer` and `Kron` nodes as no longer used ([#777](https://github.com/pybamm-team/PyBaMM/pull/777))
-   Moved `results` to separate repositories ([#761](https://github.com/pybamm-team/PyBaMM/pull/761))
-   The parameters "Bruggeman coefficient" must now be specified separately as "Bruggeman coefficient (electrolyte)" and "Bruggeman coefficient (electrode)"
-   The current classes (`GetConstantCurrent`, `GetUserCurrent` and `GetUserData`) have now been removed. Please refer to the [`change-input-current` notebook](https://github.com/pybamm-team/PyBaMM/blob/main/examples/notebooks/change-input-current.ipynb) for information on how to specify an input current
-   Parameter functions must now use pybamm functions instead of numpy functions (e.g. `pybamm.exp` instead of `numpy.exp`), as these are then used to construct the expression tree directly. Generally, pybamm syntax follows numpy syntax; please get in touch if a function you need is missing.
-   The current must now be updated by changing "Current function [A]" or "C-rate" instead of "Typical current [A]"


# [v0.1.0](https://github.com/pybamm-team/PyBaMM/tree/v0.1.0) - 2019-10-08

This is the first official version of PyBaMM.
Please note that PyBaMM in still under active development, and so the API may change in the future.

## Features

### Models

#### Lithium-ion

- Single Particle Model (SPM)
- Single Particle Model with electrolyte (SPMe)
- Doyle-Fuller-Newman (DFN) model

with the following optional physics:

- Thermal effects
- Fast diffusion in particles
- 2+1D (pouch cell)

#### Lead-acid

- Leading-Order Quasi-Static model
- First-Order Quasi-Static model
- Composite model
- Full model

with the following optional physics:

- Hydrolysis side reaction
- Capacitance effects
- 2+1D


### Spatial discretisations

- Finite Volume (1D only)
- Finite Element (scikit, 2D only)

### Solvers

- Scipy
- Scikits ODE
- Scikits DAE
- IDA KLU sparse linear solver (Sundials)
- Algebraic (root-finding)<|MERGE_RESOLUTION|>--- conflicted
+++ resolved
@@ -2,15 +2,12 @@
 
 ## Features
 
-<<<<<<< HEAD
 -   Added `Units` object as an attribute to all symbols; units must be consistent
 -   Scalars that represent dimensional numbers must be provided with units
-=======
 -   Added temperature dependence on electrode electronic conductivity ([#1570](https://github.com/pybamm-team/PyBaMM/pull/1570))
 -   Added a new lithium-ion model `MPM` or Many-Particle Model, with a distribution of particle sizes in each electrode. ([#1529](https://github.com/pybamm-team/PyBaMM/pull/1529))
 -   Added 2 new submodels for lithium transport in a size distribution of electrode particles: Fickian diffusion (`FickianSingleSizeDistribution`) and uniform concentration profile (`FastSingleSizeDistribution`). ([#1529](https://github.com/pybamm-team/PyBaMM/pull/1529))
 -   Added a "particle size" domain to the default lithium-ion geometry, including plotting capabilities (`QuickPlot`) and processing of variables (`ProcessedVariable`). ([#1529](https://github.com/pybamm-team/PyBaMM/pull/1529))
->>>>>>> 78b7eb63
 -   Added fitted expressions for OCPs for the Chen2020 parameter set ([#1526](https://github.com/pybamm-team/PyBaMM/pull/1497))
 -   Added `initial_soc` argument to `Simualtion.solve` for specifying the initial SOC when solving a model ([#1512](https://github.com/pybamm-team/PyBaMM/pull/1512))
 -   Added `print_name` to some symbols ([#1495](https://github.com/pybamm-team/PyBaMM/pull/1495), [#1497](https://github.com/pybamm-team/PyBaMM/pull/1497))
