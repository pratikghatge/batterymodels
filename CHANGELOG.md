--- conflicted
+++ resolved
@@ -18,11 +18,8 @@
 
 ## Breaking changes
 
-<<<<<<< HEAD
 - Renamed "have_optional_dependency" to "import_optional_dependency" ([#3866](https://github.com/pybamm-team/PyBaMM/pull/3866))
-=======
 - Integrated the `[latexify]` extra into the core PyBaMM package, deprecating the `pybamm[latexify]` set of optional dependencies. SymPy is now a required dependency and will be installed upon installing PyBaMM ([#3848](https://github.com/pybamm-team/PyBaMM/pull/3848))
->>>>>>> e29d30e0
 - Renamed "testing" argument for plots to "show_plot" and flipped its meaning (show_plot=True is now the default and shows the plot) ([#3842](https://github.com/pybamm-team/PyBaMM/pull/3842))
 - Dropped support for BPX version 0.3.0 and below ([#3414](https://github.com/pybamm-team/PyBaMM/pull/3414))
 
