--- conflicted
+++ resolved
@@ -28,11 +28,8 @@
 
 ## Breaking changes
 
-<<<<<<< HEAD
 - Added `double SEI layer`, a (boolean) option in `BatteryModelOptions` to set single/double layer for SEI ([#3920](https://github.com/pybamm-team/PyBaMM/pull/3920))
-=======
 - Removed support for Python 3.8 ([#3961](https://github.com/pybamm-team/PyBaMM/pull/3961))
->>>>>>> 8512040f
 - Renamed "ocp_soc_0_dimensional" to "ocp_soc_0" and "ocp_soc_100_dimensional" to "ocp_soc_100" ([#3942](https://github.com/pybamm-team/PyBaMM/pull/3942))
 - The ODES solver was removed due to compatibility issues. Users should use IDAKLU, Casadi, or JAX instead. ([#3932](https://github.com/pybamm-team/PyBaMM/pull/3932))
 - Integrated the `[pandas]` extra into the core PyBaMM package, deprecating the `pybamm[pandas]` optional dependency. Pandas is now a required dependency and will be installed upon installing PyBaMM ([#3892](https://github.com/pybamm-team/PyBaMM/pull/3892))
