--- conflicted
+++ resolved
@@ -2,21 +2,17 @@
 
 ## Features
 
-<<<<<<< HEAD
--   Half-cell SPM and SPMe have been implemented (  [#1731](https://github.com/pybamm-team/PyBaMM/pull/1731))
-=======
 -   Added surface area to volume ratio as a factor to the SEI equations ([#1790](https://github.com/pybamm-team/PyBaMM/pull/1790))
 -   Half-cell SPM and SPMe have been implemented ([#1731](https://github.com/pybamm-team/PyBaMM/pull/1731))
->>>>>>> 884d6e93
-
-## Bug fixes
-
--   Raise error when trying to convert an `Interpolant` with the "pchip" interpolator to CasADI ([#1791](https://github.com/pybamm-team/PyBaMM/pull/1791))
+
+## Bug fixes
+
 -   Fixed `sympy` operators for `Arctan` and `Exponential` ([#1786](https://github.com/pybamm-team/PyBaMM/pull/1786))
 -   Fixed finite volume discretization in spherical polar coordinates ([#1782](https://github.com/pybamm-team/PyBaMM/pull/1782))
 
 ## Breaking changes
 
+-   Raise error when trying to convert an `Interpolant` with the "pchip" interpolator to CasADI ([#1791](https://github.com/pybamm-team/PyBaMM/pull/1791))
 -   Raise error if `Concatenation` is used directly with `Variable` objects (`concatenation` should be used instead) ([#1789](https://github.com/pybamm-team/PyBaMM/pull/1789))
 
 # [v21.10](https://github.com/pybamm-team/PyBaMM/tree/v21.9) - 2021-10-31
