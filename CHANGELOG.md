# [Unreleased](https://github.com/pybamm-team/PyBaMM/)

## Bug fixes

<<<<<<< HEAD
- The irreversible plating model now increments `f"{Domain} dead lithium concentration [mol.m-3]"`, not `f"{Domain} lithium plating concentration [mol.m-3]"` as it did previously. ([#3485](https://github.com/pybamm-team/PyBaMM/pull/3485))
=======
- Fixed a bug where the JaxSolver would fails when using GPU support with no input parameters ([#3423](https://github.com/pybamm-team/PyBaMM/pull/3423))
>>>>>>> 33d21874

# [v23.9rc0](https://github.com/pybamm-team/PyBaMM/tree/v23.9rc0) - 2023-10-31

## Features

- The parameter "Ambient temperature [K]" can now be given as a function of position `(y,z)` and time `t`. The "edge" and "current collector" heat transfer coefficient parameters can also depend on `(y,z)` ([#3257](https://github.com/pybamm-team/PyBaMM/pull/3257))
- Spherical and cylindrical shell domains can now be solved with any boundary conditions ([#3237](https://github.com/pybamm-team/PyBaMM/pull/3237))
- Processed variables now get the spatial variables automatically, allowing plotting of more generic models ([#3234](https://github.com/pybamm-team/PyBaMM/pull/3234))
- Numpy functions now work with PyBaMM symbols (e.g. `np.exp(pybamm.Symbol("a"))` returns `pybamm.Exp(pybamm.Symbol("a"))`). This means that parameter functions can be specified using numpy functions instead of pybamm functions. Additionally, combining numpy arrays with pybamm objects now works (the numpy array is converted to a pybamm array) ([#3205](https://github.com/pybamm-team/PyBaMM/pull/3205))
- Half-cell models where graphite - or other negative electrode material of choice - is treated as the positive electrode ([#3198](https://github.com/pybamm-team/PyBaMM/pull/3198))
- Degradation mechanisms `SEI`, `SEI on cracks` and `lithium plating` can be made to work on the positive electrode by specifying the relevant options as a 2-tuple. If a tuple is not given and `working electrode` is set to `both`, they will be applied on the negative electrode only. ([#3198](https://github.com/pybamm-team/PyBaMM/pull/3198))
- Added an example notebook to demonstrate how to use half-cell models ([#3198](https://github.com/pybamm-team/PyBaMM/pull/3198))
- Added option to use an empirical hysteresis model for the diffusivity and exchange-current density ([#3194](https://github.com/pybamm-team/PyBaMM/pull/3194))
- Double-layer capacity can now be provided as a function of temperature ([#3174](https://github.com/pybamm-team/PyBaMM/pull/3174))
- `pybamm_install_jax` is deprecated. It is now replaced with `pip install pybamm[jax]` ([#3163](https://github.com/pybamm-team/PyBaMM/pull/3163))
- Implement the MSMR model ([#3116](https://github.com/pybamm-team/PyBaMM/pull/3116))
- Added new example notebook `rpt-experiment` to demonstrate how to set up degradation experiments with RPTs ([#2851](https://github.com/pybamm-team/PyBaMM/pull/2851))

## Bug fixes

- Fixed a bug where empty lists passed to QuickPlot resulted in an IndexError and did not return a meaningful error message ([#3359](https://github.com/pybamm-team/PyBaMM/pull/3359))
- Fixed a bug where there was a missing thermal conductivity in the thermal pouch cell models ([#3330](https://github.com/pybamm-team/PyBaMM/pull/3330))
- Fixed a bug that caused incorrect results of “{Domain} electrode thickness change [m]” due to the absence of dimension for the variable `electrode_thickness_change`([#3329](https://github.com/pybamm-team/PyBaMM/pull/3329)).
- Fixed a bug that occured in `check_ys_are_not_too_large` when trying to reference `y-slice` where the referenced variable was not a `pybamm.StateVector` ([#3313](https://github.com/pybamm-team/PyBaMM/pull/3313)
- Fixed a bug with `_Heaviside._evaluate_for_shape` which meant some expressions involving heaviside function and subtractions did not work ([#3306](https://github.com/pybamm-team/PyBaMM/pull/3306))
- Attributes of `pybamm.Simulation` objects (models, parameter values, geometries, choice of solver, and output variables) are now private and as such cannot be edited in-place after the simulation has been created ([#3267](https://github.com/pybamm-team/PyBaMM/pull/3267)
- Fixed bug causing incorrect activation energies using `create_from_bpx()` ([#3242](https://github.com/pybamm-team/PyBaMM/pull/3242))
- Fixed a bug where the "basic" lithium-ion models gave incorrect results when using nonlinear particle diffusivity ([#3207](https://github.com/pybamm-team/PyBaMM/pull/3207))
- Particle size distributions now work with SPMe and NewmanTobias models ([#3207](https://github.com/pybamm-team/PyBaMM/pull/3207))
- Attempting to set `working electrode` to `negative` now triggers an `OptionError`. Instead, set it to `positive` and use what would normally be the negative electrode as the positive electrode. ([#3198](https://github.com/pybamm-team/PyBaMM/pull/3198))
- Fix to simulate c_rate steps with drive cycles ([#3186](https://github.com/pybamm-team/PyBaMM/pull/3186))
- Always save last cycle in experiment, to fix issues with `starting_solution` and `last_state` ([#3177](https://github.com/pybamm-team/PyBaMM/pull/3177))
- Fix simulations with `starting_solution` to work with `start_time` experiments ([#3177](https://github.com/pybamm-team/PyBaMM/pull/3177))
- Fix SEI Example Notebook ([#3166](https://github.com/pybamm-team/PyBaMM/pull/3166))
- Thevenin() model is now constructed with standard variables: `Time [s]`, `Time [min]`, `Time [h]` ([#3143](https://github.com/pybamm-team/PyBaMM/pull/3143))
- Error generated when invalid parameter values are passed ([#3132](https://github.com/pybamm-team/PyBaMM/pull/3132))
- Parameters in `Prada2013` have been updated to better match those given in the paper, which is a 2.3 Ah cell, instead of the mix-and-match with the 1.1 Ah cell from Lain2019 ([#3096](https://github.com/pybamm-team/PyBaMM/pull/3096))
- The `OneDimensionalX` thermal model has been updated to account for edge/tab cooling and account for the current collector volumetric heat capacity. It now gives the correct behaviour compared with a lumped model with the correct total heat transfer coefficient and surface area for cooling. ([#3042](https://github.com/pybamm-team/PyBaMM/pull/3042))
- Fixed a bug where supplying an initial soc did not work with half cell models ([#3456](https://github.com/pybamm-team/PyBaMM/pull/3456))

## Optimizations

- Improved how steps are processed in simulations to reduce memory usage ([#3261](https://github.com/pybamm-team/PyBaMM/pull/3261))
- Added parameter list support to JAX solver, permitting multithreading / GPU execution ([#3121](https://github.com/pybamm-team/PyBaMM/pull/3121))

## Breaking changes

- The parameter "Exchange-current density for lithium plating [A.m-2]" has been renamed to "Exchange-current density for lithium metal electrode [A.m-2]" when referring to the lithium plating reaction on the surface of a lithium metal electrode ([#3445](https://github.com/pybamm-team/PyBaMM/pull/3445))
- Dropped support for i686 (32-bit) architectures on GNU/Linux distributions ([#3412](https://github.com/pybamm-team/PyBaMM/pull/3412))
- The class `pybamm.thermal.OneDimensionalX` has been moved to `pybamm.thermal.pouch_cell.OneDimensionalX` to reflect the fact that the model formulation implicitly assumes a pouch cell geometry ([#3257](https://github.com/pybamm-team/PyBaMM/pull/3257))
- The "lumped" thermal option now always used the parameters "Cell cooling surface area [m2]", "Cell volume [m3]" and "Total heat transfer coefficient [W.m-2.K-1]" to compute the cell cooling regardless of the chosen "cell geometry" option. The user must now specify the correct values for these parameters instead of them being calculated based on e.g. a pouch cell. An `OptionWarning` is raised to let users know to update their parameters ([#3257](https://github.com/pybamm-team/PyBaMM/pull/3257))
- Numpy functions now work with PyBaMM symbols (e.g. `np.exp(pybamm.Symbol("a"))` returns `pybamm.Exp(pybamm.Symbol("a"))`). This means that parameter functions can be specified using numpy functions instead of pybamm functions. Additionally, combining numpy arrays with pybamm objects now works (the numpy array is converted to a pybamm array) ([#3205](https://github.com/pybamm-team/PyBaMM/pull/3205))
- The `SEI`, `SEI on cracks` and `lithium plating` submodels can now be used on either electrode, which means the `__init__` functions for the relevant classes now have `domain` as a required argument ([#3198](https://github.com/pybamm-team/PyBaMM/pull/3198))
- Likewise, the names of all variables corresponding to those submodels now have domains. For example, instead of `SEI thickness [m]`, use `Negative SEI thickness [m]` or `Positive SEI thickness [m]`. ([#3198](https://github.com/pybamm-team/PyBaMM/pull/3198))
- If `options["working electrode"] == "both"` and either `SEI`, `SEI on cracks` or `lithium plating` are not provided as tuples, they are automatically made into tuples. This directly modifies `extra_options`, not `default_options` to ensure the other changes to `default_options` still happen when required. ([#3198](https://github.com/pybamm-team/PyBaMM/pull/3198))
- Added option to use an empirical hysteresis model for the diffusivity and exchange-current density ([#3194](https://github.com/pybamm-team/PyBaMM/pull/3194))
- Double-layer capacity can now be provided as a function of temperature ([#3174](https://github.com/pybamm-team/PyBaMM/pull/3174))
- `pybamm_install_jax` is deprecated. It is now replaced with `pip install pybamm[jax]` ([#3163](https://github.com/pybamm-team/PyBaMM/pull/3163))
- PyBaMM now has optional dependencies that can be installed with the pattern `pip install pybamm[option]` e.g. `pybamm[plot]` ([#3044](https://github.com/pybamm-team/PyBaMM/pull/3044))

# [v23.5](https://github.com/pybamm-team/PyBaMM/tree/v23.5) - 2023-06-18

## Features

- Idaklu solver can be given a list of variables to calculate during the solve ([#3217](https://github.com/pybamm-team/PyBaMM/pull/3217))
- Enable multithreading in IDAKLU solver ([#2947](https://github.com/pybamm-team/PyBaMM/pull/2947))
- If a solution contains cycles and steps, the cycle number and step number are now saved when `solution.save_data()` is called ([#2931](https://github.com/pybamm-team/PyBaMM/pull/2931))
- Experiments can now be given a `start_time` to define when each step should be triggered ([#2616](https://github.com/pybamm-team/PyBaMM/pull/2616))

## Optimizations

- Test `JaxSolver`'s compatibility with Python `3.8`, `3.9`, `3.10`, and `3.11` ([#2958](https://github.com/pybamm-team/PyBaMM/pull/2958))
- Update Jax (0.4.8) and JaxLib (0.4.7) compatibility ([#2927](https://github.com/pybamm-team/PyBaMM/pull/2927))
- Migrate from `tox=3.28` to `nox` ([#3005](https://github.com/pybamm-team/PyBaMM/pull/3005))
- Removed `importlib_metadata` as a required dependency for user installations ([#3050](https://github.com/pybamm-team/PyBaMM/pull/3050))

## Bug fixes

- Realign 'count' increment in CasadiSolver.\_integrate() ([#2986](https://github.com/pybamm-team/PyBaMM/pull/2986))
- Fix `pybamm_install_odes` and update the required SUNDIALS version ([#2958](https://github.com/pybamm-team/PyBaMM/pull/2958))
- Fixed a bug where all data included in a BPX was incorrectly assumed to be given as a function of time.([#2957](https://github.com/pybamm-team/PyBaMM/pull/2957))
- Remove brew install for Mac from the recommended developer installation options for SUNDIALS ([#2925](https://github.com/pybamm-team/PyBaMM/pull/2925))
- Fix `bpx.py` to correctly generate parameters for "lumped" thermal model ([#2860](https://github.com/pybamm-team/PyBaMM/issues/2860))

## Breaking changes

- Deprecate functionality to load parameter set from a csv file. Parameter sets must now be provided as python dictionaries ([#2959](https://github.com/pybamm-team/PyBaMM/pull/2959))
- Tox support for Installation & testing has now been replaced by Nox ([#3005](https://github.com/pybamm-team/PyBaMM/pull/3005))

# [v23.4.1](https://github.com/pybamm-team/PyBaMM/tree/v23.4) - 2023-05-01

## Bug fixes

- Fixed a performance regression introduced by citation tags ([#2862](https://github.com/pybamm-team/PyBaMM/pull/2862)). Citations tags functionality is removed for now.

# [v23.4](https://github.com/pybamm-team/PyBaMM/tree/v23.4) - 2023-04-30

## Features

- Added verbose logging to `pybamm.print_citations()` and citation tags for the `pybamm.Citations` class so that users can now see where the citations were registered when running simulations ([#2862](https://github.com/pybamm-team/PyBaMM/pull/2862))
- Updated to casadi 3.6, which required some changes to the casadi integrator ([#2859](https://github.com/pybamm-team/PyBaMM/pull/2859))
- PyBaMM is now natively supported on Apple silicon chips (`M1/M2`) ([#2435](https://github.com/pybamm-team/PyBaMM/pull/2435))
- PyBaMM is now supported on Python `3.10` and `3.11` ([#2435](https://github.com/pybamm-team/PyBaMM/pull/2435))

## Optimizations

- Fixed deprecated `interp2d` method by switching to `xarray.DataArray` as the backend for `ProcessedVariable` ([#2907](https://github.com/pybamm-team/PyBaMM/pull/2907))

## Bug fixes

- Initial conditions for sensitivity equations calculated correctly ([#2920](https://github.com/pybamm-team/PyBaMM/pull/2920))
- Parameter sets can now contain the key "chemistry", and will ignore its value (this previously would give errors in some cases) ([#2901](https://github.com/pybamm-team/PyBaMM/pull/2901))
- Fixed keyerror on "all" when getting sensitivities from IDAKLU solver([#2883](https://github.com/pybamm-team/PyBaMM/pull/2883))
- Fixed a bug in the discretisation of initial conditions of a scaled variable ([#2856](https://github.com/pybamm-team/PyBaMM/pull/2856))

## Breaking changes

- Made `Jupyter` a development only dependency. Now `Jupyter` would not be a required dependency for users while installing `PyBaMM`. ([#2846](https://github.com/pybamm-team/PyBaMM/pull/2846))

# [v23.3](https://github.com/pybamm-team/PyBaMM/tree/v23.3) - 2023-03-31

## Features

- Added option to limit the number of integrators stored in CasadiSolver, which is particularly relevant when running simulations back-to-back [#2823](https://github.com/pybamm-team/PyBaMM/pull/2823)
- Added new variables, related to electrode balance, for the `ElectrodeSOH` model ([#2807](https://github.com/pybamm-team/PyBaMM/pull/2807))
- Added method to calculate maximum theoretical energy. ([#2777](https://github.com/pybamm-team/PyBaMM/pull/2777)) and add to summary variables ([#2781](https://github.com/pybamm-team/PyBaMM/pull/2781))
- Renamed "Terminal voltage [V]" to just "Voltage [V]". "Terminal voltage [V]" can still be used and will return the same value as "Voltage [V]". ([#2740](https://github.com/pybamm-team/PyBaMM/pull/2740))
- Added "Negative electrode surface potential difference at separator interface [V]", which is the value of the surface potential difference (`phi_s - phi_e`) at the anode/separator interface, commonly controlled in fast-charging algorithms to avoid plating. Also added "Positive electrode surface potential difference at separator interface [V]". ([#2740](https://github.com/pybamm-team/PyBaMM/pull/2740))
- Added "Bulk open-circuit voltage [V]", which is the open-circuit voltage as calculated from the bulk particle concentrations. The old variable "Measured open circuit voltage [V]", which referred to the open-circuit potential as calculated from the surface particle concentrations, has been renamed to "Surface open-circuit voltage [V]". ([#2740](https://github.com/pybamm-team/PyBaMM/pull/2740)) "Bulk open-circuit voltage [V]" was briefly named "Open-circuit voltage [V]", but this was changed in ([#2845](https://github.com/pybamm-team/PyBaMM/pull/2845))
- Added an example for `plot_voltage_components`, explaining what the different voltage components are. ([#2740](https://github.com/pybamm-team/PyBaMM/pull/2740))

## Bug fixes

- Fix non-deteministic outcome of some tests in the test suite ([#2844](https://github.com/pybamm-team/PyBaMM/pull/2844))
- Fixed excessive RAM consumption when running multiple simulations ([#2823](https://github.com/pybamm-team/PyBaMM/pull/2823))
- Fixed use of `last_state` as `starting_solution` in `Simulation.solve()` ([#2822](https://github.com/pybamm-team/PyBaMM/pull/2822))
- Fixed a bug where variable bounds could not contain `InputParameters` ([#2795](https://github.com/pybamm-team/PyBaMM/pull/2795))
- Improved `model.latexify()` to have a cleaner and more readable output ([#2764](https://github.com/pybamm-team/PyBaMM/pull/2764))
- Fixed electrolyte conservation in the case of concentration-dependent transference number ([#2758](https://github.com/pybamm-team/PyBaMM/pull/2758))
- Fixed `plot_voltage_components` so that the sum of overpotentials is now equal to the voltage ([#2740](https://github.com/pybamm-team/PyBaMM/pull/2740))

## Optimizations

- Migrated to [Lychee](https://github.com/lycheeverse/lychee-action) workflow for checking URLs ([#2734](https://github.com/pybamm-team/PyBaMM/pull/2734))

## Breaking changes

- `ElectrodeSOH.solve` now returns a `{str: float}` dict instead of a `pybamm.Solution` object (to avoid having to do `.data[0]` every time). In any code that uses `sol = ElectrodeSOH.solve()`, `sol[key].data[0]` should be replaced with `sol[key]`. ([#2779](https://github.com/pybamm-team/PyBaMM/pull/2779))
- Removed "... cation signed stoichiometry" and "... electrons in reaction" parameters, they are now hardcoded. ([#2778](https://github.com/pybamm-team/PyBaMM/pull/2778))
- When using `solver.step()`, the first time point in the step is shifted by `pybamm.settings.step_start_offset` (default 1 ns) to avoid having duplicate times in the solution steps from the end of one step and the start of the next. ([#2773](https://github.com/pybamm-team/PyBaMM/pull/2773))
- Renamed "Measured open circuit voltage [V]" to "Surface open-circuit voltage [V]". This variable was calculated from surface particle concentrations, and hence "hid" the overpotential from particle gradients. The new variable "Bulk open-circuit voltage [V]" is calculated from bulk particle concentrations instead. ([#2740](https://github.com/pybamm-team/PyBaMM/pull/2740))
- Renamed all references to "open circuit" to be "open-circuit" instead. ([#2740](https://github.com/pybamm-team/PyBaMM/pull/2740))
- Renamed parameter "1 + dlnf/dlnc" to "Thermodynamic factor". ([#2727](https://github.com/pybamm-team/PyBaMM/pull/2727))
- All PyBaMM models are now dimensional. This has been benchmarked against dimensionless models and found to give around the same solve time. Implementing dimensional models greatly reduces the barrier to entry for adding new models. However, this comes with several breaking changes: (i) the `timescale` and `length_scales` attributes of a model have been removed (they are no longer needed) (ii) several dimensionless variables are no longer defined, but the corresponding dimensional variables can still be accessed by adding the units to the name (iii) some parameters used only for non-dimensionalization, such as "Typical current [A]", have been removed ([#2419](https://github.com/pybamm-team/PyBaMM/pull/2419))

# [v23.2](https://github.com/pybamm-team/PyBaMM/tree/v23.2) - 2023-02-28

## Features

- Added an option for using a banded jacobian and sundials banded solvers for the IDAKLU solve ([#2677](https://github.com/pybamm-team/PyBaMM/pull/2677))
- The "particle size" option can now be a tuple to allow different behaviour in each electrode ([#2672](https://github.com/pybamm-team/PyBaMM/pull/2672)).
- Added temperature control to experiment class. ([#2518](https://github.com/pybamm-team/PyBaMM/pull/2518))

## Bug fixes

- Fixed current_sigmoid_ocp to be valid for both electrodes ([#2719](https://github.com/pybamm-team/PyBaMM/pull/2719)).
- Fixed the length scaling for the first dimension of r-R plots ([#2663](https://github.com/pybamm-team/PyBaMM/pull/2663)).

# [v23.1](https://github.com/pybamm-team/PyBaMM/tree/v23.1) - 2023-01-31

## Features

- Changed linting from `flake8` to `ruff` ([#2630](https://github.com/pybamm-team/PyBaMM/pull/2630)).
- Changed docs theme to pydata theme and start to improve docs in general ([#2618](https://github.com/pybamm-team/PyBaMM/pull/2618)).
- New `contact resistance` option, new parameter `Contact resistance [Ohm]` and new variable `Contact overpotential [V]` ([#2598](https://github.com/pybamm-team/PyBaMM/pull/2598)).
- Steps in `Experiment` can now be tagged and cycle numbers be searched based on those tags ([#2593](https://github.com/pybamm-team/PyBaMM/pull/2593)).

## Bug fixes

- Fixed a bug where the solid phase conductivity was double-corrected for tortuosity when loading parameters from a BPX file ([#2638](https://github.com/pybamm-team/PyBaMM/pull/2638)).
- Changed termination from "success" to "final time" for algebraic solvers to match ODE/DAE solvers ([#2613](https://github.com/pybamm-team/PyBaMM/pull/2613)).

# [v22.12](https://github.com/pybamm-team/PyBaMM/tree/v22.12) - 2022-12-31

## Features

- Added functionality to create `pybamm.ParameterValues` from a [BPX standard](https://github.com/pybamm-team/BPX) JSON file ([#2555](https://github.com/pybamm-team/PyBaMM/pull/2555)).
- Allow the option "surface form" to be "differential" in the `MPM` ([#2533](https://github.com/pybamm-team/PyBaMM/pull/2533))
- Added variables "Loss of lithium due to loss of active material in negative/positive electrode [mol]". These should be included in the calculation of "total lithium in system" to make sure that lithium is truly conserved. ([#2529](https://github.com/pybamm-team/PyBaMM/pull/2529))
- `initial_soc` can now be a string "x V", in which case the simulation is initialized to start from that voltage ([#2508](https://github.com/pybamm-team/PyBaMM/pull/2508))
- The `ElectrodeSOH` solver can now calculate electrode balance based on a target "cell capacity" (requires cell capacity "Q" as input), as well as the default "cyclable cell capacity" (requires cyclable lithium capacity "Q_Li" as input). Use the keyword argument `known_value` to control which is used. ([#2508](https://github.com/pybamm-team/PyBaMM/pull/2508))

## Bug fixes

- Allow models that subclass `BaseBatteryModel` to use custom options classes ([#2571](https://github.com/pybamm-team/PyBaMM/pull/2571))
- Fixed bug with `EntryPoints` in Spyder IDE ([#2584](https://github.com/pybamm-team/PyBaMM/pull/2584))
- Fixed electrolyte conservation when options {"surface form": "algebraic"} are used
- Fixed "constant concentration" electrolyte model so that "porosity times concentration" is conserved when porosity changes ([#2529](https://github.com/pybamm-team/PyBaMM/pull/2529))
- Fix installation on `Google Colab` (`pybtex` and `Colab` issue) ([#2526](https://github.com/pybamm-team/PyBaMM/pull/2526))

## Breaking changes

- Renamed "Negative/Positive electrode SOC" to "Negative/Positive electrode stoichiometry" to avoid confusion with cell SOC ([#2529](https://github.com/pybamm-team/PyBaMM/pull/2529))
- Removed external variables and submodels. InputParameter should now be used in all cases ([#2502](https://github.com/pybamm-team/PyBaMM/pull/2502))
- Trying to use a solver to solve multiple models results in a RuntimeError exception ([#2481](https://github.com/pybamm-team/PyBaMM/pull/2481))
- Inputs for the `ElectrodeSOH` solver are now (i) "Q_Li", the total cyclable capacity of lithium in the electrodes (previously "n_Li", the total number of moles, n_Li = 3600/F \* Q_Li) (ii) "Q_n", the capacity of the negative electrode (previously "C_n"), and "Q_p", the capacity of the positive electrode (previously "C_p") ([#2508](https://github.com/pybamm-team/PyBaMM/pull/2508))

# [v22.11.1](https://github.com/pybamm-team/PyBaMM/tree/v22.11.1) - 2022-12-13

## Bug fixes

- Fixed installation on Google Colab (`pybtex` issues) ([#2547](https://github.com/pybamm-team/PyBaMM/pull/2547/files))

# [v22.11](https://github.com/pybamm-team/PyBaMM/tree/v22.11) - 2022-11-30

## Features

- Updated parameter sets so that interpolants are created explicitly in the parameter set python file. This does not change functionality but allows finer control, e.g. specifying a "cubic" interpolator instead of the default "linear" ([#2510](https://github.com/pybamm-team/PyBaMM/pull/2510))
- Equivalent circuit models ([#2478](https://github.com/pybamm-team/PyBaMM/pull/2478))
- New Idaklu solver options for jacobian type and linear solver, support Sundials v6 ([#2444](https://github.com/pybamm-team/PyBaMM/pull/2444))
- Added `scale` and `reference` attributes to `Variable` objects, which can be use to make the ODE/DAE solver better conditioned ([#2440](https://github.com/pybamm-team/PyBaMM/pull/2440))
- SEI reactions can now be asymmetric ([#2425](https://github.com/pybamm-team/PyBaMM/pull/2425))

## Bug fixes

- Switched from `pkg_resources` to `importlib_metadata` for handling entry points ([#2500](https://github.com/pybamm-team/PyBaMM/pull/2500))
- Fixed some bugs related to processing `FunctionParameter` to `Interpolant` ([#2494](https://github.com/pybamm-team/PyBaMM/pull/2494))

## Optimizations

- `ParameterValues` now avoids trying to process children if a function parameter is an object that doesn't depend on its children ([#2477](https://github.com/pybamm-team/PyBaMM/pull/2477))
- Implemented memoization via `cache` and `cached_property` from functools ([#2465](https://github.com/pybamm-team/PyBaMM/pull/2465))
- Added more rules for simplifying expressions, especially around Concatenations. Also, meshes constructed from multiple domains are now cached ([#2443](https://github.com/pybamm-team/PyBaMM/pull/2443))
- Added more rules for simplifying expressions. Constants in binary operators are now moved to the left by default (e.g. `x*2` returns `2*x`) ([#2424](https://github.com/pybamm-team/PyBaMM/pull/2424))

## Breaking changes

- Interpolants created from parameter data are now "linear" by default (was "cubic") ([#2494](https://github.com/pybamm-team/PyBaMM/pull/2494))
- Renamed entry point for parameter sets to `pybamm_parameter_sets` ([#2475](https://github.com/pybamm-team/PyBaMM/pull/2475))
- Removed code for generating `ModelingToolkit` problems ([#2432](https://github.com/pybamm-team/PyBaMM/pull/2432))
- Removed `FirstOrder` and `Composite` lead-acid models, and some submodels specific to those models ([#2431](https://github.com/pybamm-team/PyBaMM/pull/2431))

# [v22.10.post1](https://github.com/pybamm-team/PyBaMM/tree/v22.10.post1) - 2022-10-31

## Breaking changes

- Removed all julia generation code ([#2453](https://github.com/pybamm-team/PyBaMM/pull/2453)). Julia code will be hosted at [PyBaMM.jl](https://github.com/tinosulzer/PyBaMM.jl) from now on.

# [v22.10](https://github.com/pybamm-team/PyBaMM/tree/v22.10) - 2022-10-31

## Features

- Third-party parameter sets can be added by registering entry points to ~~`pybamm_parameter_set`~~`pybamm_parameter_sets` ([#2396](https://github.com/pybamm-team/PyBaMM/pull/2396), changed in [#2475](https://github.com/pybamm-team/PyBaMM/pull/2475))
- Added three-dimensional interpolation ([#2380](https://github.com/pybamm-team/PyBaMM/pull/2380))

## Bug fixes

- `pybamm.have_julia()` now checks that julia is properly configured ([#2402](https://github.com/pybamm-team/PyBaMM/pull/2402))
- For simulations with events that cause the simulation to stop early, the sensitivities could be evaluated incorrectly to zero ([#2337](https://github.com/pybamm-team/PyBaMM/pull/2337))

## Optimizations

- Reformatted how simulations with experiments are built ([#2395](https://github.com/pybamm-team/PyBaMM/pull/2395))
- Added small perturbation to initial conditions for casadi solver. This seems to help the solver converge better in some cases ([#2356](https://github.com/pybamm-team/PyBaMM/pull/2356))
- Added `ExplicitTimeIntegral` functionality to move variables which do not appear anywhere on the rhs to a new location, and to integrate those variables explicitly when `get` is called by the solution object. ([#2348](https://github.com/pybamm-team/PyBaMM/pull/2348))
- Added more rules for simplifying expressions ([#2211](https://github.com/pybamm-team/PyBaMM/pull/2211))
- Sped up calculations of Electrode SOH variables for summary variables ([#2210](https://github.com/pybamm-team/PyBaMM/pull/2210))

## Breaking change

- Removed `pybamm.SymbolReplacer` as it is no longer needed to set up simulations with experiments, which is the only place where it was being used ([#2395](https://github.com/pybamm-team/PyBaMM/pull/2395))
- Removed `get_infinite_nested_dict`, `BaseModel.check_default_variables_dictionaries`, and `Discretisation.create_jacobian` methods, which were not used by any other functionality in the repository ([#2384](https://github.com/pybamm-team/PyBaMM/pull/2384))
- Dropped support for Python 3.7 after the release of Numpy v1.22.0 ([#2379](https://github.com/pybamm-team/PyBaMM/pull/2379))
- Removed parameter cli tools (add/edit/remove parameters). Parameter sets can now more easily be added via python scripts. ([#2342](https://github.com/pybamm-team/PyBaMM/pull/2342))
- Parameter sets should now be provided as single python files containing all parameters and functions. Parameters provided as "data" (e.g. OCP vs SOC) can still be csv files, but must be either in the same folder as the parameter file or in a subfolder called "data/". See for example [Ai2020](https://github.com/pybamm-team/PyBaMM/tree/develop/pybamm/input/parameters/lithium_ion/Ai2020.py) ([#2342](https://github.com/pybamm-team/PyBaMM/pull/2342))

# [v22.9](https://github.com/pybamm-team/PyBaMM/tree/v22.9) - 2022-09-30

## Features

- Added function `pybamm.get_git_commit_info()`, which returns information about the last git commit, useful for reproducibility ([#2293](https://github.com/pybamm-team/PyBaMM/pull/2293))
- Added SEI model for composite electrodes ([#2290](https://github.com/pybamm-team/PyBaMM/pull/2290))
- For experiments, the simulation now automatically checks and skips steps that cannot be performed (e.g. "Charge at 1C until 4.2V" from 100% SOC) ([#2212](https://github.com/pybamm-team/PyBaMM/pull/2212))

## Bug fixes

- Arrhenius function for `nmc_OKane2022` positive electrode actually gets used now ([#2309](https://github.com/pybamm-team/PyBaMM/pull/2309))
- Added `SEI on cracks` to loop over all interfacial reactions ([#2262](https://github.com/pybamm-team/PyBaMM/pull/2262))
- Fixed `X-averaged SEI on cracks concentration` so it's an average over x only, not y and z ([#2262](https://github.com/pybamm-team/PyBaMM/pull/2262))
- Corrected initial state for SEI on cracks ([#2262](https://github.com/pybamm-team/PyBaMM/pull/2262))

## Optimizations

- Default options for `particle mechanics` now dealt with differently in each electrode ([#2262](https://github.com/pybamm-team/PyBaMM/pull/2262))
- Sped up calculations of Electrode SOH variables for summary variables ([#2210](https://github.com/pybamm-team/PyBaMM/pull/2210))

## Breaking changes

- When creating a `pybamm.Interpolant` the default interpolator is now "linear". Passing data directly to `ParameterValues` using the `[data]` tag will be still used to create a cubic spline interpolant, as before ([#2258](https://github.com/pybamm-team/PyBaMM/pull/2258))
- Events must now be defined in such a way that they are positive at the initial conditions (events will be triggered when they become negative, instead of when they change sign in either direction) ([#2212](https://github.com/pybamm-team/PyBaMM/pull/2212))

# [v22.8](https://github.com/pybamm-team/PyBaMM/tree/v22.8) - 2022-08-31

## Features

- Added `CurrentSigmoidOpenCircuitPotential` model to model voltage hysteresis for charge/discharge ([#2256](https://github.com/pybamm-team/PyBaMM/pull/2256))
- Added "Chen2020_composite" parameter set for a composite graphite/silicon electrode. ([#2256](https://github.com/pybamm-team/PyBaMM/pull/2256))
- Added new cumulative variables `Throughput capacity [A.h]` and `Throughput energy [W.h]` to standard variables and summary variables, to assist with degradation studies. Throughput variables are only calculated if `calculate discharge energy` is set to `true`. `Time [s]` and `Time [h]` also added to summary variables. ([#2249](https://github.com/pybamm-team/PyBaMM/pull/2249))
- Added `lipf6_OKane2022` electrolyte to `OKane2022` parameter set ([#2249](https://github.com/pybamm-team/PyBaMM/pull/2249))
- Reformated submodel structure to allow composite electrodes. Composite positive electrode is now also possible. With current implementation, electrodes can have at most two phases. ([#2248](https://github.com/pybamm-team/PyBaMM/pull/2248))

## Bug fixes

- Added new parameter `Ratio of lithium moles to SEI moles` (short name z_sei) to fix a bug where this number was incorrectly hardcoded to 1. ([#2222](https://github.com/pybamm-team/PyBaMM/pull/2222))
- Changed short name of parameter `Inner SEI reaction proportion` from alpha_SEI to inner_sei_proportion, to avoid confusion with transfer coefficients. ([#2222](https://github.com/pybamm-team/PyBaMM/pull/2222))
- Deleted legacy parameters with short names beta_sei and beta_plating. ([#2222](https://github.com/pybamm-team/PyBaMM/pull/2222))
- Corrected initial SEI thickness for OKane2022 parameter set. ([#2218](https://github.com/pybamm-team/PyBaMM/pull/2218))

## Optimizations

- Simplified scaling for the exchange-current density. The dimensionless parameter `C_r` is kept, but no longer used anywhere ([#2238](https://github.com/pybamm-team/PyBaMM/pull/2238))
- Added limits for variables in some functions to avoid division by zero, sqrt(negative number), etc ([#2213](https://github.com/pybamm-team/PyBaMM/pull/2213))

## Breaking changes

- Parameters specific to a (primary/secondary) phase in a domain are doubly nested. e.g. `param.c_n_max` is now `param.n.prim.c_max` ([#2248](https://github.com/pybamm-team/PyBaMM/pull/2248))

# [v22.7](https://github.com/pybamm-team/PyBaMM/tree/v22.7) - 2022-07-31

## Features

- Moved general code about submodels to `BaseModel` instead of `BaseBatteryModel`, making it easier to build custom models from submodels. ([#2169](https://github.com/pybamm-team/PyBaMM/pull/2169))
- Events can now be plotted as a regular variable (under the name "Event: event_name", e.g. "Event: Minimum voltage [V]") ([#2158](https://github.com/pybamm-team/PyBaMM/pull/2158))
- Added example showing how to print whether a model is compatible with a parameter set ([#2112](https://github.com/pybamm-team/PyBaMM/pull/2112))
- Added SEI growth on cracks ([#2104](https://github.com/pybamm-team/PyBaMM/pull/2104))
- Added Arrhenius temperature dependence of SEI growth ([#2104](https://github.com/pybamm-team/PyBaMM/pull/2104))
- The "Inner SEI reaction proportion" parameter actually gets used now ([#2104](https://github.com/pybamm-team/PyBaMM/pull/2104))
- New OKane2022 parameter set replaces Chen2020_plating ([#2104](https://github.com/pybamm-team/PyBaMM/pull/2104))
- SEI growth, lithium plating and porosity change can now be set to distributed in `SPMe`. There is an additional option called `x-average side reactions` which allows to set this (note that for `SPM` it is always x-averaged). ([#2099](https://github.com/pybamm-team/PyBaMM/pull/2099))

## Optimizations

- Improved eSOH calculations to be more robust ([#2192](https://github.com/pybamm-team/PyBaMM/pull/2192),[#2199](https://github.com/pybamm-team/PyBaMM/pull/2199))
- The (2x2x2=8) particle diffusion submodels have been consolidated into just three submodels (Fickian diffusion, polynomial profile, and x-averaged polynomial profile) with optional x-averaging and size distribution. Polynomial profile and x-averaged polynomial profile are still two separate submodels, since they deal with surface concentration differently.
- Added error for when solution vector gets too large, to help debug solver errors ([#2138](https://github.com/pybamm-team/PyBaMM/pull/2138))

## Bug fixes

- Fixed error reporting for simulation with experiment ([#2213](https://github.com/pybamm-team/PyBaMM/pull/2213))
- Fixed a bug in `Simulation` that caused initial conditions to change when solving an experiment multiple times ([#2204](https://github.com/pybamm-team/PyBaMM/pull/2204))
- Fixed labels and ylims in `plot_voltage_components`([#2183](https://github.com/pybamm-team/PyBaMM/pull/2183))
- Fixed 2D interpolant ([#2180](https://github.com/pybamm-team/PyBaMM/pull/2180))
- Fixes a bug where the SPMe always builds even when `build=False` ([#2169](https://github.com/pybamm-team/PyBaMM/pull/2169))
- Some events have been removed in the case where they are constant, i.e. can never be reached ([#2158](https://github.com/pybamm-team/PyBaMM/pull/2158))
- Raise explicit `NotImplementedError` if trying to call `bool()` on a pybamm Symbol (e.g. in an if statement condition) ([#2141](https://github.com/pybamm-team/PyBaMM/pull/2141))
- Fixed bug causing cut-off voltage to change after setting up a simulation with a model ([#2138](https://github.com/pybamm-team/PyBaMM/pull/2138))
- A single solution cycle can now be used as a starting solution for a simulation ([#2138](https://github.com/pybamm-team/PyBaMM/pull/2138))

## Breaking changes

- Exchange-current density functions (and some other functions) now take an additional argument, the maximum particle concentration for that phase ([#2134](https://github.com/pybamm-team/PyBaMM/pull/2134))
- Loss of lithium to SEI on cracks is now a degradation variable, so setting a particle mechanics submodel is now compulsory (NoMechanics will suffice) ([#2104](https://github.com/pybamm-team/PyBaMM/pull/2104))

# [v22.6](https://github.com/pybamm-team/PyBaMM/tree/v22.6) - 2022-06-30

## Features

- Added open-circuit potential as a separate submodel ([#2094](https://github.com/pybamm-team/PyBaMM/pull/2094))
- Added partially reversible lithium plating model and new `OKane2022` parameter set to go with it ([#2043](https://github.com/pybamm-team/PyBaMM/pull/2043))
- Added `__eq__` and `__hash__` methods for `Symbol` objects, using `.id` ([#1978](https://github.com/pybamm-team/PyBaMM/pull/1978))

## Optimizations

- Stoichiometry inputs to OCP functions are now bounded between 1e-10 and 1-1e-10, with singularities at 0 and 1 so that OCP goes to +- infinity ([#2095](https://github.com/pybamm-team/PyBaMM/pull/2095))

## Breaking changes

- Changed some dictionary keys to `Symbol` instead of `Symbol.id` (internal change only, should not affect external facing functions) ([#1978](https://github.com/pybamm-team/PyBaMM/pull/1978))

# [v22.5](https://github.com/pybamm-team/PyBaMM/tree/v22.5) - 2022-05-31

## Features

- Added a casadi version of the IDKLU solver, which is used for `model.convert_to_format = "casadi"` ([#2002](https://github.com/pybamm-team/PyBaMM/pull/2002))
- Added functionality to generate Julia expressions from a model. See [PyBaMM.jl](https://github.com/tinosulzer/PyBaMM.jl) for how to use these ([#1942](https://github.com/pybamm-team/PyBaMM/pull/1942)))
- Added basic callbacks to the Simulation class, and a LoggingCallback ([#1880](https://github.com/pybamm-team/PyBaMM/pull/1880)))

## Bug fixes

- Corrected legend order in "plot_voltage_components.py", so each entry refers to the correct overpotential. ([#2061](https://github.com/pybamm-team/PyBaMM/pull/2061))

## Breaking changes

- Changed domain-specific parameter names to a nested attribute. `param.n.l_n` is now `param.n.l` ([#2063](https://github.com/pybamm-team/PyBaMM/pull/2063))

# [v22.4](https://github.com/pybamm-team/PyBaMM/tree/v22.4) - 2022-04-30

## Features

- Added a casadi version of the IDKLU solver, which is used for `model.convert_to_format = "casadi"` ([#2002](https://github.com/pybamm-team/PyBaMM/pull/2002))

## Bug fixes

- Remove old deprecation errors, including those in `parameter_values.py` that caused the simulation if, for example, the reaction rate is re-introduced manually ([#2022](https://github.com/pybamm-team/PyBaMM/pull/2022))

# [v22.3](https://github.com/pybamm-team/PyBaMM/tree/v22.3) - 2022-03-31

## Features

- Added "Discharge energy [W.h]", which is the integral of the power in Watts, as an optional output. Set the option "calculate discharge energy" to "true" to get this output ("false" by default, since it can slow down some of the simple models) ([#1969](https://github.com/pybamm-team/PyBaMM/pull/1969)))
- Added an option "calculate heat source for isothermal models" to choose whether or not the heat generation terms are computed when running models with the option `thermal="isothermal"` ([#1958](https://github.com/pybamm-team/PyBaMM/pull/1958))

## Optimizations

- Simplified `model.new_copy()` ([#1977](https://github.com/pybamm-team/PyBaMM/pull/1977))

## Bug fixes

- Fix bug where sensitivity calculation failed if len of `calculate_sensitivities` was less than `inputs` ([#1897](https://github.com/pybamm-team/PyBaMM/pull/1897))
- Fixed a bug in the eSOH variable calculation when OCV is given as data ([#1975](https://github.com/pybamm-team/PyBaMM/pull/1975))
- Fixed a bug where isothermal models did not compute any heat source terms ([#1958](https://github.com/pybamm-team/PyBaMM/pull/1958))

## Breaking changes

- Removed `model.new_empty_copy()` (use `model.new_copy()` instead) ([#1977](https://github.com/pybamm-team/PyBaMM/pull/1977))
- Dropped support for Windows 32-bit architecture ([#1964](https://github.com/pybamm-team/PyBaMM/pull/1964))

# [v22.2](https://github.com/pybamm-team/PyBaMM/tree/v22.2) - 2022-02-28

## Features

- Isothermal models now calculate heat source terms (but the temperature remains constant). The models now also account for current collector heating when `dimensionality=0` ([#1929](https://github.com/pybamm-team/PyBaMM/pull/1929))
- Added new models for power control and resistance control ([#1917](https://github.com/pybamm-team/PyBaMM/pull/1917))
- Initial concentrations can now be provided as a function of `r` as well as `x` ([#1866](https://github.com/pybamm-team/PyBaMM/pull/1866))

## Bug fixes

- Fixed a bug where thermal submodels could not be used with half-cells ([#1929](https://github.com/pybamm-team/PyBaMM/pull/1929))
- Parameters can now be imported from a directory having "pybamm" in its name ([#1919](https://github.com/pybamm-team/PyBaMM/pull/1919))
- `scikit.odes` and `SUNDIALS` can now be installed using `pybamm_install_odes` ([#1916](https://github.com/pybamm-team/PyBaMM/pull/1916))

## Breaking changes

- The `domain` setter and `auxiliary_domains` getter have been deprecated, `domains` setter/getter should be used instead. The `domain` getter is still active. We now recommend creating symbols with `domains={...}` instead of `domain=..., auxiliary_domains={...}`, but the latter is not yet deprecated ([#1866](https://github.com/pybamm-team/PyBaMM/pull/1866))

# [v22.1](https://github.com/pybamm-team/PyBaMM/tree/v22.1) - 2022-01-31

## Features

- Half-cell models can now be run with "surface form" ([#1913](https://github.com/pybamm-team/PyBaMM/pull/1913))
- Added option for different kinetics on anode and cathode ([#1913](https://github.com/pybamm-team/PyBaMM/pull/1913))
- Allow `pybamm.Solution.save_data()` to return a string if filename is None, and added json to_format option ([#1909](https://github.com/pybamm-team/PyBaMM/pull/1909))
- Added an option to force install compatible versions of jax and jaxlib if already installed using CLI ([#1881](https://github.com/pybamm-team/PyBaMM/pull/1881))

## Optimizations

- The `Symbol` nodes no longer subclasses `anytree.NodeMixIn`. This removes some checks that were not really needed ([#1912](https://github.com/pybamm-team/PyBaMM/pull/1912))

## Bug fixes

- Parameters can now be imported from any given path in `Windows` ([#1900](https://github.com/pybamm-team/PyBaMM/pull/1900))
- Fixed initial conditions for the EC SEI model ([#1895](https://github.com/pybamm-team/PyBaMM/pull/1895))
- Fixed issue in extraction of sensitivites ([#1894](https://github.com/pybamm-team/PyBaMM/pull/1894))

# [v21.12](https://github.com/pybamm-team/PyBaMM/tree/v21.11) - 2021-12-29

## Features

- Added new kinetics models for asymmetric Butler-Volmer, linear kinetics, and Marcus-Hush-Chidsey ([#1858](https://github.com/pybamm-team/PyBaMM/pull/1858))
- Experiments can be set to terminate when a voltage is reached (across all steps) ([#1832](https://github.com/pybamm-team/PyBaMM/pull/1832))
- Added cylindrical geometry and finite volume method ([#1824](https://github.com/pybamm-team/PyBaMM/pull/1824))

## Bug fixes

- `PyBaMM` is now importable in `Linux` systems where `jax` is already installed ([#1874](https://github.com/pybamm-team/PyBaMM/pull/1874))
- Simulations with drive cycles now support `initial_soc` ([#1842](https://github.com/pybamm-team/PyBaMM/pull/1842))
- Fixed bug in expression tree simplification ([#1831](https://github.com/pybamm-team/PyBaMM/pull/1831))
- Solid tortuosity is now correctly calculated with Bruggeman coefficient of the respective electrode ([#1773](https://github.com/pybamm-team/PyBaMM/pull/1773))

# [v21.11](https://github.com/pybamm-team/PyBaMM/tree/v21.11) - 2021-11-30

## Features

- The name of a parameter set can be passed to `ParameterValues` as a string, e.g. `ParameterValues("Chen2020")` ([#1822](https://github.com/pybamm-team/PyBaMM/pull/1822))
- Added submodels for interface utilisation ([#1821](https://github.com/pybamm-team/PyBaMM/pull/1821))
- Reformatted SEI growth models into a single submodel with conditionals ([#1808](https://github.com/pybamm-team/PyBaMM/pull/1808))
- Stress-induced diffusion is now a separate model option instead of being automatically included when using the particle mechanics submodels ([#1797](https://github.com/pybamm-team/PyBaMM/pull/1797))
- `Experiment`s with drive cycles can be solved ([#1793](https://github.com/pybamm-team/PyBaMM/pull/1793))
- Added surface area to volume ratio as a factor to the SEI equations ([#1790](https://github.com/pybamm-team/PyBaMM/pull/1790))
- Half-cell SPM and SPMe have been implemented ([#1731](https://github.com/pybamm-team/PyBaMM/pull/1731))

## Bug fixes

- Fixed `sympy` operators for `Arctan` and `Exponential` ([#1786](https://github.com/pybamm-team/PyBaMM/pull/1786))
- Fixed finite volume discretization in spherical polar coordinates ([#1782](https://github.com/pybamm-team/PyBaMM/pull/1782))
- Fixed bug when using `Experiment` with a pouch cell model ([#1707](https://github.com/pybamm-team/PyBaMM/pull/1707))
- Fixed bug when using `Experiment` with a plating model ([#1707](https://github.com/pybamm-team/PyBaMM/pull/1707))
- Fixed hack for potentials in the SPMe model ([#1707](https://github.com/pybamm-team/PyBaMM/pull/1707))

## Breaking changes

- The `chemistry` keyword argument in `ParameterValues` has been deprecated. Use `ParameterValues(chem)` instead of `ParameterValues(chemistry=chem)` ([#1822](https://github.com/pybamm-team/PyBaMM/pull/1822))
- Raise error when trying to convert an `Interpolant` with the "pchip" interpolator to CasADI ([#1791](https://github.com/pybamm-team/PyBaMM/pull/1791))
- Raise error if `Concatenation` is used directly with `Variable` objects (`concatenation` should be used instead) ([#1789](https://github.com/pybamm-team/PyBaMM/pull/1789))
- Made jax, jaxlib and the PyBaMM JaxSolver optional ([#1767](https://github.com/pybamm-team/PyBaMM/pull/1767), [#1803](https://github.com/pybamm-team/PyBaMM/pull/1803))

# [v21.10](https://github.com/pybamm-team/PyBaMM/tree/v21.10) - 2021-10-31

## Features

- Summary variables can now be user-determined ([#1760](https://github.com/pybamm-team/PyBaMM/pull/1760))
- Added `all_first_states` to the `Solution` object for a simulation with experiment ([#1759](https://github.com/pybamm-team/PyBaMM/pull/1759))
- Added a new method (`create_gif`) in `QuickPlot`, `Simulation` and `BatchStudy` to create a GIF of a simulation ([#1754](https://github.com/pybamm-team/PyBaMM/pull/1754))
- Added more examples for the `BatchStudy` class ([#1747](https://github.com/pybamm-team/PyBaMM/pull/1747))
- SEI models can now be included in the half-cell model ([#1705](https://github.com/pybamm-team/PyBaMM/pull/1705))

## Bug fixes

- Half-cell model and lead-acid models can now be simulated with `Experiment`s ([#1759](https://github.com/pybamm-team/PyBaMM/pull/1759))
- Removed in-place modification of the solution objects by `QuickPlot` ([#1747](https://github.com/pybamm-team/PyBaMM/pull/1747))
- Fixed vector-vector multiplication bug that was causing errors in the SPM with constant voltage or power ([#1735](https://github.com/pybamm-team/PyBaMM/pull/1735))

# [v21.9](https://github.com/pybamm-team/PyBaMM/tree/v21.9) - 2021-09-30

## Features

- Added thermal parameters (thermal conductivity, specific heat, etc.) to the `Ecker2015` parameter set from Zhao et al. (2018) and Hales et al. (2019) ([#1683](https://github.com/pybamm-team/PyBaMM/pull/1683))
- Added `plot_summary_variables` to plot and compare summary variables ([#1678](https://github.com/pybamm-team/PyBaMM/pull/1678))
- The DFN model can now be used directly (instead of `BasicDFNHalfCell`) to simulate a half-cell ([#1600](https://github.com/pybamm-team/PyBaMM/pull/1600))

## Breaking changes

- Dropped support for Python 3.6 ([#1696](https://github.com/pybamm-team/PyBaMM/pull/1696))
- The substring 'negative electrode' has been removed from variables related to SEI and lithium plating (e.g. 'Total negative electrode SEI thickness [m]' replaced by 'Total SEI thickness [m]') ([#1654](https://github.com/pybamm-team/PyBaMM/pull/1654))

# [v21.08](https://github.com/pybamm-team/PyBaMM/tree/v21.08) - 2021-08-26

This release introduces:

- the switch to calendar versioning: from now on we will use year.month version number
- sensitivity analysis of solutions with respect to input parameters
- several new models, including many-particle and state-of-health models
- improvement on how CasADI solver's handle events, including a new "fast with events" mode
- several other new features, optimizations, and bug fixes, summarized below

## Features

- Added submodels and functionality for particle-size distributions in the DFN model, including an
  example notebook ([#1602](https://github.com/pybamm-team/PyBaMM/pull/1602))
- Added UDDS and WLTC drive cycles ([#1601](https://github.com/pybamm-team/PyBaMM/pull/1601))
- Added LG M50 (NMC811 and graphite + SiOx) parameter set from O'Regan 2022 ([#1594](https://github.com/pybamm-team/PyBaMM/pull/1594))
- `pybamm.base_solver.solve` function can take a list of input parameters to calculate the sensitivities of the solution with respect to. Alternatively, it can be set to `True` to calculate the sensitivities for all input parameters ([#1552](https://github.com/pybamm-team/PyBaMM/pull/1552))
- Added capability for `quaternary` domains (in addition to `primary`, `secondary` and `tertiary`), increasing the maximum number of domains that a `Symbol` can have to 4. ([#1580](https://github.com/pybamm-team/PyBaMM/pull/1580))
- Tabs can now be placed at the bottom of the cell in 1+1D thermal models ([#1581](https://github.com/pybamm-team/PyBaMM/pull/1581))
- Added temperature dependence on electrode electronic conductivity ([#1570](https://github.com/pybamm-team/PyBaMM/pull/1570))
- `pybamm.base_solver.solve` function can take a list of input parameters to calculate the sensitivities of the solution with respect to. Alternatively, it can be set to `True` to calculate the sensitivities for all input parameters ([#1552](https://github.com/pybamm-team/PyBaMM/pull/1552))
- Added a new lithium-ion model `MPM` or Many-Particle Model, with a distribution of particle sizes in each electrode. ([#1529](https://github.com/pybamm-team/PyBaMM/pull/1529))
- Added 2 new submodels for lithium transport in a size distribution of electrode particles: Fickian diffusion (`FickianSingleSizeDistribution`) and uniform concentration profile (`FastSingleSizeDistribution`). ([#1529](https://github.com/pybamm-team/PyBaMM/pull/1529))
- Added a "particle size" domain to the default lithium-ion geometry, including plotting capabilities (`QuickPlot`) and processing of variables (`ProcessedVariable`). ([#1529](https://github.com/pybamm-team/PyBaMM/pull/1529))
- Added fitted expressions for OCPs for the Chen2020 parameter set ([#1526](https://github.com/pybamm-team/PyBaMM/pull/1497))
- Added `initial_soc` argument to `Simualtion.solve` for specifying the initial SOC when solving a model ([#1512](https://github.com/pybamm-team/PyBaMM/pull/1512))
- Added `print_name` to some symbols ([#1495](https://github.com/pybamm-team/PyBaMM/pull/1495), [#1497](https://github.com/pybamm-team/PyBaMM/pull/1497))
- Added Base Parameters class and SymPy in dependencies ([#1495](https://github.com/pybamm-team/PyBaMM/pull/1495))
- Added a new "reaction-driven" model for LAM from Reniers et al (2019) ([#1490](https://github.com/pybamm-team/PyBaMM/pull/1490))
- Some features ("loss of active material" and "particle mechanics") can now be specified separately for the negative electrode and positive electrode by passing a 2-tuple ([#1490](https://github.com/pybamm-team/PyBaMM/pull/1490))
- `plot` and `plot2D` now take and return a matplotlib Axis to allow for easier customization ([#1472](https://github.com/pybamm-team/PyBaMM/pull/1472))
- `ParameterValues.evaluate` can now return arrays to allow function parameters to be easily evaluated ([#1472](https://github.com/pybamm-team/PyBaMM/pull/1472))
- Added option to save only specific cycle numbers when simulating an `Experiment` ([#1459](https://github.com/pybamm-team/PyBaMM/pull/1459))
- Added capacity-based termination conditions when simulating an `Experiment` ([#1459](https://github.com/pybamm-team/PyBaMM/pull/1459))
- Added "summary variables" to track degradation over several cycles ([#1459](https://github.com/pybamm-team/PyBaMM/pull/1459))
- Added `ElectrodeSOH` model for calculating capacities and stoichiometric limits ([#1459](https://github.com/pybamm-team/PyBaMM/pull/1459))
- Added Batch Study class ([#1455](https://github.com/pybamm-team/PyBaMM/pull/1455))
- Added `ConcatenationVariable`, which is automatically created when variables are concatenated ([#1453](https://github.com/pybamm-team/PyBaMM/pull/1453))
- Added "fast with events" mode for the CasADi solver, which solves a model and finds events more efficiently than "safe" mode. As of PR #1450 this feature is still being tested and "safe" mode remains the default ([#1450](https://github.com/pybamm-team/PyBaMM/pull/1450))

## Optimizations

- Models that mostly use x-averaged quantities (SPM and SPMe) now use x-averaged degradation models ([#1490](https://github.com/pybamm-team/PyBaMM/pull/1490))
- Improved how the CasADi solver's "safe" mode finds events ([#1450](https://github.com/pybamm-team/PyBaMM/pull/1450))
- Perform more automatic simplifications of the expression tree ([#1449](https://github.com/pybamm-team/PyBaMM/pull/1449))
- Reduce time taken to hash a sparse `Matrix` object ([#1449](https://github.com/pybamm-team/PyBaMM/pull/1449))

## Bug fixes

- Fixed bug with `load_function` ([#1675](https://github.com/pybamm-team/PyBaMM/pull/1675))
- Updated documentation to include some previously missing functions, such as `erf` and `tanh` ([#1628](https://github.com/pybamm-team/PyBaMM/pull/1628))
- Fixed reading citation file without closing ([#1620](https://github.com/pybamm-team/PyBaMM/pull/1620))
- Porosity variation for SEI and plating models is calculated from the film thickness rather than from a separate ODE ([#1617](https://github.com/pybamm-team/PyBaMM/pull/1617))
- Fixed a bug where the order of the indexing for the entries of variables discretised using FEM was incorrect ([#1556](https://github.com/pybamm-team/PyBaMM/pull/1556))
- Fix broken module import for spyder when running a script twice ([#1555](https://github.com/pybamm-team/PyBaMM/pull/1555))
- Fixed ElectrodeSOH model for multi-dimensional simulations ([#1548](https://github.com/pybamm-team/PyBaMM/pull/1548))
- Removed the overly-restrictive check "each variable in the algebraic eqn keys must appear in the eqn" ([#1510](https://github.com/pybamm-team/PyBaMM/pull/1510))
- Made parameters importable through pybamm ([#1475](https://github.com/pybamm-team/PyBaMM/pull/1475))

## Breaking changes

- Refactored the `particle` submodel module, with the models having no size distribution now found in `particle.no_distribution`, and those with a size distribution in `particle.size_distribution`. Renamed submodels to indicate the transport model (Fickian diffusion, polynomial profile) and if they are "x-averaged". E.g., `FickianManyParticles` and `FickianSingleParticle` are now `no_distribution.FickianDiffusion` and `no_distribution.XAveragedFickianDiffusion` ([#1602](https://github.com/pybamm-team/PyBaMM/pull/1602))
- Changed sensitivity API. Removed `ProcessedSymbolicVariable`, all sensitivity now handled within the solvers and `ProcessedVariable` ([#1552](https://github.com/pybamm-team/PyBaMM/pull/1552),[#2276](https://github.com/pybamm-team/PyBaMM/pull/2276))
- The `Yang2017` parameter set has been removed as the complete parameter set is not publicly available in the literature ([#1577](https://github.com/pybamm-team/PyBaMM/pull/1577))
- Changed how options are specified for the "loss of active material" and "particle cracking" submodels. "loss of active material" can now be one of "none", "stress-driven", or "reaction-driven", or a 2-tuple for different options in negative and positive electrode. Similarly "particle cracking" (now called "particle mechanics") can now be "none", "swelling only", "swelling and cracking", or a 2-tuple ([#1490](https://github.com/pybamm-team/PyBaMM/pull/1490))
- Changed the variable in the full diffusion model from "Electrolyte concentration" to "Porosity times concentration" ([#1476](https://github.com/pybamm-team/PyBaMM/pull/1476))
- Renamed `lithium-ion` folder to `lithium_ion` and `lead-acid` folder to `lead_acid` in parameters ([#1464](https://github.com/pybamm-team/PyBaMM/pull/1464))

# [v0.4.0](https://github.com/pybamm-team/PyBaMM/tree/v0.4.0) - 2021-03-28

This release introduces:

- several new models, including reversible and irreversible plating submodels, submodels for loss of active material, Yang et al.'s (2017) coupled SEI/plating/pore clogging model, and the Newman-Tobias model
- internal optimizations for solving models, particularly for simulating experiments, with more accurate event detection and more efficient numerical methods and post-processing
- parallel solutions of a model with different inputs
- a cleaner installation process for Mac when installing from PyPI, no longer requiring a Homebrew installation of Sundials
- improved plotting functionality, including adding a new 'voltage component' plot
- several other new features, optimizations, and bug fixes, summarized below

## Features

- Added `NewmanTobias` li-ion battery model ([#1423](https://github.com/pybamm-team/PyBaMM/pull/1423))
- Added `plot_voltage_components` to easily plot the component overpotentials that make up the voltage ([#1419](https://github.com/pybamm-team/PyBaMM/pull/1419))
- Made `QuickPlot` more customizable and added an example ([#1419](https://github.com/pybamm-team/PyBaMM/pull/1419))
- `Solution` objects can now be created by stepping _different_ models ([#1408](https://github.com/pybamm-team/PyBaMM/pull/1408))
- Added Yang et al 2017 model that couples irreversible lithium plating, SEI growth and change in porosity which produces a transition from linear to nonlinear degradation pattern of lithium-ion battery over extended cycles([#1398](https://github.com/pybamm-team/PyBaMM/pull/1398))
- Added support for Python 3.9 and dropped support for Python 3.6. Python 3.6 may still work but is now untested ([#1370](https://github.com/pybamm-team/PyBaMM/pull/1370))
- Added the electrolyte overpotential and Ohmic losses for full conductivity, including surface form ([#1350](https://github.com/pybamm-team/PyBaMM/pull/1350))
- Added functionality to `Citations` to print formatted citations ([#1340](https://github.com/pybamm-team/PyBaMM/pull/1340))
- Updated the way events are handled in `CasadiSolver` for more accurate event location ([#1328](https://github.com/pybamm-team/PyBaMM/pull/1328))
- Added error message if initial conditions are outside the bounds of a variable ([#1326](https://github.com/pybamm-team/PyBaMM/pull/1326))
- Added temperature dependence to density, heat capacity and thermal conductivity ([#1323](https://github.com/pybamm-team/PyBaMM/pull/1323))
- Added temperature dependence to the transference number (`t_plus`) ([#1317](https://github.com/pybamm-team/PyBaMM/pull/1317))
- Added new functionality for `Interpolant` ([#1312](https://github.com/pybamm-team/PyBaMM/pull/1312))
- Added option to express experiments (and extract solutions) in terms of cycles of operating condition ([#1309](https://github.com/pybamm-team/PyBaMM/pull/1309))
- The event time and state are now returned as part of `Solution.t` and `Solution.y` so that the event is accurately captured in the returned solution ([#1300](https://github.com/pybamm-team/PyBaMM/pull/1300))
- Added reversible and irreversible lithium plating models ([#1287](https://github.com/pybamm-team/PyBaMM/pull/1287))
- Reformatted the `BasicDFNHalfCell` to be consistent with the other models ([#1282](https://github.com/pybamm-team/PyBaMM/pull/1282))
- Added option to make the total interfacial current density a state ([#1280](https://github.com/pybamm-team/PyBaMM/pull/1280))
- Added functionality to initialize a model using the solution from another model ([#1278](https://github.com/pybamm-team/PyBaMM/pull/1278))
- Added submodels for active material ([#1262](https://github.com/pybamm-team/PyBaMM/pull/1262))
- Updated solvers' method `solve()` so it can take a list of inputs dictionaries as the `inputs` keyword argument. In this case the model is solved for each input set in the list, and a list of solutions mapping the set of inputs to the solutions is returned. Note that `solve()` can still take a single dictionary as the `inputs` keyword argument. In this case the behaviour is unchanged compared to previous versions.([#1261](https://github.com/pybamm-team/PyBaMM/pull/1261))
- Added composite surface form electrolyte models: `CompositeDifferential` and `CompositeAlgebraic` ([#1207](https://github.com/pybamm-team/PyBaMM/issues/1207))

## Optimizations

- Improved the way an `Experiment` is simulated to reduce solve time (at the cost of slightly higher set-up time) ([#1408](https://github.com/pybamm-team/PyBaMM/pull/1408))
- Add script and workflow to automatically update parameter_sets.py docstrings ([#1371](https://github.com/pybamm-team/PyBaMM/pull/1371))
- Add URLs checker in workflows ([#1347](https://github.com/pybamm-team/PyBaMM/pull/1347))
- The `Solution` class now only creates the concatenated `y` when the user asks for it. This is an optimization step as the concatenation can be slow, especially with larger experiments ([#1331](https://github.com/pybamm-team/PyBaMM/pull/1331))
- If solver method `solve()` is passed a list of inputs as the `inputs` keyword argument, the resolution of the model for each input set is spread across several Python processes, usually running in parallel on different processors. The default number of processes is the number of processors available. `solve()` takes a new keyword argument `nproc` which can be used to set this number a manually.
- Variables are now post-processed using CasADi ([#1316](https://github.com/pybamm-team/PyBaMM/pull/1316))
- Operations such as `1*x` and `0+x` now directly return `x` ([#1252](https://github.com/pybamm-team/PyBaMM/pull/1252))

## Bug fixes

- Fixed a bug on the boundary conditions of `FickianSingleParticle` and `FickianManyParticles` to ensure mass is conserved ([#1421](https://github.com/pybamm-team/PyBaMM/pull/1421))
- Fixed a bug where the `PolynomialSingleParticle` submodel gave incorrect results with "dimensionality" equal to 2 ([#1411](https://github.com/pybamm-team/PyBaMM/pull/1411))
- Fixed a bug where volume averaging in 0D gave the wrong result ([#1411](https://github.com/pybamm-team/PyBaMM/pull/1411))
- Fixed a sign error in the positive electrode ohmic losses ([#1407](https://github.com/pybamm-team/PyBaMM/pull/1407))
- Fixed the formulation of the EC reaction SEI model ([#1397](https://github.com/pybamm-team/PyBaMM/pull/1397))
- Simulations now stop when an experiment becomes infeasible ([#1395](https://github.com/pybamm-team/PyBaMM/pull/1395))
- Added a check for domains in `Concatenation` ([#1368](https://github.com/pybamm-team/PyBaMM/pull/1368))
- Differentiation now works even when the differentiation variable is a constant ([#1294](https://github.com/pybamm-team/PyBaMM/pull/1294))
- Fixed a bug where the event time and state were no longer returned as part of the solution ([#1344](https://github.com/pybamm-team/PyBaMM/pull/1344))
- Fixed a bug in `CasadiSolver` safe mode which crashed when there were extrapolation events but no termination events ([#1321](https://github.com/pybamm-team/PyBaMM/pull/1321))
- When an `Interpolant` is extrapolated an error is raised for `CasadiSolver` (and a warning is raised for the other solvers) ([#1315](https://github.com/pybamm-team/PyBaMM/pull/1315))
- Fixed `Simulation` and `model.new_copy` to fix a bug where changes to the model were overwritten ([#1278](https://github.com/pybamm-team/PyBaMM/pull/1278))

## Breaking changes

- Removed `Simplification` class and `.simplify()` function ([#1369](https://github.com/pybamm-team/PyBaMM/pull/1369))
- All example notebooks in PyBaMM's GitHub repository must now include the command `pybamm.print_citations()`, otherwise the tests will fail. This is to encourage people to use this command to cite the relevant papers ([#1340](https://github.com/pybamm-team/PyBaMM/pull/1340))
- Notation has been homogenised to use positive and negative electrode (instead of cathode and anode). This applies to the parameter folders (now called `'positive_electrodes'` and `'negative_electrodes'`) and the options of `active_material` and `particle_cracking` submodels (now called `'positive'` and `'negative'`) ([#1337](https://github.com/pybamm-team/PyBaMM/pull/1337))
- `Interpolant` now takes `x` and `y` instead of a single `data` entry ([#1312](https://github.com/pybamm-team/PyBaMM/pull/1312))
- Boolean model options ('sei porosity change', 'convection') must now be given in string format ('true' or 'false' instead of True or False) ([#1280](https://github.com/pybamm-team/PyBaMM/pull/1280))
- Operations such as `1*x` and `0+x` now directly return `x`. This can be bypassed by explicitly creating the binary operators, e.g. `pybamm.Multiplication(1, x)` ([#1252](https://github.com/pybamm-team/PyBaMM/pull/1252))
- `'Cell capacity [A.h]'` has been renamed to `'Nominal cell capacity [A.h]'`. `'Cell capacity [A.h]'` will be deprecated in the next release. ([#1352](https://github.com/pybamm-team/PyBaMM/pull/1352))

# [v0.3.0](https://github.com/pybamm-team/PyBaMM/tree/v0.3.0) - 2020-12-01

This release introduces a new aging model for particle mechanics, a new reduced-order model (TSPMe), and a parameter set for A123 LFP cells. Additionally, there have been several backend optimizations to speed up model creation and solving, and other minor features and bug fixes.

## Features

- Added a submodel for particle mechanics ([#1232](https://github.com/pybamm-team/PyBaMM/pull/1232))
- Added a notebook on how to speed up the solver and handle instabilities ([#1223](https://github.com/pybamm-team/PyBaMM/pull/1223))
- Improve string printing of `BinaryOperator`, `Function`, and `Concatenation` objects ([#1223](https://github.com/pybamm-team/PyBaMM/pull/1223))
- Added `Solution.integration_time`, which is the time taken just by the integration subroutine, without extra setups ([#1223](https://github.com/pybamm-team/PyBaMM/pull/1223))
- Added parameter set for an A123 LFP cell ([#1209](https://github.com/pybamm-team/PyBaMM/pull/1209))
- Added variables related to equivalent circuit models ([#1204](https://github.com/pybamm-team/PyBaMM/pull/1204))
- Added the `Integrated` electrolyte conductivity submodel ([#1188](https://github.com/pybamm-team/PyBaMM/pull/1188))
- Added an example script to check conservation of lithium ([#1186](https://github.com/pybamm-team/PyBaMM/pull/1186))
- Added `erf` and `erfc` functions ([#1184](https://github.com/pybamm-team/PyBaMM/pull/1184))

## Optimizations

- Add (optional) smooth approximations for the `Minimum`, `Maximum`, `Heaviside`, and `AbsoluteValue` operators ([#1223](https://github.com/pybamm-team/PyBaMM/pull/1223))
- Avoid unnecessary repeated computations in the solvers ([#1222](https://github.com/pybamm-team/PyBaMM/pull/1222))
- Rewrite `Symbol.is_constant` to be more efficient ([#1222](https://github.com/pybamm-team/PyBaMM/pull/1222))
- Cache shape and size calculations ([#1222](https://github.com/pybamm-team/PyBaMM/pull/1222))
- Only instantiate the geometric, electrical and thermal parameter classes once ([#1222](https://github.com/pybamm-team/PyBaMM/pull/1222))

## Bug fixes

- Quickplot now works when timescale or lengthscale is a function of an input parameter ([#1234](https://github.com/pybamm-team/PyBaMM/pull/1234))
- Fix bug that was slowing down creation of the EC reaction SEI submodel ([#1227](https://github.com/pybamm-team/PyBaMM/pull/1227))
- Add missing separator thermal parameters for the Ecker parameter set ([#1226](https://github.com/pybamm-team/PyBaMM/pull/1226))
- Make sure simulation solves when evaluated timescale is a function of an input parameter ([#1218](https://github.com/pybamm-team/PyBaMM/pull/1218))
- Raise error if saving to MATLAB with variable names that MATLAB can't read, and give option of providing alternative variable names ([#1206](https://github.com/pybamm-team/PyBaMM/pull/1206))
- Raise error if the boundary condition at the origin in a spherical domain is other than no-flux ([#1175](https://github.com/pybamm-team/PyBaMM/pull/1175))
- Fix boundary conditions at r = 0 for Creating Models notebooks ([#1173](https://github.com/pybamm-team/PyBaMM/pull/1173))

## Breaking changes

- The parameters "Positive/Negative particle distribution in x" and "Positive/Negative surface area to volume ratio distribution in x" have been deprecated. Instead, users can provide "Positive/Negative particle radius [m]" and "Positive/Negative surface area to volume ratio [m-1]" directly as functions of through-cell position (x [m]) ([#1237](https://github.com/pybamm-team/PyBaMM/pull/1237))

# [v0.2.4](https://github.com/pybamm-team/PyBaMM/tree/v0.2.4) - 2020-09-07

This release adds new operators for more complex models, some basic sensitivity analysis, and a spectral volumes spatial method, as well as some small bug fixes.

## Features

- Added variables which track the total amount of lithium in the system ([#1136](https://github.com/pybamm-team/PyBaMM/pull/1136))
- Added `Upwind` and `Downwind` operators for convection ([#1134](https://github.com/pybamm-team/PyBaMM/pull/1134))
- Added Getting Started notebook on solver options and changing the mesh. Also added a notebook detailing the different thermal options, and a notebook explaining the steps that occur behind the scenes in the `Simulation` class ([#1131](https://github.com/pybamm-team/PyBaMM/pull/1131))
- Added particle submodel that use a polynomial approximation to the concentration within the electrode particles ([#1130](https://github.com/pybamm-team/PyBaMM/pull/1130))
- Added `Modulo`, `Floor` and `Ceiling` operators ([#1121](https://github.com/pybamm-team/PyBaMM/pull/1121))
- Added DFN model for a half cell ([#1121](https://github.com/pybamm-team/PyBaMM/pull/1121))
- Automatically compute surface area to volume ratio based on particle shape for li-ion models ([#1120](https://github.com/pybamm-team/PyBaMM/pull/1120))
- Added "R-averaged particle concentration" variables ([#1118](https://github.com/pybamm-team/PyBaMM/pull/1118))
- Added support for sensitivity calculations to the casadi solver ([#1109](https://github.com/pybamm-team/PyBaMM/pull/1109))
- Added support for index 1 semi-explicit dae equations and sensitivity calculations to JAX BDF solver ([#1107](https://github.com/pybamm-team/PyBaMM/pull/1107))
- Allowed keyword arguments to be passed to `Simulation.plot()` ([#1099](https://github.com/pybamm-team/PyBaMM/pull/1099))
- Added the Spectral Volumes spatial method and the submesh that it works with ([#900](https://github.com/pybamm-team/PyBaMM/pull/900))

## Bug fixes

- Fixed bug where some parameters were not being set by the `EcReactionLimited` SEI model ([#1136](https://github.com/pybamm-team/PyBaMM/pull/1136))
- Fixed bug on electrolyte potential for `BasicDFNHalfCell` ([#1133](https://github.com/pybamm-team/PyBaMM/pull/1133))
- Fixed `r_average` to work with `SecondaryBroadcast` ([#1118](https://github.com/pybamm-team/PyBaMM/pull/1118))
- Fixed finite volume discretisation of spherical integrals ([#1118](https://github.com/pybamm-team/PyBaMM/pull/1118))
- `t_eval` now gets changed to a `linspace` if a list of length 2 is passed ([#1113](https://github.com/pybamm-team/PyBaMM/pull/1113))
- Fixed bug when setting a function with an `InputParameter` ([#1111](https://github.com/pybamm-team/PyBaMM/pull/1111))

## Breaking changes

- The "fast diffusion" particle option has been renamed "uniform profile" ([#1130](https://github.com/pybamm-team/PyBaMM/pull/1130))
- The modules containing standard parameters are now classes so they can take options
  (e.g. `standard_parameters_lithium_ion` is now `LithiumIonParameters`) ([#1120](https://github.com/pybamm-team/PyBaMM/pull/1120))
- Renamed `quick_plot_vars` to `output_variables` in `Simulation` to be consistent with `QuickPlot`. Passing `quick_plot_vars` to `Simulation.plot()` has been deprecated and `output_variables` should be passed instead ([#1099](https://github.com/pybamm-team/PyBaMM/pull/1099))

# [v0.2.3](https://github.com/pybamm-team/PyBaMM/tree/v0.2.3) - 2020-07-01

This release enables the use of [Google Colab](https://colab.research.google.com/github/pybamm-team/PyBaMM/blob/main/) for running example notebooks, and adds some small new features and bug fixes.

## Features

- Added JAX evaluator, and ODE solver ([#1038](https://github.com/pybamm-team/PyBaMM/pull/1038))
- Reformatted Getting Started notebooks ([#1083](https://github.com/pybamm-team/PyBaMM/pull/1083))
- Reformatted Landesfeind electrolytes ([#1064](https://github.com/pybamm-team/PyBaMM/pull/1064))
- Adapted examples to be run in Google Colab ([#1061](https://github.com/pybamm-team/PyBaMM/pull/1061))
- Added some new solvers for algebraic models ([#1059](https://github.com/pybamm-team/PyBaMM/pull/1059))
- Added `length_scales` attribute to models ([#1058](https://github.com/pybamm-team/PyBaMM/pull/1058))
- Added averaging in secondary dimensions ([#1057](https://github.com/pybamm-team/PyBaMM/pull/1057))
- Added SEI reaction based on Yang et. al. 2017 and reduction in porosity ([#1009](https://github.com/pybamm-team/PyBaMM/issues/1009))

## Optimizations

- Reformatted CasADi "safe" mode to deal with events better ([#1089](https://github.com/pybamm-team/PyBaMM/pull/1089))

## Bug fixes

- Fixed a bug in `InterstitialDiffusionLimited` ([#1097](https://github.com/pybamm-team/PyBaMM/pull/1097))
- Fixed `Simulation` to keep different copies of the model so that parameters can be changed between simulations ([#1090](https://github.com/pybamm-team/PyBaMM/pull/1090))
- Fixed `model.new_copy()` to keep custom submodels ([#1090](https://github.com/pybamm-team/PyBaMM/pull/1090))
- 2D processed variables can now be evaluated at the domain boundaries ([#1088](https://github.com/pybamm-team/PyBaMM/pull/1088))
- Update the default variable points to better capture behaviour in the solid particles in li-ion models ([#1081](https://github.com/pybamm-team/PyBaMM/pull/1081))
- Fix `QuickPlot` to display variables discretised by FEM (in y-z) properly ([#1078](https://github.com/pybamm-team/PyBaMM/pull/1078))
- Add length scales to `EffectiveResistance` models ([#1071](https://github.com/pybamm-team/PyBaMM/pull/1071))
- Allowed for pybamm functions exp, sin, cos, sqrt to be used in expression trees that
  are converted to casadi format ([#1067](https://github.com/pybamm-team/PyBaMM/pull/1067))
- Fix a bug where variables that depend on y and z were transposed in `QuickPlot` ([#1055](https://github.com/pybamm-team/PyBaMM/pull/1055))

## Breaking changes

- `Simulation.specs` and `Simulation.set_defaults` have been deprecated. Users should create a new `Simulation` object for each different case instead ([#1090](https://github.com/pybamm-team/PyBaMM/pull/1090))
- The solution times `t_eval` must now be provided to `Simulation.solve()` when not using an experiment or prescribing the current using drive cycle data ([#1086](https://github.com/pybamm-team/PyBaMM/pull/1086))

# [v0.2.2](https://github.com/pybamm-team/PyBaMM/tree/v0.2.2) - 2020-06-01

New SEI models, simplification of submodel structure, as well as optimisations and general bug fixes.

## Features

- Reformatted `Geometry` and `Mesh` classes ([#1032](https://github.com/pybamm-team/PyBaMM/pull/1032))
- Added arbitrary geometry to the lumped thermal model ([#718](https://github.com/pybamm-team/PyBaMM/issues/718))
- Allowed `ProcessedVariable` to handle cases where `len(solution.t)=1` ([#1020](https://github.com/pybamm-team/PyBaMM/pull/1020))
- Added `BackwardIndefiniteIntegral` symbol ([#1014](https://github.com/pybamm-team/PyBaMM/pull/1014))
- Added `plot` and `plot2D` to enable easy plotting of `pybamm.Array` objects ([#1008](https://github.com/pybamm-team/PyBaMM/pull/1008))
- Updated effective current collector models and added example notebook ([#1007](https://github.com/pybamm-team/PyBaMM/pull/1007))
- Added SEI film resistance as an option ([#994](https://github.com/pybamm-team/PyBaMM/pull/994))
- Added `parameters` attribute to `pybamm.BaseModel` and `pybamm.Geometry` that lists all of the required parameters ([#993](https://github.com/pybamm-team/PyBaMM/pull/993))
- Added tab, edge, and surface cooling ([#965](https://github.com/pybamm-team/PyBaMM/pull/965))
- Added functionality to solver to automatically discretise a 0D model ([#947](https://github.com/pybamm-team/PyBaMM/pull/947))
- Added sensitivity to `CasadiAlgebraicSolver` ([#940](https://github.com/pybamm-team/PyBaMM/pull/940))
- Added `ProcessedSymbolicVariable` class, which can handle symbolic variables (i.e. variables for which the inputs are symbolic) ([#940](https://github.com/pybamm-team/PyBaMM/pull/940))
- Made `QuickPlot` compatible with Google Colab ([#935](https://github.com/pybamm-team/PyBaMM/pull/935))
- Added `BasicFull` model for lead-acid ([#932](https://github.com/pybamm-team/PyBaMM/pull/932))
- Added 'arctan' function ([#973](https://github.com/pybamm-team/PyBaMM/pull/973))

## Optimizations

- Implementing the use of GitHub Actions for CI ([#855](https://github.com/pybamm-team/PyBaMM/pull/855))
- Changed default solver for DAE models to `CasadiSolver` ([#978](https://github.com/pybamm-team/PyBaMM/pull/978))
- Added some extra simplifications to the expression tree ([#971](https://github.com/pybamm-team/PyBaMM/pull/971))
- Changed the behaviour of "safe" mode in `CasadiSolver` ([#956](https://github.com/pybamm-team/PyBaMM/pull/956))
- Sped up model building ([#927](https://github.com/pybamm-team/PyBaMM/pull/927))
- Changed default solver for lead-acid to `CasadiSolver` ([#927](https://github.com/pybamm-team/PyBaMM/pull/927))

## Bug fixes

- Fix a bug where slider plots do not update properly in notebooks ([#1041](https://github.com/pybamm-team/PyBaMM/pull/1041))
- Fix storing and plotting external variables in the solution ([#1026](https://github.com/pybamm-team/PyBaMM/pull/1026))
- Fix running a simulation with a model that is already discretized ([#1025](https://github.com/pybamm-team/PyBaMM/pull/1025))
- Fix CI not triggering for PR. ([#1013](https://github.com/pybamm-team/PyBaMM/pull/1013))
- Fix schedule testing running too often. ([#1010](https://github.com/pybamm-team/PyBaMM/pull/1010))
- Fix doctests failing due to mismatch in unsorted output.([#990](https://github.com/pybamm-team/PyBaMM/pull/990))
- Added extra checks when creating a model, for clearer errors ([#971](https://github.com/pybamm-team/PyBaMM/pull/971))
- Fixed `Interpolant` ids to allow processing ([#962](https://github.com/pybamm-team/PyBaMM/pull/962))
- Fixed a bug in the initial conditions of the potential pair model ([#954](https://github.com/pybamm-team/PyBaMM/pull/954))
- Changed simulation attributes to assign copies rather than the objects themselves ([#952](https://github.com/pybamm-team/PyBaMM/pull/952))
- Added default values to base model so that it works with the `Simulation` class ([#952](https://github.com/pybamm-team/PyBaMM/pull/952))
- Fixed solver to recompute initial conditions when inputs are changed ([#951](https://github.com/pybamm-team/PyBaMM/pull/951))
- Reformatted thermal submodels ([#938](https://github.com/pybamm-team/PyBaMM/pull/938))
- Reformatted electrolyte submodels ([#927](https://github.com/pybamm-team/PyBaMM/pull/927))
- Reformatted convection submodels ([#635](https://github.com/pybamm-team/PyBaMM/pull/635))

## Breaking changes

- Geometry should no longer be given keys 'primary' or 'secondary' ([#1032](https://github.com/pybamm-team/PyBaMM/pull/1032))
- Calls to `ProcessedVariable` objects are now made using dimensional time and space ([#1028](https://github.com/pybamm-team/PyBaMM/pull/1028))
- For variables discretised using finite elements the result returned by calling `ProcessedVariable` is now transposed ([#1020](https://github.com/pybamm-team/PyBaMM/pull/1020))
- Renamed "surface area density" to "surface area to volume ratio" ([#975](https://github.com/pybamm-team/PyBaMM/pull/975))
- Replaced "reaction rate" with "exchange-current density" ([#975](https://github.com/pybamm-team/PyBaMM/pull/975))
- Changed the implementation of reactions in submodels ([#948](https://github.com/pybamm-team/PyBaMM/pull/948))
- Removed some inputs like `T_inf`, `R_g` and activation energies to some of the standard function parameters. This is because each of those inputs is specific to a particular function (e.g. the reference temperature at which the function was measured). To change a property such as the activation energy, users should create a new function, specifying the relevant property as a `Parameter` or `InputParameter` ([#942](https://github.com/pybamm-team/PyBaMM/pull/942))
- The thermal option 'xyz-lumped' has been removed. The option 'thermal current collector' has also been removed ([#938](https://github.com/pybamm-team/PyBaMM/pull/938))
- The 'C-rate' parameter has been deprecated. Use 'Current function [A]' instead. The cell capacity can be accessed as 'Cell capacity [A.h]', and used to calculate current from C-rate ([#952](https://github.com/pybamm-team/PyBaMM/pull/952))

# [v0.2.1](https://github.com/pybamm-team/PyBaMM/tree/v0.2.1) - 2020-03-31

New expression tree node types, models, parameter sets and solvers, as well as general bug fixes and new examples.

## Features

- Store variable slices in model for inspection ([#925](https://github.com/pybamm-team/PyBaMM/pull/925))
- Added LiNiCoO2 parameter set from Ecker et. al. ([#922](https://github.com/pybamm-team/PyBaMM/pull/922))
- Made t_plus (optionally) a function of electrolyte concentration, and added (1 + dlnf/dlnc) to models ([#921](https://github.com/pybamm-team/PyBaMM/pull/921))
- Added `DummySolver` for empty models ([#915](https://github.com/pybamm-team/PyBaMM/pull/915))
- Added functionality to broadcast to edges ([#891](https://github.com/pybamm-team/PyBaMM/pull/891))
- Reformatted and cleaned up `QuickPlot` ([#886](https://github.com/pybamm-team/PyBaMM/pull/886))
- Added thermal effects to lead-acid models ([#885](https://github.com/pybamm-team/PyBaMM/pull/885))
- Added a helper function for info on function parameters ([#881](https://github.com/pybamm-team/PyBaMM/pull/881))
- Added additional notebooks showing how to create and compare models ([#877](https://github.com/pybamm-team/PyBaMM/pull/877))
- Added `Minimum`, `Maximum` and `Sign` operators
  ([#876](https://github.com/pybamm-team/PyBaMM/pull/876))
- Added a search feature to `FuzzyDict` ([#875](https://github.com/pybamm-team/PyBaMM/pull/875))
- Add ambient temperature as a function of time ([#872](https://github.com/pybamm-team/PyBaMM/pull/872))
- Added `CasadiAlgebraicSolver` for solving algebraic systems with CasADi ([#868](https://github.com/pybamm-team/PyBaMM/pull/868))
- Added electrolyte functions from Landesfeind ([#860](https://github.com/pybamm-team/PyBaMM/pull/860))
- Add new symbols `VariableDot`, representing the derivative of a variable wrt time,
  and `StateVectorDot`, representing the derivative of a state vector wrt time
  ([#858](https://github.com/pybamm-team/PyBaMM/issues/858))

## Bug fixes

- Filter out discontinuities that occur after solve times
  ([#941](https://github.com/pybamm-team/PyBaMM/pull/945))
- Fixed tight layout for QuickPlot in jupyter notebooks ([#930](https://github.com/pybamm-team/PyBaMM/pull/930))
- Fixed bug raised if function returns a scalar ([#919](https://github.com/pybamm-team/PyBaMM/pull/919))
- Fixed event handling in `ScipySolver` ([#905](https://github.com/pybamm-team/PyBaMM/pull/905))
- Made input handling clearer in solvers ([#905](https://github.com/pybamm-team/PyBaMM/pull/905))
- Updated Getting started notebook 2 ([#903](https://github.com/pybamm-team/PyBaMM/pull/903))
- Reformatted external circuit submodels ([#879](https://github.com/pybamm-team/PyBaMM/pull/879))
- Some bug fixes to generalize specifying models that aren't battery models, see [#846](https://github.com/pybamm-team/PyBaMM/issues/846)
- Reformatted interface submodels to be more readable ([#866](https://github.com/pybamm-team/PyBaMM/pull/866))
- Removed double-counted "number of electrodes connected in parallel" from simulation ([#864](https://github.com/pybamm-team/PyBaMM/pull/864))

## Breaking changes

- Changed keyword argument `u` for inputs (when evaluating an object) to `inputs` ([#905](https://github.com/pybamm-team/PyBaMM/pull/905))
- Removed "set external temperature" and "set external potential" options. Use "external submodels" option instead ([#862](https://github.com/pybamm-team/PyBaMM/pull/862))

# [v0.2.0](https://github.com/pybamm-team/PyBaMM/tree/v0.2.0) - 2020-02-26

This release introduces many new features and optimizations. All models can now be solved using the pip installation - in particular, the DFN can be solved in around 0.1s. Other highlights include an improved user interface, simulations of experimental protocols (GITT, CCCV, etc), new parameter sets for NCA and LGM50, drive cycles, "input parameters" and "external variables" for quickly solving models with different parameter values and coupling with external software, and general bug fixes and optimizations.

## Features

- Added LG M50 parameter set from Chen 2020 ([#854](https://github.com/pybamm-team/PyBaMM/pull/854))
- Changed rootfinding algorithm to CasADi, scipy.optimize.root still accessible as an option ([#844](https://github.com/pybamm-team/PyBaMM/pull/844))
- Added capacitance effects to lithium-ion models ([#842](https://github.com/pybamm-team/PyBaMM/pull/842))
- Added NCA parameter set ([#824](https://github.com/pybamm-team/PyBaMM/pull/824))
- Added functionality to `Solution` that automatically gets `t_eval` from the data when simulating drive cycles and performs checks to ensure the output has the required resolution to accurately capture the input current ([#819](https://github.com/pybamm-team/PyBaMM/pull/819))
- Added `Citations` object to print references when specific functionality is used ([#818](https://github.com/pybamm-team/PyBaMM/pull/818))
- Updated `Solution` to allow exporting to matlab and csv formats ([#811](https://github.com/pybamm-team/PyBaMM/pull/811))
- Allow porosity to vary in space ([#809](https://github.com/pybamm-team/PyBaMM/pull/809))
- Added functionality to solve DAE models with non-smooth current inputs ([#808](https://github.com/pybamm-team/PyBaMM/pull/808))
- Added functionality to simulate experiments and testing protocols ([#807](https://github.com/pybamm-team/PyBaMM/pull/807))
- Added fuzzy string matching for parameters and variables ([#796](https://github.com/pybamm-team/PyBaMM/pull/796))
- Changed ParameterValues to raise an error when a parameter that wasn't previously defined is updated ([#796](https://github.com/pybamm-team/PyBaMM/pull/796))
- Added some basic models (BasicSPM and BasicDFN) in order to clearly demonstrate the PyBaMM model structure for battery models ([#795](https://github.com/pybamm-team/PyBaMM/pull/795))
- Allow initial conditions in the particle to depend on x ([#786](https://github.com/pybamm-team/PyBaMM/pull/786))
- Added the harmonic mean to the Finite Volume method, which is now used when computing fluxes ([#783](https://github.com/pybamm-team/PyBaMM/pull/783))
- Refactored `Solution` to make it a dictionary that contains all of the solution variables. This automatically creates `ProcessedVariable` objects when required, so that the solution can be obtained much more easily. ([#781](https://github.com/pybamm-team/PyBaMM/pull/781))
- Added notebook to explain broadcasts ([#776](https://github.com/pybamm-team/PyBaMM/pull/776))
- Added a step to discretisation that automatically compute the inverse of the mass matrix of the differential part of the problem so that the underlying DAEs can be provided in semi-explicit form, as required by the CasADi solver ([#769](https://github.com/pybamm-team/PyBaMM/pull/769))
- Added the gradient operation for the Finite Element Method ([#767](https://github.com/pybamm-team/PyBaMM/pull/767))
- Added `InputParameter` node for quickly changing parameter values ([#752](https://github.com/pybamm-team/PyBaMM/pull/752))
- Added submodels for operating modes other than current-controlled ([#751](https://github.com/pybamm-team/PyBaMM/pull/751))
- Changed finite volume discretisation to use exact values provided by Neumann boundary conditions when computing the gradient instead of adding ghost nodes([#748](https://github.com/pybamm-team/PyBaMM/pull/748))
- Added optional R(x) distribution in particle models ([#745](https://github.com/pybamm-team/PyBaMM/pull/745))
- Generalized importing of external variables ([#728](https://github.com/pybamm-team/PyBaMM/pull/728))
- Separated active and inactive material volume fractions ([#726](https://github.com/pybamm-team/PyBaMM/pull/726))
- Added submodels for tortuosity ([#726](https://github.com/pybamm-team/PyBaMM/pull/726))
- Simplified the interface for setting current functions ([#723](https://github.com/pybamm-team/PyBaMM/pull/723))
- Added Heaviside operator ([#723](https://github.com/pybamm-team/PyBaMM/pull/723))
- New extrapolation methods ([#707](https://github.com/pybamm-team/PyBaMM/pull/707))
- Added some "Getting Started" documentation ([#703](https://github.com/pybamm-team/PyBaMM/pull/703))
- Allow abs tolerance to be set by variable for IDA KLU solver ([#700](https://github.com/pybamm-team/PyBaMM/pull/700))
- Added Simulation class ([#693](https://github.com/pybamm-team/PyBaMM/pull/693)) with load/save functionality ([#732](https://github.com/pybamm-team/PyBaMM/pull/732))
- Added interface to CasADi solver ([#687](https://github.com/pybamm-team/PyBaMM/pull/687), [#691](https://github.com/pybamm-team/PyBaMM/pull/691), [#714](https://github.com/pybamm-team/PyBaMM/pull/714)). This makes the SUNDIALS DAE solvers (Scikits and KLU) truly optional (though IDA KLU is recommended for solving the DFN).
- Added option to use CasADi's Algorithmic Differentiation framework to calculate Jacobians ([#687](https://github.com/pybamm-team/PyBaMM/pull/687))
- Added method to evaluate parameters more easily ([#669](https://github.com/pybamm-team/PyBaMM/pull/669))
- Added `Jacobian` class to reuse known Jacobians of expressions ([#665](https://github.com/pybamm-team/PyBaMM/pull/670))
- Added `Interpolant` class to interpolate experimental data (e.g. OCP curves) ([#661](https://github.com/pybamm-team/PyBaMM/pull/661))
- Added interface (via pybind11) to sundials with the IDA KLU sparse linear solver ([#657](https://github.com/pybamm-team/PyBaMM/pull/657))
- Allowed parameters to be set by material or by specifying a particular paper ([#647](https://github.com/pybamm-team/PyBaMM/pull/647))
- Set relative and absolute tolerances independently in solvers ([#645](https://github.com/pybamm-team/PyBaMM/pull/645))
- Added basic method to allow (a part of) the State Vector to be updated with results obtained from another solution or package ([#624](https://github.com/pybamm-team/PyBaMM/pull/624))
- Added some non-uniform meshes in 1D and 2D ([#617](https://github.com/pybamm-team/PyBaMM/pull/617))

## Optimizations

- Now simplifying objects that are constant as soon as they are created ([#801](https://github.com/pybamm-team/PyBaMM/pull/801))
- Simplified solver interface ([#800](https://github.com/pybamm-team/PyBaMM/pull/800))
- Added caching for shape evaluation, used during discretisation ([#780](https://github.com/pybamm-team/PyBaMM/pull/780))
- Added an option to skip model checks during discretisation, which could be slow for large models ([#739](https://github.com/pybamm-team/PyBaMM/pull/739))
- Use CasADi's automatic differentation algorithms by default when solving a model ([#714](https://github.com/pybamm-team/PyBaMM/pull/714))
- Avoid re-checking size when making a copy of an `Index` object ([#656](https://github.com/pybamm-team/PyBaMM/pull/656))
- Avoid recalculating `_evaluation_array` when making a copy of a `StateVector` object ([#653](https://github.com/pybamm-team/PyBaMM/pull/653))

## Bug fixes

- Fixed a bug where current loaded from data was incorrectly scaled with the cell capacity ([#852](https://github.com/pybamm-team/PyBaMM/pull/852))
- Moved evaluation of initial conditions to solver ([#839](https://github.com/pybamm-team/PyBaMM/pull/839))
- Fixed a bug where the first line of the data wasn't loaded when parameters are loaded from data ([#819](https://github.com/pybamm-team/PyBaMM/pull/819))
- Made `graphviz` an optional dependency ([#810](https://github.com/pybamm-team/PyBaMM/pull/810))
- Fixed examples to run with basic pip installation ([#800](https://github.com/pybamm-team/PyBaMM/pull/800))
- Added events for CasADi solver when stepping ([#800](https://github.com/pybamm-team/PyBaMM/pull/800))
- Improved implementation of broadcasts ([#776](https://github.com/pybamm-team/PyBaMM/pull/776))
- Fixed a bug which meant that the Ohmic heating in the current collectors was incorrect if using the Finite Element Method ([#767](https://github.com/pybamm-team/PyBaMM/pull/767))
- Improved automatic broadcasting ([#747](https://github.com/pybamm-team/PyBaMM/pull/747))
- Fixed bug with wrong temperature in initial conditions ([#737](https://github.com/pybamm-team/PyBaMM/pull/737))
- Improved flexibility of parameter values so that parameters (such as diffusivity or current) can be set as functions or scalars ([#723](https://github.com/pybamm-team/PyBaMM/pull/723))
- Fixed a bug where boundary conditions were sometimes handled incorrectly in 1+1D models ([#713](https://github.com/pybamm-team/PyBaMM/pull/713))
- Corrected a sign error in Dirichlet boundary conditions in the Finite Element Method ([#706](https://github.com/pybamm-team/PyBaMM/pull/706))
- Passed the correct dimensional temperature to open circuit potential ([#702](https://github.com/pybamm-team/PyBaMM/pull/702))
- Added missing temperature dependence in electrolyte and interface submodels ([#698](https://github.com/pybamm-team/PyBaMM/pull/698))
- Fixed differentiation of functions that have more than one argument ([#687](https://github.com/pybamm-team/PyBaMM/pull/687))
- Added warning if `ProcessedVariable` is called outside its interpolation range ([#681](https://github.com/pybamm-team/PyBaMM/pull/681))
- Updated installation instructions for Mac OS ([#680](https://github.com/pybamm-team/PyBaMM/pull/680))
- Improved the way `ProcessedVariable` objects are created in higher dimensions ([#581](https://github.com/pybamm-team/PyBaMM/pull/581))

## Breaking changes

- Time for solver should now be given in seconds ([#832](https://github.com/pybamm-team/PyBaMM/pull/832))
- Model events are now represented as a list of `pybamm.Event` ([#759](https://github.com/pybamm-team/PyBaMM/issues/759)
- Removed `ParameterValues.update_model`, whose functionality is now replaced by `InputParameter` ([#801](https://github.com/pybamm-team/PyBaMM/pull/801))
- Removed `Outer` and `Kron` nodes as no longer used ([#777](https://github.com/pybamm-team/PyBaMM/pull/777))
- Moved `results` to separate repositories ([#761](https://github.com/pybamm-team/PyBaMM/pull/761))
- The parameters "Bruggeman coefficient" must now be specified separately as "Bruggeman coefficient (electrolyte)" and "Bruggeman coefficient (electrode)"
- The current classes (`GetConstantCurrent`, `GetUserCurrent` and `GetUserData`) have now been removed. Please refer to the [`change-input-current` notebook](https://github.com/pybamm-team/PyBaMM/blob/develop/docs/source/examples/notebooks/change-input-current.ipynb) for information on how to specify an input current
- Parameter functions must now use pybamm functions instead of numpy functions (e.g. `pybamm.exp` instead of `numpy.exp`), as these are then used to construct the expression tree directly. Generally, pybamm syntax follows numpy syntax; please get in touch if a function you need is missing.
- The current must now be updated by changing "Current function [A]" or "C-rate" instead of "Typical current [A]"

# [v0.1.0](https://github.com/pybamm-team/PyBaMM/tree/v0.1.0) - 2019-10-08

This is the first official version of PyBaMM.
Please note that PyBaMM in still under active development, and so the API may change in the future.

## Features

### Models

#### Lithium-ion

- Single Particle Model (SPM)
- Single Particle Model with electrolyte (SPMe)
- Doyle-Fuller-Newman (DFN) model

with the following optional physics:

- Thermal effects
- Fast diffusion in particles
- 2+1D (pouch cell)

#### Lead-acid

- Leading-Order Quasi-Static model
- First-Order Quasi-Static model
- Composite model
- Full model

with the following optional physics:

- Hydrolysis side reaction
- Capacitance effects
- 2+1D

### Spatial discretisations

- Finite Volume (1D only)
- Finite Element (scikit, 2D only)

### Solvers

- Scipy
- Scikits ODE
- Scikits DAE
- IDA KLU sparse linear solver (Sundials)
- Algebraic (root-finding)<|MERGE_RESOLUTION|>--- conflicted
+++ resolved
@@ -2,11 +2,8 @@
 
 ## Bug fixes
 
-<<<<<<< HEAD
 - The irreversible plating model now increments `f"{Domain} dead lithium concentration [mol.m-3]"`, not `f"{Domain} lithium plating concentration [mol.m-3]"` as it did previously. ([#3485](https://github.com/pybamm-team/PyBaMM/pull/3485))
-=======
 - Fixed a bug where the JaxSolver would fails when using GPU support with no input parameters ([#3423](https://github.com/pybamm-team/PyBaMM/pull/3423))
->>>>>>> 33d21874
 
 # [v23.9rc0](https://github.com/pybamm-team/PyBaMM/tree/v23.9rc0) - 2023-10-31
 
