# [Unreleased](https://github.com/pybamm-team/PyBaMM)

## Features

-   Added functionality to broadcast to edges ([#891](https://github.com/pybamm-team/PyBaMM/pull/891))
-   Reformatted and cleaned up `QuickPlot` ([#886](https://github.com/pybamm-team/PyBaMM/pull/886))
-   Added thermal effects to lead-acid models ([#885](https://github.com/pybamm-team/PyBaMM/pull/885))
-   Add new symbols `VariableDot`, representing the derivative of a variable wrt time, 
    and `StateVectorDot`, representing the derivative of a state vector wrt time 
    ([#858](https://github.com/pybamm-team/PyBaMM/issues/858))
-   Added additional notebooks showing how to create and compare models ([#877](https://github.com/pybamm-team/PyBaMM/pull/877))
-   Added `Minimum`, `Maximum` and `Sign` operators
    ([#876](https://github.com/pybamm-team/PyBaMM/pull/876))
-   Added a search feature to `FuzzyDict` ([#875](https://github.com/pybamm-team/PyBaMM/pull/875))
-   Add ambient temperature as a function of time ([#872](https://github.com/pybamm-team/PyBaMM/pull/872))
-   Added `CasadiAlgebraicSolver` for solving algebraic systems with CasADi ([#868](https://github.com/pybamm-team/PyBaMM/pull/868))
-   Added electrolyte functions from Landesfeind ([#860](https://github.com/pybamm-team/PyBaMM/pull/860))

## Bug fixes

<<<<<<< HEAD
-   Fixed event handling in `ScipySolver` ([#905](https://github.com/pybamm-team/PyBaMM/pull/905))
-   Made input handling clearer in solvers ([#905](https://github.com/pybamm-team/PyBaMM/pull/905))
=======
-   Fixed bug raised if function returns a scalar ([#919](https://github.com/pybamm-team/PyBaMM/pull/919))
>>>>>>> 998b2c66
-   Updated Getting started notebook 2 ([#903](https://github.com/pybamm-team/PyBaMM/pull/903))
-   Reformatted external circuit submodels ([#879](https://github.com/pybamm-team/PyBaMM/pull/879))
-   Some bug fixes to generalize specifying models that aren't battery models, see [#846](https://github.com/pybamm-team/PyBaMM/issues/846)
-   Reformatted interface submodels to be more readable ([#866](https://github.com/pybamm-team/PyBaMM/pull/866))
-   Removed double-counted "number of electrodes connected in parallel" from simulation ([#864](https://github.com/pybamm-team/PyBaMM/pull/864))

## Breaking changes

-   Changed keyword argument `u` for inputs (when evaluating an object) to `params` ([#905](https://github.com/pybamm-team/PyBaMM/pull/905))
-   Removed "set external temperature" and "set external potential" options. Use "external submodels" option instead ([#862](https://github.com/pybamm-team/PyBaMM/pull/862))

# [v0.2.0](https://github.com/pybamm-team/PyBaMM/tree/v0.2.0) - 2020-02-26

This release introduces many new features and optimizations. All models can now be solved using the pip installation - in particular, the DFN can be solved in around 0.1s. Other highlights include an improved user interface, simulations of experimental protocols (GITT, CCCV, etc), new parameter sets for NCA and LGM50, drive cycles, "input parameters" and "external variables" for quickly solving models with different parameter values and coupling with external software, and general bug fixes and optimizations.

## Features

-   Added LG M50 parameter set ([#854](https://github.com/pybamm-team/PyBaMM/pull/854))
-   Changed rootfinding algorithm to CasADi, scipy.optimize.root still accessible as an option ([#844](https://github.com/pybamm-team/PyBaMM/pull/844))
-   Added capacitance effects to lithium-ion models ([#842](https://github.com/pybamm-team/PyBaMM/pull/842))
-   Added NCA parameter set ([#824](https://github.com/pybamm-team/PyBaMM/pull/824))
-   Added functionality to `Solution` that automatically gets `t_eval` from the data when simulating drive cycles and performs checks to ensure the output has the required resolution to accurately capture the input current ([#819](https://github.com/pybamm-team/PyBaMM/pull/819))
-   Added `Citations` object to print references when specific functionality is used ([#818](https://github.com/pybamm-team/PyBaMM/pull/818))
-   Updated `Solution` to allow exporting to matlab and csv formats ([#811](https://github.com/pybamm-team/PyBaMM/pull/811))
-   Allow porosity to vary in space ([#809](https://github.com/pybamm-team/PyBaMM/pull/809))
-   Added functionality to solve DAE models with non-smooth current inputs ([#808](https://github.com/pybamm-team/PyBaMM/pull/808))
-   Added functionality to simulate experiments and testing protocols ([#807](https://github.com/pybamm-team/PyBaMM/pull/807))
-   Added fuzzy string matching for parameters and variables ([#796](https://github.com/pybamm-team/PyBaMM/pull/796))
-   Changed ParameterValues to raise an error when a parameter that wasn't previously defined is updated ([#796](https://github.com/pybamm-team/PyBaMM/pull/796))
-   Added some basic models (BasicSPM and BasicDFN) in order to clearly demonstrate the PyBaMM model structure for battery models ([#795](https://github.com/pybamm-team/PyBaMM/pull/795))
-   Allow initial conditions in the particle to depend on x ([#786](https://github.com/pybamm-team/PyBaMM/pull/786))
-   Added the harmonic mean to the Finite Volume method, which is now used when computing fluxes ([#783](https://github.com/pybamm-team/PyBaMM/pull/783))
-   Refactored `Solution` to make it a dictionary that contains all of the solution variables. This automatically creates `ProcessedVariable` objects when required, so that the solution can be obtained much more easily. ([#781](https://github.com/pybamm-team/PyBaMM/pull/781))
-   Added notebook to explain broadcasts ([#776](https://github.com/pybamm-team/PyBaMM/pull/776))
-   Added a step to discretisation that automatically compute the inverse of the mass matrix of the differential part of the problem so that the underlying DAEs can be provided in semi-explicit form, as required by the CasADi solver ([#769](https://github.com/pybamm-team/PyBaMM/pull/769))
-   Added the gradient operation for the Finite Element Method ([#767](https://github.com/pybamm-team/PyBaMM/pull/767))
-   Added `InputParameter` node for quickly changing parameter values ([#752](https://github.com/pybamm-team/PyBaMM/pull/752))
-   Added submodels for operating modes other than current-controlled ([#751](https://github.com/pybamm-team/PyBaMM/pull/751))
-   Changed finite volume discretisation to use exact values provided by Neumann boundary conditions when computing the gradient instead of adding ghost nodes([#748](https://github.com/pybamm-team/PyBaMM/pull/748))
-   Added optional R(x) distribution in particle models ([#745](https://github.com/pybamm-team/PyBaMM/pull/745))
-   Generalized importing of external variables ([#728](https://github.com/pybamm-team/PyBaMM/pull/728))
-   Separated active and inactive material volume fractions ([#726](https://github.com/pybamm-team/PyBaMM/pull/726))
-   Added submodels for tortuosity ([#726](https://github.com/pybamm-team/PyBaMM/pull/726))
-   Simplified the interface for setting current functions ([#723](https://github.com/pybamm-team/PyBaMM/pull/723))
-   Added Heaviside operator ([#723](https://github.com/pybamm-team/PyBaMM/pull/723))
-   New extrapolation methods ([#707](https://github.com/pybamm-team/PyBaMM/pull/707))
-   Added some "Getting Started" documentation ([#703](https://github.com/pybamm-team/PyBaMM/pull/703))
-   Allow abs tolerance to be set by variable for IDA KLU solver ([#700](https://github.com/pybamm-team/PyBaMM/pull/700))
-   Added Simulation class ([#693](https://github.com/pybamm-team/PyBaMM/pull/693)) with load/save functionality ([#732](https://github.com/pybamm-team/PyBaMM/pull/732))
-   Added interface to CasADi solver ([#687](https://github.com/pybamm-team/PyBaMM/pull/687), [#691](https://github.com/pybamm-team/PyBaMM/pull/691), [#714](https://github.com/pybamm-team/PyBaMM/pull/714)). This makes the SUNDIALS DAE solvers (Scikits and KLU) truly optional (though IDA KLU is recommended for solving the DFN).
-   Added option to use CasADi's Algorithmic Differentiation framework to calculate Jacobians ([#687](https://github.com/pybamm-team/PyBaMM/pull/687))
-   Added method to evaluate parameters more easily ([#669](https://github.com/pybamm-team/PyBaMM/pull/669))
-   Added `Jacobian` class to reuse known Jacobians of expressions ([#665](https://github.com/pybamm-team/PyBaMM/pull/670))
-   Added `Interpolant` class to interpolate experimental data (e.g. OCP curves) ([#661](https://github.com/pybamm-team/PyBaMM/pull/661))
-   Added interface (via pybind11) to sundials with the IDA KLU sparse linear solver ([#657](https://github.com/pybamm-team/PyBaMM/pull/657))
-   Allowed parameters to be set by material or by specifying a particular paper ([#647](https://github.com/pybamm-team/PyBaMM/pull/647))
-   Set relative and absolute tolerances independently in solvers ([#645](https://github.com/pybamm-team/PyBaMM/pull/645))
-   Added basic method to allow (a part of) the State Vector to be updated with results obtained from another solution or package ([#624](https://github.com/pybamm-team/PyBaMM/pull/624))
-   Added some non-uniform meshes in 1D and 2D ([#617](https://github.com/pybamm-team/PyBaMM/pull/617))

## Optimizations

-   Now simplifying objects that are constant as soon as they are created ([#801](https://github.com/pybamm-team/PyBaMM/pull/801))
-   Simplified solver interface ([#800](https://github.com/pybamm-team/PyBaMM/pull/800))
-   Added caching for shape evaluation, used during discretisation ([#780](https://github.com/pybamm-team/PyBaMM/pull/780))
-   Added an option to skip model checks during discretisation, which could be slow for large models ([#739](https://github.com/pybamm-team/PyBaMM/pull/739))
-   Use CasADi's automatic differentation algorithms by default when solving a model ([#714](https://github.com/pybamm-team/PyBaMM/pull/714))
-   Avoid re-checking size when making a copy of an `Index` object ([#656](https://github.com/pybamm-team/PyBaMM/pull/656))
-   Avoid recalculating `_evaluation_array` when making a copy of a `StateVector` object ([#653](https://github.com/pybamm-team/PyBaMM/pull/653))

## Bug fixes

-   Fixed a bug where current loaded from data was incorrectly scaled with the cell capacity ([#852](https://github.com/pybamm-team/PyBaMM/pull/852))
-   Moved evaluation of initial conditions to solver ([#839](https://github.com/pybamm-team/PyBaMM/pull/839))
-   Fixed a bug where the first line of the data wasn't loaded when parameters are loaded from data ([#819](https://github.com/pybamm-team/PyBaMM/pull/819))
-   Made `graphviz` an optional dependency ([#810](https://github.com/pybamm-team/PyBaMM/pull/810))
-   Fixed examples to run with basic pip installation ([#800](https://github.com/pybamm-team/PyBaMM/pull/800))
-   Added events for CasADi solver when stepping ([#800](https://github.com/pybamm-team/PyBaMM/pull/800))
-   Improved implementation of broadcasts ([#776](https://github.com/pybamm-team/PyBaMM/pull/776))
-   Fixed a bug which meant that the Ohmic heating in the current collectors was incorrect if using the Finite Element Method ([#767](https://github.com/pybamm-team/PyBaMM/pull/767))
-   Improved automatic broadcasting ([#747](https://github.com/pybamm-team/PyBaMM/pull/747))
-   Fixed bug with wrong temperature in initial conditions ([#737](https://github.com/pybamm-team/PyBaMM/pull/737))
-   Improved flexibility of parameter values so that parameters (such as diffusivity or current) can be set as functions or scalars ([#723](https://github.com/pybamm-team/PyBaMM/pull/723))
-   Fixed a bug where boundary conditions were sometimes handled incorrectly in 1+1D models ([#713](https://github.com/pybamm-team/PyBaMM/pull/713))
-   Corrected a sign error in Dirichlet boundary conditions in the Finite Element Method ([#706](https://github.com/pybamm-team/PyBaMM/pull/706))
-   Passed the correct dimensional temperature to open circuit potential ([#702](https://github.com/pybamm-team/PyBaMM/pull/702))
-   Added missing temperature dependence in electrolyte and interface submodels ([#698](https://github.com/pybamm-team/PyBaMM/pull/698))
-   Fixed differentiation of functions that have more than one argument ([#687](https://github.com/pybamm-team/PyBaMM/pull/687))
-   Added warning if `ProcessedVariable` is called outside its interpolation range ([#681](https://github.com/pybamm-team/PyBaMM/pull/681))
-   Updated installation instructions for Mac OS ([#680](https://github.com/pybamm-team/PyBaMM/pull/680))
-   Improved the way `ProcessedVariable` objects are created in higher dimensions ([#581](https://github.com/pybamm-team/PyBaMM/pull/581))

## Breaking changes

-   Time for solver should now be given in seconds ([#832](https://github.com/pybamm-team/PyBaMM/pull/832))
-   Model events are now represented as a list of `pybamm.Event` ([#759](https://github.com/pybamm-team/PyBaMM/issues/759)
-   Removed `ParameterValues.update_model`, whose functionality is now replaced by `InputParameter` ([#801](https://github.com/pybamm-team/PyBaMM/pull/801))
-   Removed `Outer` and `Kron` nodes as no longer used ([#777](https://github.com/pybamm-team/PyBaMM/pull/777))
-   Moved `results` to separate repositories ([#761](https://github.com/pybamm-team/PyBaMM/pull/761))
-   The parameters "Bruggeman coefficient" must now be specified separately as "Bruggeman coefficient (electrolyte)" and "Bruggeman coefficient (electrode)"
-   The current classes (`GetConstantCurrent`, `GetUserCurrent` and `GetUserData`) have now been removed. Please refer to the [`change-input-current` notebook](https://github.com/pybamm-team/PyBaMM/blob/master/examples/notebooks/change-input-current.ipynb) for information on how to specify an input current
-   Parameter functions must now use pybamm functions instead of numpy functions (e.g. `pybamm.exp` instead of `numpy.exp`), as these are then used to construct the expression tree directly. Generally, pybamm syntax follows numpy syntax; please get in touch if a function you need is missing.
-   The current must now be updated by changing "Current function [A]" or "C-rate" instead of "Typical current [A]"


# [v0.1.0](https://github.com/pybamm-team/PyBaMM/tree/v0.1.0) - 2019-10-08

This is the first official version of PyBaMM.
Please note that PyBaMM in still under active development, and so the API may change in the future.

## Features

### Models

#### Lithium-ion

- Single Particle Model (SPM)
- Single Particle Model with electrolyte (SPMe)
- Doyle-Fuller-Newman (DFN) model

with the following optional physics:

- Thermal effects
- Fast diffusion in particles
- 2+1D (pouch cell)

#### Lead-acid

- Leading-Order Quasi-Static model
- First-Order Quasi-Static model
- Composite model
- Full model

with the following optional physics:

- Hydrolysis side reaction
- Capacitance effects
- 2+1D


### Spatial discretisations

- Finite Volume (1D only)
- Finite Element (scikit, 2D only)

### Solvers

- Scipy
- Scikits ODE
- Scikits DAE
- IDA KLU sparse linear solver (Sundials)
- Algebraic (root-finding)<|MERGE_RESOLUTION|>--- conflicted
+++ resolved
@@ -18,12 +18,9 @@
 
 ## Bug fixes
 
-<<<<<<< HEAD
+-   Fixed bug raised if function returns a scalar ([#919](https://github.com/pybamm-team/PyBaMM/pull/919))
 -   Fixed event handling in `ScipySolver` ([#905](https://github.com/pybamm-team/PyBaMM/pull/905))
 -   Made input handling clearer in solvers ([#905](https://github.com/pybamm-team/PyBaMM/pull/905))
-=======
--   Fixed bug raised if function returns a scalar ([#919](https://github.com/pybamm-team/PyBaMM/pull/919))
->>>>>>> 998b2c66
 -   Updated Getting started notebook 2 ([#903](https://github.com/pybamm-team/PyBaMM/pull/903))
 -   Reformatted external circuit submodels ([#879](https://github.com/pybamm-team/PyBaMM/pull/879))
 -   Some bug fixes to generalize specifying models that aren't battery models, see [#846](https://github.com/pybamm-team/PyBaMM/issues/846)
@@ -32,7 +29,7 @@
 
 ## Breaking changes
 
--   Changed keyword argument `u` for inputs (when evaluating an object) to `params` ([#905](https://github.com/pybamm-team/PyBaMM/pull/905))
+-   Changed keyword argument `u` for inputs (when evaluating an object) to `inputs` ([#905](https://github.com/pybamm-team/PyBaMM/pull/905))
 -   Removed "set external temperature" and "set external potential" options. Use "external submodels" option instead ([#862](https://github.com/pybamm-team/PyBaMM/pull/862))
 
 # [v0.2.0](https://github.com/pybamm-team/PyBaMM/tree/v0.2.0) - 2020-02-26
