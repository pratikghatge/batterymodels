# [Unreleased](https://github.com/pybamm-team/PyBaMM/)

<<<<<<< HEAD
## Bug fixes

- Parameters in `Prada2013` have been updated to better match those given in the paper, which is a 2.3 Ah cell, instead of the mix-and-match with the 1.1 Ah cell from Lain2019.

# [v23.5](https://github.com/pybamm-team/PyBaMM/tree/v23.5) - 2023-05-31

## Bug fixes

- Realign 'count' increment in CasadiSolver.\_integrate() ([#2986](https://github.com/pybamm-team/PyBaMM/pull/2986))
=======
# [v23.5](https://github.com/pybamm-team/PyBaMM/tree/v23.5) - 2023-06-18
>>>>>>> f74c32c2

## Features

- Enable multithreading in IDAKLU solver ([#2947](https://github.com/pybamm-team/PyBaMM/pull/2947))
- If a solution contains cycles and steps, the cycle number and step number are now saved when `solution.save_data()` is called ([#2931](https://github.com/pybamm-team/PyBaMM/pull/2931))
- Experiments can now be given a `start_time` to define when each step should be triggered ([#2616](https://github.com/pybamm-team/PyBaMM/pull/2616))

## Optimizations

- Test `JaxSolver`'s compatibility with Python `3.8`, `3.9`, `3.10`, and `3.11` ([#2958](https://github.com/pybamm-team/PyBaMM/pull/2958))
- Update Jax (0.4.8) and JaxLib (0.4.7) compatibility ([#2927](https://github.com/pybamm-team/PyBaMM/pull/2927))
- Migrate from `tox=3.28` to `nox` ([#3005](https://github.com/pybamm-team/PyBaMM/pull/3005))
- Removed `importlib_metadata` as a required dependency for user installations ([#3050](https://github.com/pybamm-team/PyBaMM/pull/3050))

## Bug fixes

- Realign 'count' increment in CasadiSolver._integrate() ([#2986](https://github.com/pybamm-team/PyBaMM/pull/2986))
- Fix `pybamm_install_odes` and update the required SUNDIALS version ([#2958](https://github.com/pybamm-team/PyBaMM/pull/2958))
- Fixed a bug where all data included in a BPX was incorrectly assumed to be given as a function of time.([#2957](https://github.com/pybamm-team/PyBaMM/pull/2957))
- Remove brew install for Mac from the recommended developer installation options for SUNDIALS ([#2925](https://github.com/pybamm-team/PyBaMM/pull/2925))
- Fix `bpx.py` to correctly generate parameters for "lumped" thermal model ([#2860](https://github.com/pybamm-team/PyBaMM/issues/2860))

## Breaking changes

- Deprecate functionality to load parameter set from a csv file. Parameter sets must now be provided as python dictionaries ([#2959](https://github.com/pybamm-team/PyBaMM/pull/2959))
- Tox support for Installation & testing has now been replaced by Nox ([#3005](https://github.com/pybamm-team/PyBaMM/pull/3005))

# [v23.4.1](https://github.com/pybamm-team/PyBaMM/tree/v23.4) - 2023-05-01

## Bug fixes

- Fixed a performance regression introduced by citation tags ([#2862](https://github.com/pybamm-team/PyBaMM/pull/2862)). Citations tags functionality is removed for now.

# [v23.4](https://github.com/pybamm-team/PyBaMM/tree/v23.4) - 2023-04-30

## Features

- Added verbose logging to `pybamm.print_citations()` and citation tags for the `pybamm.Citations` class so that users can now see where the citations were registered when running simulations ([#2862](https://github.com/pybamm-team/PyBaMM/pull/2862))
- Updated to casadi 3.6, which required some changes to the casadi integrator ([#2859](https://github.com/pybamm-team/PyBaMM/pull/2859))
- PyBaMM is now natively supported on Apple silicon chips (`M1/M2`) ([#2435](https://github.com/pybamm-team/PyBaMM/pull/2435))
- PyBaMM is now supported on Python `3.10` and `3.11` ([#2435](https://github.com/pybamm-team/PyBaMM/pull/2435))

## Optimizations

- Fixed deprecated `interp2d` method by switching to `xarray.DataArray` as the backend for `ProcessedVariable` ([#2907](https://github.com/pybamm-team/PyBaMM/pull/2907))

## Bug fixes

- Initial conditions for sensitivity equations calculated correctly ([#2920](https://github.com/pybamm-team/PyBaMM/pull/2920))
- Parameter sets can now contain the key "chemistry", and will ignore its value (this previously would give errors in some cases) ([#2901](https://github.com/pybamm-team/PyBaMM/pull/2901))
- Fixed keyerror on "all" when getting sensitivities from IDAKLU solver([#2883](https://github.com/pybamm-team/PyBaMM/pull/2883))
- Fixed a bug in the discretisation of initial conditions of a scaled variable ([#2856](https://github.com/pybamm-team/PyBaMM/pull/2856))

## Breaking changes

- Made `Jupyter` a development only dependency. Now `Jupyter` would not be a required dependency for users while installing `PyBaMM`. ([#2846](https://github.com/pybamm-team/PyBaMM/pull/2846))

# [v23.3](https://github.com/pybamm-team/PyBaMM/tree/v23.3) - 2023-03-31

## Features

- Added option to limit the number of integrators stored in CasadiSolver, which is particularly relevant when running simulations back-to-back [#2823](https://github.com/pybamm-team/PyBaMM/pull/2823)
- Added new variables, related to electrode balance, for the `ElectrodeSOH` model ([#2807](https://github.com/pybamm-team/PyBaMM/pull/2807))
- Added method to calculate maximum theoretical energy. ([#2777](https://github.com/pybamm-team/PyBaMM/pull/2777)) and add to summary variables ([#2781](https://github.com/pybamm-team/PyBaMM/pull/2781))
- Renamed "Terminal voltage [V]" to just "Voltage [V]". "Terminal voltage [V]" can still be used and will return the same value as "Voltage [V]". ([#2740](https://github.com/pybamm-team/PyBaMM/pull/2740))
- Added "Negative electrode surface potential difference at separator interface [V]", which is the value of the surface potential difference (`phi_s - phi_e`) at the anode/separator interface, commonly controlled in fast-charging algorithms to avoid plating. Also added "Positive electrode surface potential difference at separator interface [V]". ([#2740](https://github.com/pybamm-team/PyBaMM/pull/2740))
- Added "Bulk open-circuit voltage [V]", which is the open-circuit voltage as calculated from the bulk particle concentrations. The old variable "Measured open circuit voltage [V]", which referred to the open-circuit potential as calculated from the surface particle concentrations, has been renamed to "Surface open-circuit voltage [V]". ([#2740](https://github.com/pybamm-team/PyBaMM/pull/2740)) "Bulk open-circuit voltage [V]" was briefly named "Open-circuit voltage [V]", but this was changed in ([#2845](https://github.com/pybamm-team/PyBaMM/pull/2845))
- Added an example for `plot_voltage_components`, explaining what the different voltage components are. ([#2740](https://github.com/pybamm-team/PyBaMM/pull/2740))

## Bug fixes

- Fix non-deteministic outcome of some tests in the test suite ([#2844](https://github.com/pybamm-team/PyBaMM/pull/2844))
- Fixed excessive RAM consumption when running multiple simulations ([#2823](https://github.com/pybamm-team/PyBaMM/pull/2823))
- Fixed use of `last_state` as `starting_solution` in `Simulation.solve()` ([#2822](https://github.com/pybamm-team/PyBaMM/pull/2822))
- Fixed a bug where variable bounds could not contain `InputParameters` ([#2795](https://github.com/pybamm-team/PyBaMM/pull/2795))
- Improved `model.latexify()` to have a cleaner and more readable output ([#2764](https://github.com/pybamm-team/PyBaMM/pull/2764))
- Fixed electrolyte conservation in the case of concentration-dependent transference number ([#2758](https://github.com/pybamm-team/PyBaMM/pull/2758))
- Fixed `plot_voltage_components` so that the sum of overpotentials is now equal to the voltage ([#2740](https://github.com/pybamm-team/PyBaMM/pull/2740))

## Optimizations

- Migrated to [Lychee](https://github.com/lycheeverse/lychee-action) workflow for checking URLs ([#2734](https://github.com/pybamm-team/PyBaMM/pull/2734))

## Breaking changes

- `ElectrodeSOH.solve` now returns a `{str: float}` dict instead of a `pybamm.Solution` object (to avoid having to do `.data[0]` every time). In any code that uses `sol = ElectrodeSOH.solve()`, `sol[key].data[0]` should be replaced with `sol[key]`. ([#2779](https://github.com/pybamm-team/PyBaMM/pull/2779))
- Removed "... cation signed stoichiometry" and "... electrons in reaction" parameters, they are now hardcoded. ([#2778](https://github.com/pybamm-team/PyBaMM/pull/2778))
- When using `solver.step()`, the first time point in the step is shifted by `pybamm.settings.step_start_offset` (default 1 ns) to avoid having duplicate times in the solution steps from the end of one step and the start of the next. ([#2773](https://github.com/pybamm-team/PyBaMM/pull/2773))
- Renamed "Measured open circuit voltage [V]" to "Surface open-circuit voltage [V]". This variable was calculated from surface particle concentrations, and hence "hid" the overpotential from particle gradients. The new variable "Bulk open-circuit voltage [V]" is calculated from bulk particle concentrations instead. ([#2740](https://github.com/pybamm-team/PyBaMM/pull/2740))
- Renamed all references to "open circuit" to be "open-circuit" instead. ([#2740](https://github.com/pybamm-team/PyBaMM/pull/2740))
- Renamed parameter "1 + dlnf/dlnc" to "Thermodynamic factor". ([#2727](https://github.com/pybamm-team/PyBaMM/pull/2727))
- All PyBaMM models are now dimensional. This has been benchmarked against dimensionless models and found to give around the same solve time. Implementing dimensional models greatly reduces the barrier to entry for adding new models. However, this comes with several breaking changes: (i) the `timescale` and `length_scales` attributes of a model have been removed (they are no longer needed) (ii) several dimensionless variables are no longer defined, but the corresponding dimensional variables can still be accessed by adding the units to the name (iii) some parameters used only for non-dimensionalization, such as "Typical current [A]", have been removed ([#2419](https://github.com/pybamm-team/PyBaMM/pull/2419))

# [v23.2](https://github.com/pybamm-team/PyBaMM/tree/v23.2) - 2023-02-28

## Features

- Added an option for using a banded jacobian and sundials banded solvers for the IDAKLU solve ([#2677](https://github.com/pybamm-team/PyBaMM/pull/2677))
- The "particle size" option can now be a tuple to allow different behaviour in each electrode ([#2672](https://github.com/pybamm-team/PyBaMM/pull/2672)).
- Added temperature control to experiment class. ([#2518](https://github.com/pybamm-team/PyBaMM/pull/2518))

## Bug fixes

- Fixed current_sigmoid_ocp to be valid for both electrodes ([#2719](https://github.com/pybamm-team/PyBaMM/pull/2719)).
- Fixed the length scaling for the first dimension of r-R plots ([#2663](https://github.com/pybamm-team/PyBaMM/pull/2663)).

# [v23.1](https://github.com/pybamm-team/PyBaMM/tree/v23.1) - 2023-01-31

## Features

- Changed linting from `flake8` to `ruff` ([#2630](https://github.com/pybamm-team/PyBaMM/pull/2630)).
- Changed docs theme to pydata theme and start to improve docs in general ([#2618](https://github.com/pybamm-team/PyBaMM/pull/2618)).
- New `contact resistance` option, new parameter `Contact resistance [Ohm]` and new variable `Contact overpotential [V]` ([#2598](https://github.com/pybamm-team/PyBaMM/pull/2598)).
- Steps in `Experiment` can now be tagged and cycle numbers be searched based on those tags ([#2593](https://github.com/pybamm-team/PyBaMM/pull/2593)).

## Bug fixes

- Fixed a bug where the solid phase conductivity was double-corrected for tortuosity when loading parameters from a BPX file ([#2638](https://github.com/pybamm-team/PyBaMM/pull/2638)).
- Changed termination from "success" to "final time" for algebraic solvers to match ODE/DAE solvers ([#2613](https://github.com/pybamm-team/PyBaMM/pull/2613)).

# [v22.12](https://github.com/pybamm-team/PyBaMM/tree/v22.12) - 2022-12-31

## Features

- Added functionality to create `pybamm.ParameterValues` from a [BPX standard](https://github.com/pybamm-team/BPX) JSON file ([#2555](https://github.com/pybamm-team/PyBaMM/pull/2555)).
- Allow the option "surface form" to be "differential" in the `MPM` ([#2533](https://github.com/pybamm-team/PyBaMM/pull/2533))
- Added variables "Loss of lithium due to loss of active material in negative/positive electrode [mol]". These should be included in the calculation of "total lithium in system" to make sure that lithium is truly conserved. ([#2529](https://github.com/pybamm-team/PyBaMM/pull/2529))
- `initial_soc` can now be a string "x V", in which case the simulation is initialized to start from that voltage ([#2508](https://github.com/pybamm-team/PyBaMM/pull/2508))
- The `ElectrodeSOH` solver can now calculate electrode balance based on a target "cell capacity" (requires cell capacity "Q" as input), as well as the default "cyclable cell capacity" (requires cyclable lithium capacity "Q_Li" as input). Use the keyword argument `known_value` to control which is used. ([#2508](https://github.com/pybamm-team/PyBaMM/pull/2508))

## Bug fixes

- Allow models that subclass `BaseBatteryModel` to use custom options classes ([#2571](https://github.com/pybamm-team/PyBaMM/pull/2571))
- Fixed bug with `EntryPoints` in Spyder IDE ([#2584](https://github.com/pybamm-team/PyBaMM/pull/2584))
- Fixed electrolyte conservation when options {"surface form": "algebraic"} are used
- Fixed "constant concentration" electrolyte model so that "porosity times concentration" is conserved when porosity changes ([#2529](https://github.com/pybamm-team/PyBaMM/pull/2529))
- Fix installation on `Google Colab` (`pybtex` and `Colab` issue) ([#2526](https://github.com/pybamm-team/PyBaMM/pull/2526))

## Breaking changes

- Renamed "Negative/Positive electrode SOC" to "Negative/Positive electrode stoichiometry" to avoid confusion with cell SOC ([#2529](https://github.com/pybamm-team/PyBaMM/pull/2529))
- Removed external variables and submodels. InputParameter should now be used in all cases ([#2502](https://github.com/pybamm-team/PyBaMM/pull/2502))
- Trying to use a solver to solve multiple models results in a RuntimeError exception ([#2481](https://github.com/pybamm-team/PyBaMM/pull/2481))
- Inputs for the `ElectrodeSOH` solver are now (i) "Q_Li", the total cyclable capacity of lithium in the electrodes (previously "n_Li", the total number of moles, n_Li = 3600/F \* Q_Li) (ii) "Q_n", the capacity of the negative electrode (previously "C_n"), and "Q_p", the capacity of the positive electrode (previously "C_p") ([#2508](https://github.com/pybamm-team/PyBaMM/pull/2508))

# [v22.11.1](https://github.com/pybamm-team/PyBaMM/tree/v22.11.1) - 2022-12-13

## Bug fixes

- Fixed installation on Google Colab (`pybtex` issues) ([#2547](https://github.com/pybamm-team/PyBaMM/pull/2547/files))

# [v22.11](https://github.com/pybamm-team/PyBaMM/tree/v22.11) - 2022-11-30

## Features

- Updated parameter sets so that interpolants are created explicitly in the parameter set python file. This does not change functionality but allows finer control, e.g. specifying a "cubic" interpolator instead of the default "linear" ([#2510](https://github.com/pybamm-team/PyBaMM/pull/2510))
- Equivalent circuit models ([#2478](https://github.com/pybamm-team/PyBaMM/pull/2478))
- New Idaklu solver options for jacobian type and linear solver, support Sundials v6 ([#2444](https://github.com/pybamm-team/PyBaMM/pull/2444))
- Added `scale` and `reference` attributes to `Variable` objects, which can be use to make the ODE/DAE solver better conditioned ([#2440](https://github.com/pybamm-team/PyBaMM/pull/2440))
- SEI reactions can now be asymmetric ([#2425](https://github.com/pybamm-team/PyBaMM/pull/2425))

## Bug fixes

- Switched from `pkg_resources` to `importlib_metadata` for handling entry points ([#2500](https://github.com/pybamm-team/PyBaMM/pull/2500))
- Fixed some bugs related to processing `FunctionParameter` to `Interpolant` ([#2494](https://github.com/pybamm-team/PyBaMM/pull/2494))

## Optimizations

- `ParameterValues` now avoids trying to process children if a function parameter is an object that doesn't depend on its children ([#2477](https://github.com/pybamm-team/PyBaMM/pull/2477))
- Implemented memoization via `cache` and `cached_property` from functools ([#2465](https://github.com/pybamm-team/PyBaMM/pull/2465))
- Added more rules for simplifying expressions, especially around Concatenations. Also, meshes constructed from multiple domains are now cached ([#2443](https://github.com/pybamm-team/PyBaMM/pull/2443))
- Added more rules for simplifying expressions. Constants in binary operators are now moved to the left by default (e.g. `x*2` returns `2*x`) ([#2424](https://github.com/pybamm-team/PyBaMM/pull/2424))

## Breaking changes

- Interpolants created from parameter data are now "linear" by default (was "cubic") ([#2494](https://github.com/pybamm-team/PyBaMM/pull/2494))
- Renamed entry point for parameter sets to `pybamm_parameter_sets` ([#2475](https://github.com/pybamm-team/PyBaMM/pull/2475))
- Removed code for generating `ModelingToolkit` problems ([#2432](https://github.com/pybamm-team/PyBaMM/pull/2432))
- Removed `FirstOrder` and `Composite` lead-acid models, and some submodels specific to those models ([#2431](https://github.com/pybamm-team/PyBaMM/pull/2431))

# [v22.10.post1](https://github.com/pybamm-team/PyBaMM/tree/v22.10.post1) - 2022-10-31

## Breaking changes

- Removed all julia generation code ([#2453](https://github.com/pybamm-team/PyBaMM/pull/2453)). Julia code will be hosted at [PyBaMM.jl](https://github.com/tinosulzer/PyBaMM.jl) from now on.

# [v22.10](https://github.com/pybamm-team/PyBaMM/tree/v22.10) - 2022-10-31

## Features

- Third-party parameter sets can be added by registering entry points to ~~`pybamm_parameter_set`~~`pybamm_parameter_sets` ([#2396](https://github.com/pybamm-team/PyBaMM/pull/2396), changed in [#2475](https://github.com/pybamm-team/PyBaMM/pull/2475))
- Added three-dimensional interpolation ([#2380](https://github.com/pybamm-team/PyBaMM/pull/2380))

## Bug fixes

- `pybamm.have_julia()` now checks that julia is properly configured ([#2402](https://github.com/pybamm-team/PyBaMM/pull/2402))
- For simulations with events that cause the simulation to stop early, the sensitivities could be evaluated incorrectly to zero ([#2337](https://github.com/pybamm-team/PyBaMM/pull/2337))

## Optimizations

- Reformatted how simulations with experiments are built ([#2395](https://github.com/pybamm-team/PyBaMM/pull/2395))
- Added small perturbation to initial conditions for casadi solver. This seems to help the solver converge better in some cases ([#2356](https://github.com/pybamm-team/PyBaMM/pull/2356))
- Added `ExplicitTimeIntegral` functionality to move variables which do not appear anywhere on the rhs to a new location, and to integrate those variables explicitly when `get` is called by the solution object. ([#2348](https://github.com/pybamm-team/PyBaMM/pull/2348))
- Added more rules for simplifying expressions ([#2211](https://github.com/pybamm-team/PyBaMM/pull/2211))
- Sped up calculations of Electrode SOH variables for summary variables ([#2210](https://github.com/pybamm-team/PyBaMM/pull/2210))

## Breaking change

- Removed `pybamm.SymbolReplacer` as it is no longer needed to set up simulations with experiments, which is the only place where it was being used ([#2395](https://github.com/pybamm-team/PyBaMM/pull/2395))
- Removed `get_infinite_nested_dict`, `BaseModel.check_default_variables_dictionaries`, and `Discretisation.create_jacobian` methods, which were not used by any other functionality in the repository ([#2384](https://github.com/pybamm-team/PyBaMM/pull/2384))
- Dropped support for Python 3.7 after the release of Numpy v1.22.0 ([#2379](https://github.com/pybamm-team/PyBaMM/pull/2379))
- Removed parameter cli tools (add/edit/remove parameters). Parameter sets can now more easily be added via python scripts. ([#2342](https://github.com/pybamm-team/PyBaMM/pull/2342))
- Parameter sets should now be provided as single python files containing all parameters and functions. Parameters provided as "data" (e.g. OCP vs SOC) can still be csv files, but must be either in the same folder as the parameter file or in a subfolder called "data/". See for example [Ai2020](https://github.com/pybamm-team/PyBaMM/tree/develop/pybamm/input/parameters/lithium_ion/Ai2020.py) ([#2342](https://github.com/pybamm-team/PyBaMM/pull/2342))

# [v22.9](https://github.com/pybamm-team/PyBaMM/tree/v22.9) - 2022-09-30

## Features

- Added function `pybamm.get_git_commit_info()`, which returns information about the last git commit, useful for reproducibility ([#2293](https://github.com/pybamm-team/PyBaMM/pull/2293))
- Added SEI model for composite electrodes ([#2290](https://github.com/pybamm-team/PyBaMM/pull/2290))
- For experiments, the simulation now automatically checks and skips steps that cannot be performed (e.g. "Charge at 1C until 4.2V" from 100% SOC) ([#2212](https://github.com/pybamm-team/PyBaMM/pull/2212))

## Bug fixes

- Arrhenius function for `nmc_OKane2022` positive electrode actually gets used now ([#2309](https://github.com/pybamm-team/PyBaMM/pull/2309))
- Added `SEI on cracks` to loop over all interfacial reactions ([#2262](https://github.com/pybamm-team/PyBaMM/pull/2262))
- Fixed `X-averaged SEI on cracks concentration` so it's an average over x only, not y and z ([#2262](https://github.com/pybamm-team/PyBaMM/pull/2262))
- Corrected initial state for SEI on cracks ([#2262](https://github.com/pybamm-team/PyBaMM/pull/2262))

## Optimizations

- Default options for `particle mechanics` now dealt with differently in each electrode ([#2262](https://github.com/pybamm-team/PyBaMM/pull/2262))
- Sped up calculations of Electrode SOH variables for summary variables ([#2210](https://github.com/pybamm-team/PyBaMM/pull/2210))

## Breaking changes

- When creating a `pybamm.Interpolant` the default interpolator is now "linear". Passing data directly to `ParameterValues` using the `[data]` tag will be still used to create a cubic spline interpolant, as before ([#2258](https://github.com/pybamm-team/PyBaMM/pull/2258))
- Events must now be defined in such a way that they are positive at the initial conditions (events will be triggered when they become negative, instead of when they change sign in either direction) ([#2212](https://github.com/pybamm-team/PyBaMM/pull/2212))

# [v22.8](https://github.com/pybamm-team/PyBaMM/tree/v22.8) - 2022-08-31

## Features

- Added `CurrentSigmoidOpenCircuitPotential` model to model voltage hysteresis for charge/discharge ([#2256](https://github.com/pybamm-team/PyBaMM/pull/2256))
- Added "Chen2020_composite" parameter set for a composite graphite/silicon electrode. ([#2256](https://github.com/pybamm-team/PyBaMM/pull/2256))
- Added new cumulative variables `Throughput capacity [A.h]` and `Throughput energy [W.h]` to standard variables and summary variables, to assist with degradation studies. Throughput variables are only calculated if `calculate discharge energy` is set to `true`. `Time [s]` and `Time [h]` also added to summary variables. ([#2249](https://github.com/pybamm-team/PyBaMM/pull/2249))
- Added `lipf6_OKane2022` electrolyte to `OKane2022` parameter set ([#2249](https://github.com/pybamm-team/PyBaMM/pull/2249))
- Reformated submodel structure to allow composite electrodes. Composite positive electrode is now also possible. With current implementation, electrodes can have at most two phases. ([#2248](https://github.com/pybamm-team/PyBaMM/pull/2248))

## Bug fixes

- Added new parameter `Ratio of lithium moles to SEI moles` (short name z_sei) to fix a bug where this number was incorrectly hardcoded to 1. ([#2222](https://github.com/pybamm-team/PyBaMM/pull/2222))
- Changed short name of parameter `Inner SEI reaction proportion` from alpha_SEI to inner_sei_proportion, to avoid confusion with transfer coefficients. ([#2222](https://github.com/pybamm-team/PyBaMM/pull/2222))
- Deleted legacy parameters with short names beta_sei and beta_plating. ([#2222](https://github.com/pybamm-team/PyBaMM/pull/2222))
- Corrected initial SEI thickness for OKane2022 parameter set. ([#2218](https://github.com/pybamm-team/PyBaMM/pull/2218))

## Optimizations

- Simplified scaling for the exchange-current density. The dimensionless parameter `C_r` is kept, but no longer used anywhere ([#2238](https://github.com/pybamm-team/PyBaMM/pull/2238))
- Added limits for variables in some functions to avoid division by zero, sqrt(negative number), etc ([#2213](https://github.com/pybamm-team/PyBaMM/pull/2213))

## Breaking changes

- Parameters specific to a (primary/secondary) phase in a domain are doubly nested. e.g. `param.c_n_max` is now `param.n.prim.c_max` ([#2248](https://github.com/pybamm-team/PyBaMM/pull/2248))

# [v22.7](https://github.com/pybamm-team/PyBaMM/tree/v22.7) - 2022-07-31

## Features

- Moved general code about submodels to `BaseModel` instead of `BaseBatteryModel`, making it easier to build custom models from submodels. ([#2169](https://github.com/pybamm-team/PyBaMM/pull/2169))
- Events can now be plotted as a regular variable (under the name "Event: event_name", e.g. "Event: Minimum voltage [V]") ([#2158](https://github.com/pybamm-team/PyBaMM/pull/2158))
- Added example showing how to print whether a model is compatible with a parameter set ([#2112](https://github.com/pybamm-team/PyBaMM/pull/2112))
- Added SEI growth on cracks ([#2104](https://github.com/pybamm-team/PyBaMM/pull/2104))
- Added Arrhenius temperature dependence of SEI growth ([#2104](https://github.com/pybamm-team/PyBaMM/pull/2104))
- The "Inner SEI reaction proportion" parameter actually gets used now ([#2104](https://github.com/pybamm-team/PyBaMM/pull/2104))
- New OKane2022 parameter set replaces Chen2020_plating ([#2104](https://github.com/pybamm-team/PyBaMM/pull/2104))
- SEI growth, lithium plating and porosity change can now be set to distributed in `SPMe`. There is an additional option called `x-average side reactions` which allows to set this (note that for `SPM` it is always x-averaged). ([#2099](https://github.com/pybamm-team/PyBaMM/pull/2099))

## Optimizations

- Improved eSOH calculations to be more robust ([#2192](https://github.com/pybamm-team/PyBaMM/pull/2192),[#2199](https://github.com/pybamm-team/PyBaMM/pull/2199))
- The (2x2x2=8) particle diffusion submodels have been consolidated into just three submodels (Fickian diffusion, polynomial profile, and x-averaged polynomial profile) with optional x-averaging and size distribution. Polynomial profile and x-averaged polynomial profile are still two separate submodels, since they deal with surface concentration differently.
- Added error for when solution vector gets too large, to help debug solver errors ([#2138](https://github.com/pybamm-team/PyBaMM/pull/2138))

## Bug fixes

- Fixed error reporting for simulation with experiment ([#2213](https://github.com/pybamm-team/PyBaMM/pull/2213))
- Fixed a bug in `Simulation` that caused initial conditions to change when solving an experiment multiple times ([#2204](https://github.com/pybamm-team/PyBaMM/pull/2204))
- Fixed labels and ylims in `plot_voltage_components`([#2183](https://github.com/pybamm-team/PyBaMM/pull/2183))
- Fixed 2D interpolant ([#2180](https://github.com/pybamm-team/PyBaMM/pull/2180))
- Fixes a bug where the SPMe always builds even when `build=False` ([#2169](https://github.com/pybamm-team/PyBaMM/pull/2169))
- Some events have been removed in the case where they are constant, i.e. can never be reached ([#2158](https://github.com/pybamm-team/PyBaMM/pull/2158))
- Raise explicit `NotImplementedError` if trying to call `bool()` on a pybamm Symbol (e.g. in an if statement condition) ([#2141](https://github.com/pybamm-team/PyBaMM/pull/2141))
- Fixed bug causing cut-off voltage to change after setting up a simulation with a model ([#2138](https://github.com/pybamm-team/PyBaMM/pull/2138))
- A single solution cycle can now be used as a starting solution for a simulation ([#2138](https://github.com/pybamm-team/PyBaMM/pull/2138))

## Breaking changes

- Exchange-current density functions (and some other functions) now take an additional argument, the maximum particle concentration for that phase ([#2134](https://github.com/pybamm-team/PyBaMM/pull/2134))
- Loss of lithium to SEI on cracks is now a degradation variable, so setting a particle mechanics submodel is now compulsory (NoMechanics will suffice) ([#2104](https://github.com/pybamm-team/PyBaMM/pull/2104))

# [v22.6](https://github.com/pybamm-team/PyBaMM/tree/v22.6) - 2022-06-30

## Features

- Added open-circuit potential as a separate submodel ([#2094](https://github.com/pybamm-team/PyBaMM/pull/2094))
- Added partially reversible lithium plating model and new `OKane2022` parameter set to go with it ([#2043](https://github.com/pybamm-team/PyBaMM/pull/2043))
- Added `__eq__` and `__hash__` methods for `Symbol` objects, using `.id` ([#1978](https://github.com/pybamm-team/PyBaMM/pull/1978))

## Optimizations

- Stoichiometry inputs to OCP functions are now bounded between 1e-10 and 1-1e-10, with singularities at 0 and 1 so that OCP goes to +- infinity ([#2095](https://github.com/pybamm-team/PyBaMM/pull/2095))

## Breaking changes

- Changed some dictionary keys to `Symbol` instead of `Symbol.id` (internal change only, should not affect external facing functions) ([#1978](https://github.com/pybamm-team/PyBaMM/pull/1978))

# [v22.5](https://github.com/pybamm-team/PyBaMM/tree/v22.5) - 2022-05-31

## Features

- Added a casadi version of the IDKLU solver, which is used for `model.convert_to_format = "casadi"` ([#2002](https://github.com/pybamm-team/PyBaMM/pull/2002))
- Added functionality to generate Julia expressions from a model. See [PyBaMM.jl](https://github.com/tinosulzer/PyBaMM.jl) for how to use these ([#1942](https://github.com/pybamm-team/PyBaMM/pull/1942)))
- Added basic callbacks to the Simulation class, and a LoggingCallback ([#1880](https://github.com/pybamm-team/PyBaMM/pull/1880)))

## Bug fixes

- Corrected legend order in "plot_voltage_components.py", so each entry refers to the correct overpotential. ([#2061](https://github.com/pybamm-team/PyBaMM/pull/2061))

## Breaking changes

- Changed domain-specific parameter names to a nested attribute. `param.n.l_n` is now `param.n.l` ([#2063](https://github.com/pybamm-team/PyBaMM/pull/2063))

# [v22.4](https://github.com/pybamm-team/PyBaMM/tree/v22.4) - 2022-04-30

## Features

- Added a casadi version of the IDKLU solver, which is used for `model.convert_to_format = "casadi"` ([#2002](https://github.com/pybamm-team/PyBaMM/pull/2002))

## Bug fixes

- Remove old deprecation errors, including those in `parameter_values.py` that caused the simulation if, for example, the reaction rate is re-introduced manually ([#2022](https://github.com/pybamm-team/PyBaMM/pull/2022))

# [v22.3](https://github.com/pybamm-team/PyBaMM/tree/v22.3) - 2022-03-31

## Features

- Added "Discharge energy [W.h]", which is the integral of the power in Watts, as an optional output. Set the option "calculate discharge energy" to "true" to get this output ("false" by default, since it can slow down some of the simple models) ([#1969](https://github.com/pybamm-team/PyBaMM/pull/1969)))
- Added an option "calculate heat source for isothermal models" to choose whether or not the heat generation terms are computed when running models with the option `thermal="isothermal"` ([#1958](https://github.com/pybamm-team/PyBaMM/pull/1958))

## Optimizations

- Simplified `model.new_copy()` ([#1977](https://github.com/pybamm-team/PyBaMM/pull/1977))

## Bug fixes

- Fix bug where sensitivity calculation failed if len of `calculate_sensitivities` was less than `inputs` ([#1897](https://github.com/pybamm-team/PyBaMM/pull/1897))
- Fixed a bug in the eSOH variable calculation when OCV is given as data ([#1975](https://github.com/pybamm-team/PyBaMM/pull/1975))
- Fixed a bug where isothermal models did not compute any heat source terms ([#1958](https://github.com/pybamm-team/PyBaMM/pull/1958))

## Breaking changes

- Removed `model.new_empty_copy()` (use `model.new_copy()` instead) ([#1977](https://github.com/pybamm-team/PyBaMM/pull/1977))
- Dropped support for Windows 32-bit architecture ([#1964](https://github.com/pybamm-team/PyBaMM/pull/1964))

# [v22.2](https://github.com/pybamm-team/PyBaMM/tree/v22.2) - 2022-02-28

## Features

- Isothermal models now calculate heat source terms (but the temperature remains constant). The models now also account for current collector heating when `dimensionality=0` ([#1929](https://github.com/pybamm-team/PyBaMM/pull/1929))
- Added new models for power control and resistance control ([#1917](https://github.com/pybamm-team/PyBaMM/pull/1917))
- Initial concentrations can now be provided as a function of `r` as well as `x` ([#1866](https://github.com/pybamm-team/PyBaMM/pull/1866))

## Bug fixes

- Fixed a bug where thermal submodels could not be used with half-cells ([#1929](https://github.com/pybamm-team/PyBaMM/pull/1929))
- Parameters can now be imported from a directory having "pybamm" in its name ([#1919](https://github.com/pybamm-team/PyBaMM/pull/1919))
- `scikit.odes` and `SUNDIALS` can now be installed using `pybamm_install_odes` ([#1916](https://github.com/pybamm-team/PyBaMM/pull/1916))

## Breaking changes

- The `domain` setter and `auxiliary_domains` getter have been deprecated, `domains` setter/getter should be used instead. The `domain` getter is still active. We now recommend creating symbols with `domains={...}` instead of `domain=..., auxiliary_domains={...}`, but the latter is not yet deprecated ([#1866](https://github.com/pybamm-team/PyBaMM/pull/1866))

# [v22.1](https://github.com/pybamm-team/PyBaMM/tree/v22.1) - 2022-01-31

## Features

- Half-cell models can now be run with "surface form" ([#1913](https://github.com/pybamm-team/PyBaMM/pull/1913))
- Added option for different kinetics on anode and cathode ([#1913](https://github.com/pybamm-team/PyBaMM/pull/1913))
- Allow `pybamm.Solution.save_data()` to return a string if filename is None, and added json to_format option ([#1909](https://github.com/pybamm-team/PyBaMM/pull/1909))
- Added an option to force install compatible versions of jax and jaxlib if already installed using CLI ([#1881](https://github.com/pybamm-team/PyBaMM/pull/1881))

## Optimizations

- The `Symbol` nodes no longer subclasses `anytree.NodeMixIn`. This removes some checks that were not really needed ([#1912](https://github.com/pybamm-team/PyBaMM/pull/1912))

## Bug fixes

- Parameters can now be imported from any given path in `Windows` ([#1900](https://github.com/pybamm-team/PyBaMM/pull/1900))
- Fixed initial conditions for the EC SEI model ([#1895](https://github.com/pybamm-team/PyBaMM/pull/1895))
- Fixed issue in extraction of sensitivites ([#1894](https://github.com/pybamm-team/PyBaMM/pull/1894))

# [v21.12](https://github.com/pybamm-team/PyBaMM/tree/v21.11) - 2021-12-29

## Features

- Added new kinetics models for asymmetric Butler-Volmer, linear kinetics, and Marcus-Hush-Chidsey ([#1858](https://github.com/pybamm-team/PyBaMM/pull/1858))
- Experiments can be set to terminate when a voltage is reached (across all steps) ([#1832](https://github.com/pybamm-team/PyBaMM/pull/1832))
- Added cylindrical geometry and finite volume method ([#1824](https://github.com/pybamm-team/PyBaMM/pull/1824))

## Bug fixes

- `PyBaMM` is now importable in `Linux` systems where `jax` is already installed ([#1874](https://github.com/pybamm-team/PyBaMM/pull/1874))
- Simulations with drive cycles now support `initial_soc` ([#1842](https://github.com/pybamm-team/PyBaMM/pull/1842))
- Fixed bug in expression tree simplification ([#1831](https://github.com/pybamm-team/PyBaMM/pull/1831))
- Solid tortuosity is now correctly calculated with Bruggeman coefficient of the respective electrode ([#1773](https://github.com/pybamm-team/PyBaMM/pull/1773))

# [v21.11](https://github.com/pybamm-team/PyBaMM/tree/v21.11) - 2021-11-30

## Features

- The name of a parameter set can be passed to `ParameterValues` as a string, e.g. `ParameterValues("Chen2020")` ([#1822](https://github.com/pybamm-team/PyBaMM/pull/1822))
- Added submodels for interface utilisation ([#1821](https://github.com/pybamm-team/PyBaMM/pull/1821))
- Reformatted SEI growth models into a single submodel with conditionals ([#1808](https://github.com/pybamm-team/PyBaMM/pull/1808))
- Stress-induced diffusion is now a separate model option instead of being automatically included when using the particle mechanics submodels ([#1797](https://github.com/pybamm-team/PyBaMM/pull/1797))
- `Experiment`s with drive cycles can be solved ([#1793](https://github.com/pybamm-team/PyBaMM/pull/1793))
- Added surface area to volume ratio as a factor to the SEI equations ([#1790](https://github.com/pybamm-team/PyBaMM/pull/1790))
- Half-cell SPM and SPMe have been implemented ([#1731](https://github.com/pybamm-team/PyBaMM/pull/1731))

## Bug fixes

- Fixed `sympy` operators for `Arctan` and `Exponential` ([#1786](https://github.com/pybamm-team/PyBaMM/pull/1786))
- Fixed finite volume discretization in spherical polar coordinates ([#1782](https://github.com/pybamm-team/PyBaMM/pull/1782))
- Fixed bug when using `Experiment` with a pouch cell model ([#1707](https://github.com/pybamm-team/PyBaMM/pull/1707))
- Fixed bug when using `Experiment` with a plating model ([#1707](https://github.com/pybamm-team/PyBaMM/pull/1707))
- Fixed hack for potentials in the SPMe model ([#1707](https://github.com/pybamm-team/PyBaMM/pull/1707))

## Breaking changes

- The `chemistry` keyword argument in `ParameterValues` has been deprecated. Use `ParameterValues(chem)` instead of `ParameterValues(chemistry=chem)` ([#1822](https://github.com/pybamm-team/PyBaMM/pull/1822))
- Raise error when trying to convert an `Interpolant` with the "pchip" interpolator to CasADI ([#1791](https://github.com/pybamm-team/PyBaMM/pull/1791))
- Raise error if `Concatenation` is used directly with `Variable` objects (`concatenation` should be used instead) ([#1789](https://github.com/pybamm-team/PyBaMM/pull/1789))
- Made jax, jaxlib and the PyBaMM JaxSolver optional ([#1767](https://github.com/pybamm-team/PyBaMM/pull/1767), [#1803](https://github.com/pybamm-team/PyBaMM/pull/1803))

# [v21.10](https://github.com/pybamm-team/PyBaMM/tree/v21.10) - 2021-10-31

## Features

- Summary variables can now be user-determined ([#1760](https://github.com/pybamm-team/PyBaMM/pull/1760))
- Added `all_first_states` to the `Solution` object for a simulation with experiment ([#1759](https://github.com/pybamm-team/PyBaMM/pull/1759))
- Added a new method (`create_gif`) in `QuickPlot`, `Simulation` and `BatchStudy` to create a GIF of a simulation ([#1754](https://github.com/pybamm-team/PyBaMM/pull/1754))
- Added more examples for the `BatchStudy` class ([#1747](https://github.com/pybamm-team/PyBaMM/pull/1747))
- SEI models can now be included in the half-cell model ([#1705](https://github.com/pybamm-team/PyBaMM/pull/1705))

## Bug fixes

- Half-cell model and lead-acid models can now be simulated with `Experiment`s ([#1759](https://github.com/pybamm-team/PyBaMM/pull/1759))
- Removed in-place modification of the solution objects by `QuickPlot` ([#1747](https://github.com/pybamm-team/PyBaMM/pull/1747))
- Fixed vector-vector multiplication bug that was causing errors in the SPM with constant voltage or power ([#1735](https://github.com/pybamm-team/PyBaMM/pull/1735))

# [v21.9](https://github.com/pybamm-team/PyBaMM/tree/v21.9) - 2021-09-30

## Features

- Added thermal parameters (thermal conductivity, specific heat, etc.) to the `Ecker2015` parameter set from Zhao et al. (2018) and Hales et al. (2019) ([#1683](https://github.com/pybamm-team/PyBaMM/pull/1683))
- Added `plot_summary_variables` to plot and compare summary variables ([#1678](https://github.com/pybamm-team/PyBaMM/pull/1678))
- The DFN model can now be used directly (instead of `BasicDFNHalfCell`) to simulate a half-cell ([#1600](https://github.com/pybamm-team/PyBaMM/pull/1600))

## Breaking changes

- Dropped support for Python 3.6 ([#1696](https://github.com/pybamm-team/PyBaMM/pull/1696))
- The substring 'negative electrode' has been removed from variables related to SEI and lithium plating (e.g. 'Total negative electrode SEI thickness [m]' replaced by 'Total SEI thickness [m]') ([#1654](https://github.com/pybamm-team/PyBaMM/pull/1654))

# [v21.08](https://github.com/pybamm-team/PyBaMM/tree/v21.08) - 2021-08-26

This release introduces:

- the switch to calendar versioning: from now on we will use year.month version number
- sensitivity analysis of solutions with respect to input parameters
- several new models, including many-particle and state-of-health models
- improvement on how CasADI solver's handle events, including a new "fast with events" mode
- several other new features, optimizations, and bug fixes, summarized below

## Features

- Added submodels and functionality for particle-size distributions in the DFN model, including an
  example notebook ([#1602](https://github.com/pybamm-team/PyBaMM/pull/1602))
- Added UDDS and WLTC drive cycles ([#1601](https://github.com/pybamm-team/PyBaMM/pull/1601))
- Added LG M50 (NMC811 and graphite + SiOx) parameter set from O'Regan 2022 ([#1594](https://github.com/pybamm-team/PyBaMM/pull/1594))
- `pybamm.base_solver.solve` function can take a list of input parameters to calculate the sensitivities of the solution with respect to. Alternatively, it can be set to `True` to calculate the sensitivities for all input parameters ([#1552](https://github.com/pybamm-team/PyBaMM/pull/1552))
- Added capability for `quaternary` domains (in addition to `primary`, `secondary` and `tertiary`), increasing the maximum number of domains that a `Symbol` can have to 4. ([#1580](https://github.com/pybamm-team/PyBaMM/pull/1580))
- Tabs can now be placed at the bottom of the cell in 1+1D thermal models ([#1581](https://github.com/pybamm-team/PyBaMM/pull/1581))
- Added temperature dependence on electrode electronic conductivity ([#1570](https://github.com/pybamm-team/PyBaMM/pull/1570))
- `pybamm.base_solver.solve` function can take a list of input parameters to calculate the sensitivities of the solution with respect to. Alternatively, it can be set to `True` to calculate the sensitivities for all input parameters ([#1552](https://github.com/pybamm-team/PyBaMM/pull/1552))
- Added a new lithium-ion model `MPM` or Many-Particle Model, with a distribution of particle sizes in each electrode. ([#1529](https://github.com/pybamm-team/PyBaMM/pull/1529))
- Added 2 new submodels for lithium transport in a size distribution of electrode particles: Fickian diffusion (`FickianSingleSizeDistribution`) and uniform concentration profile (`FastSingleSizeDistribution`). ([#1529](https://github.com/pybamm-team/PyBaMM/pull/1529))
- Added a "particle size" domain to the default lithium-ion geometry, including plotting capabilities (`QuickPlot`) and processing of variables (`ProcessedVariable`). ([#1529](https://github.com/pybamm-team/PyBaMM/pull/1529))
- Added fitted expressions for OCPs for the Chen2020 parameter set ([#1526](https://github.com/pybamm-team/PyBaMM/pull/1497))
- Added `initial_soc` argument to `Simualtion.solve` for specifying the initial SOC when solving a model ([#1512](https://github.com/pybamm-team/PyBaMM/pull/1512))
- Added `print_name` to some symbols ([#1495](https://github.com/pybamm-team/PyBaMM/pull/1495), [#1497](https://github.com/pybamm-team/PyBaMM/pull/1497))
- Added Base Parameters class and SymPy in dependencies ([#1495](https://github.com/pybamm-team/PyBaMM/pull/1495))
- Added a new "reaction-driven" model for LAM from Reniers et al (2019) ([#1490](https://github.com/pybamm-team/PyBaMM/pull/1490))
- Some features ("loss of active material" and "particle mechanics") can now be specified separately for the negative electrode and positive electrode by passing a 2-tuple ([#1490](https://github.com/pybamm-team/PyBaMM/pull/1490))
- `plot` and `plot2D` now take and return a matplotlib Axis to allow for easier customization ([#1472](https://github.com/pybamm-team/PyBaMM/pull/1472))
- `ParameterValues.evaluate` can now return arrays to allow function parameters to be easily evaluated ([#1472](https://github.com/pybamm-team/PyBaMM/pull/1472))
- Added option to save only specific cycle numbers when simulating an `Experiment` ([#1459](https://github.com/pybamm-team/PyBaMM/pull/1459))
- Added capacity-based termination conditions when simulating an `Experiment` ([#1459](https://github.com/pybamm-team/PyBaMM/pull/1459))
- Added "summary variables" to track degradation over several cycles ([#1459](https://github.com/pybamm-team/PyBaMM/pull/1459))
- Added `ElectrodeSOH` model for calculating capacities and stoichiometric limits ([#1459](https://github.com/pybamm-team/PyBaMM/pull/1459))
- Added Batch Study class ([#1455](https://github.com/pybamm-team/PyBaMM/pull/1455))
- Added `ConcatenationVariable`, which is automatically created when variables are concatenated ([#1453](https://github.com/pybamm-team/PyBaMM/pull/1453))
- Added "fast with events" mode for the CasADi solver, which solves a model and finds events more efficiently than "safe" mode. As of PR #1450 this feature is still being tested and "safe" mode remains the default ([#1450](https://github.com/pybamm-team/PyBaMM/pull/1450))

## Optimizations

- Models that mostly use x-averaged quantities (SPM and SPMe) now use x-averaged degradation models ([#1490](https://github.com/pybamm-team/PyBaMM/pull/1490))
- Improved how the CasADi solver's "safe" mode finds events ([#1450](https://github.com/pybamm-team/PyBaMM/pull/1450))
- Perform more automatic simplifications of the expression tree ([#1449](https://github.com/pybamm-team/PyBaMM/pull/1449))
- Reduce time taken to hash a sparse `Matrix` object ([#1449](https://github.com/pybamm-team/PyBaMM/pull/1449))

## Bug fixes

- Fixed bug with `load_function` ([#1675](https://github.com/pybamm-team/PyBaMM/pull/1675))
- Updated documentation to include some previously missing functions, such as `erf` and `tanh` ([#1628](https://github.com/pybamm-team/PyBaMM/pull/1628))
- Fixed reading citation file without closing ([#1620](https://github.com/pybamm-team/PyBaMM/pull/1620))
- Porosity variation for SEI and plating models is calculated from the film thickness rather than from a separate ODE ([#1617](https://github.com/pybamm-team/PyBaMM/pull/1617))
- Fixed a bug where the order of the indexing for the entries of variables discretised using FEM was incorrect ([#1556](https://github.com/pybamm-team/PyBaMM/pull/1556))
- Fix broken module import for spyder when running a script twice ([#1555](https://github.com/pybamm-team/PyBaMM/pull/1555))
- Fixed ElectrodeSOH model for multi-dimensional simulations ([#1548](https://github.com/pybamm-team/PyBaMM/pull/1548))
- Removed the overly-restrictive check "each variable in the algebraic eqn keys must appear in the eqn" ([#1510](https://github.com/pybamm-team/PyBaMM/pull/1510))
- Made parameters importable through pybamm ([#1475](https://github.com/pybamm-team/PyBaMM/pull/1475))

## Breaking changes

- Refactored the `particle` submodel module, with the models having no size distribution now found in `particle.no_distribution`, and those with a size distribution in `particle.size_distribution`. Renamed submodels to indicate the transport model (Fickian diffusion, polynomial profile) and if they are "x-averaged". E.g., `FickianManyParticles` and `FickianSingleParticle` are now `no_distribution.FickianDiffusion` and `no_distribution.XAveragedFickianDiffusion` ([#1602](https://github.com/pybamm-team/PyBaMM/pull/1602))
- Changed sensitivity API. Removed `ProcessedSymbolicVariable`, all sensitivity now handled within the solvers and `ProcessedVariable` ([#1552](https://github.com/pybamm-team/PyBaMM/pull/1552),[#2276](https://github.com/pybamm-team/PyBaMM/pull/2276))
- The `Yang2017` parameter set has been removed as the complete parameter set is not publicly available in the literature ([#1577](https://github.com/pybamm-team/PyBaMM/pull/1577))
- Changed how options are specified for the "loss of active material" and "particle cracking" submodels. "loss of active material" can now be one of "none", "stress-driven", or "reaction-driven", or a 2-tuple for different options in negative and positive electrode. Similarly "particle cracking" (now called "particle mechanics") can now be "none", "swelling only", "swelling and cracking", or a 2-tuple ([#1490](https://github.com/pybamm-team/PyBaMM/pull/1490))
- Changed the variable in the full diffusion model from "Electrolyte concentration" to "Porosity times concentration" ([#1476](https://github.com/pybamm-team/PyBaMM/pull/1476))
- Renamed `lithium-ion` folder to `lithium_ion` and `lead-acid` folder to `lead_acid` in parameters ([#1464](https://github.com/pybamm-team/PyBaMM/pull/1464))

# [v0.4.0](https://github.com/pybamm-team/PyBaMM/tree/v0.4.0) - 2021-03-28

This release introduces:

- several new models, including reversible and irreversible plating submodels, submodels for loss of active material, Yang et al.'s (2017) coupled SEI/plating/pore clogging model, and the Newman-Tobias model
- internal optimizations for solving models, particularly for simulating experiments, with more accurate event detection and more efficient numerical methods and post-processing
- parallel solutions of a model with different inputs
- a cleaner installation process for Mac when installing from PyPI, no longer requiring a Homebrew installation of Sundials
- improved plotting functionality, including adding a new 'voltage component' plot
- several other new features, optimizations, and bug fixes, summarized below

## Features

- Added `NewmanTobias` li-ion battery model ([#1423](https://github.com/pybamm-team/PyBaMM/pull/1423))
- Added `plot_voltage_components` to easily plot the component overpotentials that make up the voltage ([#1419](https://github.com/pybamm-team/PyBaMM/pull/1419))
- Made `QuickPlot` more customizable and added an example ([#1419](https://github.com/pybamm-team/PyBaMM/pull/1419))
- `Solution` objects can now be created by stepping _different_ models ([#1408](https://github.com/pybamm-team/PyBaMM/pull/1408))
- Added Yang et al 2017 model that couples irreversible lithium plating, SEI growth and change in porosity which produces a transition from linear to nonlinear degradation pattern of lithium-ion battery over extended cycles([#1398](https://github.com/pybamm-team/PyBaMM/pull/1398))
- Added support for Python 3.9 and dropped support for Python 3.6. Python 3.6 may still work but is now untested ([#1370](https://github.com/pybamm-team/PyBaMM/pull/1370))
- Added the electrolyte overpotential and Ohmic losses for full conductivity, including surface form ([#1350](https://github.com/pybamm-team/PyBaMM/pull/1350))
- Added functionality to `Citations` to print formatted citations ([#1340](https://github.com/pybamm-team/PyBaMM/pull/1340))
- Updated the way events are handled in `CasadiSolver` for more accurate event location ([#1328](https://github.com/pybamm-team/PyBaMM/pull/1328))
- Added error message if initial conditions are outside the bounds of a variable ([#1326](https://github.com/pybamm-team/PyBaMM/pull/1326))
- Added temperature dependence to density, heat capacity and thermal conductivity ([#1323](https://github.com/pybamm-team/PyBaMM/pull/1323))
- Added temperature dependence to the transference number (`t_plus`) ([#1317](https://github.com/pybamm-team/PyBaMM/pull/1317))
- Added new functionality for `Interpolant` ([#1312](https://github.com/pybamm-team/PyBaMM/pull/1312))
- Added option to express experiments (and extract solutions) in terms of cycles of operating condition ([#1309](https://github.com/pybamm-team/PyBaMM/pull/1309))
- The event time and state are now returned as part of `Solution.t` and `Solution.y` so that the event is accurately captured in the returned solution ([#1300](https://github.com/pybamm-team/PyBaMM/pull/1300))
- Added reversible and irreversible lithium plating models ([#1287](https://github.com/pybamm-team/PyBaMM/pull/1287))
- Reformatted the `BasicDFNHalfCell` to be consistent with the other models ([#1282](https://github.com/pybamm-team/PyBaMM/pull/1282))
- Added option to make the total interfacial current density a state ([#1280](https://github.com/pybamm-team/PyBaMM/pull/1280))
- Added functionality to initialize a model using the solution from another model ([#1278](https://github.com/pybamm-team/PyBaMM/pull/1278))
- Added submodels for active material ([#1262](https://github.com/pybamm-team/PyBaMM/pull/1262))
- Updated solvers' method `solve()` so it can take a list of inputs dictionaries as the `inputs` keyword argument. In this case the model is solved for each input set in the list, and a list of solutions mapping the set of inputs to the solutions is returned. Note that `solve()` can still take a single dictionary as the `inputs` keyword argument. In this case the behaviour is unchanged compared to previous versions.([#1261](https://github.com/pybamm-team/PyBaMM/pull/1261))
- Added composite surface form electrolyte models: `CompositeDifferential` and `CompositeAlgebraic` ([#1207](https://github.com/pybamm-team/PyBaMM/issues/1207))

## Optimizations

- Improved the way an `Experiment` is simulated to reduce solve time (at the cost of slightly higher set-up time) ([#1408](https://github.com/pybamm-team/PyBaMM/pull/1408))
- Add script and workflow to automatically update parameter_sets.py docstrings ([#1371](https://github.com/pybamm-team/PyBaMM/pull/1371))
- Add URLs checker in workflows ([#1347](https://github.com/pybamm-team/PyBaMM/pull/1347))
- The `Solution` class now only creates the concatenated `y` when the user asks for it. This is an optimization step as the concatenation can be slow, especially with larger experiments ([#1331](https://github.com/pybamm-team/PyBaMM/pull/1331))
- If solver method `solve()` is passed a list of inputs as the `inputs` keyword argument, the resolution of the model for each input set is spread across several Python processes, usually running in parallel on different processors. The default number of processes is the number of processors available. `solve()` takes a new keyword argument `nproc` which can be used to set this number a manually.
- Variables are now post-processed using CasADi ([#1316](https://github.com/pybamm-team/PyBaMM/pull/1316))
- Operations such as `1*x` and `0+x` now directly return `x` ([#1252](https://github.com/pybamm-team/PyBaMM/pull/1252))

## Bug fixes

- Fixed a bug on the boundary conditions of `FickianSingleParticle` and `FickianManyParticles` to ensure mass is conserved ([#1421](https://github.com/pybamm-team/PyBaMM/pull/1421))
- Fixed a bug where the `PolynomialSingleParticle` submodel gave incorrect results with "dimensionality" equal to 2 ([#1411](https://github.com/pybamm-team/PyBaMM/pull/1411))
- Fixed a bug where volume averaging in 0D gave the wrong result ([#1411](https://github.com/pybamm-team/PyBaMM/pull/1411))
- Fixed a sign error in the positive electrode ohmic losses ([#1407](https://github.com/pybamm-team/PyBaMM/pull/1407))
- Fixed the formulation of the EC reaction SEI model ([#1397](https://github.com/pybamm-team/PyBaMM/pull/1397))
- Simulations now stop when an experiment becomes infeasible ([#1395](https://github.com/pybamm-team/PyBaMM/pull/1395))
- Added a check for domains in `Concatenation` ([#1368](https://github.com/pybamm-team/PyBaMM/pull/1368))
- Differentiation now works even when the differentiation variable is a constant ([#1294](https://github.com/pybamm-team/PyBaMM/pull/1294))
- Fixed a bug where the event time and state were no longer returned as part of the solution ([#1344](https://github.com/pybamm-team/PyBaMM/pull/1344))
- Fixed a bug in `CasadiSolver` safe mode which crashed when there were extrapolation events but no termination events ([#1321](https://github.com/pybamm-team/PyBaMM/pull/1321))
- When an `Interpolant` is extrapolated an error is raised for `CasadiSolver` (and a warning is raised for the other solvers) ([#1315](https://github.com/pybamm-team/PyBaMM/pull/1315))
- Fixed `Simulation` and `model.new_copy` to fix a bug where changes to the model were overwritten ([#1278](https://github.com/pybamm-team/PyBaMM/pull/1278))

## Breaking changes

- Removed `Simplification` class and `.simplify()` function ([#1369](https://github.com/pybamm-team/PyBaMM/pull/1369))
- All example notebooks in PyBaMM's GitHub repository must now include the command `pybamm.print_citations()`, otherwise the tests will fail. This is to encourage people to use this command to cite the relevant papers ([#1340](https://github.com/pybamm-team/PyBaMM/pull/1340))
- Notation has been homogenised to use positive and negative electrode (instead of cathode and anode). This applies to the parameter folders (now called `'positive_electrodes'` and `'negative_electrodes'`) and the options of `active_material` and `particle_cracking` submodels (now called `'positive'` and `'negative'`) ([#1337](https://github.com/pybamm-team/PyBaMM/pull/1337))
- `Interpolant` now takes `x` and `y` instead of a single `data` entry ([#1312](https://github.com/pybamm-team/PyBaMM/pull/1312))
- Boolean model options ('sei porosity change', 'convection') must now be given in string format ('true' or 'false' instead of True or False) ([#1280](https://github.com/pybamm-team/PyBaMM/pull/1280))
- Operations such as `1*x` and `0+x` now directly return `x`. This can be bypassed by explicitly creating the binary operators, e.g. `pybamm.Multiplication(1, x)` ([#1252](https://github.com/pybamm-team/PyBaMM/pull/1252))
- `'Cell capacity [A.h]'` has been renamed to `'Nominal cell capacity [A.h]'`. `'Cell capacity [A.h]'` will be deprecated in the next release. ([#1352](https://github.com/pybamm-team/PyBaMM/pull/1352))

# [v0.3.0](https://github.com/pybamm-team/PyBaMM/tree/v0.3.0) - 2020-12-01

This release introduces a new aging model for particle mechanics, a new reduced-order model (TSPMe), and a parameter set for A123 LFP cells. Additionally, there have been several backend optimizations to speed up model creation and solving, and other minor features and bug fixes.

## Features

- Added a submodel for particle mechanics ([#1232](https://github.com/pybamm-team/PyBaMM/pull/1232))
- Added a notebook on how to speed up the solver and handle instabilities ([#1223](https://github.com/pybamm-team/PyBaMM/pull/1223))
- Improve string printing of `BinaryOperator`, `Function`, and `Concatenation` objects ([#1223](https://github.com/pybamm-team/PyBaMM/pull/1223))
- Added `Solution.integration_time`, which is the time taken just by the integration subroutine, without extra setups ([#1223](https://github.com/pybamm-team/PyBaMM/pull/1223))
- Added parameter set for an A123 LFP cell ([#1209](https://github.com/pybamm-team/PyBaMM/pull/1209))
- Added variables related to equivalent circuit models ([#1204](https://github.com/pybamm-team/PyBaMM/pull/1204))
- Added the `Integrated` electrolyte conductivity submodel ([#1188](https://github.com/pybamm-team/PyBaMM/pull/1188))
- Added an example script to check conservation of lithium ([#1186](https://github.com/pybamm-team/PyBaMM/pull/1186))
- Added `erf` and `erfc` functions ([#1184](https://github.com/pybamm-team/PyBaMM/pull/1184))

## Optimizations

- Add (optional) smooth approximations for the `Minimum`, `Maximum`, `Heaviside`, and `AbsoluteValue` operators ([#1223](https://github.com/pybamm-team/PyBaMM/pull/1223))
- Avoid unnecessary repeated computations in the solvers ([#1222](https://github.com/pybamm-team/PyBaMM/pull/1222))
- Rewrite `Symbol.is_constant` to be more efficient ([#1222](https://github.com/pybamm-team/PyBaMM/pull/1222))
- Cache shape and size calculations ([#1222](https://github.com/pybamm-team/PyBaMM/pull/1222))
- Only instantiate the geometric, electrical and thermal parameter classes once ([#1222](https://github.com/pybamm-team/PyBaMM/pull/1222))

## Bug fixes

- Quickplot now works when timescale or lengthscale is a function of an input parameter ([#1234](https://github.com/pybamm-team/PyBaMM/pull/1234))
- Fix bug that was slowing down creation of the EC reaction SEI submodel ([#1227](https://github.com/pybamm-team/PyBaMM/pull/1227))
- Add missing separator thermal parameters for the Ecker parameter set ([#1226](https://github.com/pybamm-team/PyBaMM/pull/1226))
- Make sure simulation solves when evaluated timescale is a function of an input parameter ([#1218](https://github.com/pybamm-team/PyBaMM/pull/1218))
- Raise error if saving to MATLAB with variable names that MATLAB can't read, and give option of providing alternative variable names ([#1206](https://github.com/pybamm-team/PyBaMM/pull/1206))
- Raise error if the boundary condition at the origin in a spherical domain is other than no-flux ([#1175](https://github.com/pybamm-team/PyBaMM/pull/1175))
- Fix boundary conditions at r = 0 for Creating Models notebooks ([#1173](https://github.com/pybamm-team/PyBaMM/pull/1173))

## Breaking changes

- The parameters "Positive/Negative particle distribution in x" and "Positive/Negative surface area to volume ratio distribution in x" have been deprecated. Instead, users can provide "Positive/Negative particle radius [m]" and "Positive/Negative surface area to volume ratio [m-1]" directly as functions of through-cell position (x [m]) ([#1237](https://github.com/pybamm-team/PyBaMM/pull/1237))

# [v0.2.4](https://github.com/pybamm-team/PyBaMM/tree/v0.2.4) - 2020-09-07

This release adds new operators for more complex models, some basic sensitivity analysis, and a spectral volumes spatial method, as well as some small bug fixes.

## Features

- Added variables which track the total amount of lithium in the system ([#1136](https://github.com/pybamm-team/PyBaMM/pull/1136))
- Added `Upwind` and `Downwind` operators for convection ([#1134](https://github.com/pybamm-team/PyBaMM/pull/1134))
- Added Getting Started notebook on solver options and changing the mesh. Also added a notebook detailing the different thermal options, and a notebook explaining the steps that occur behind the scenes in the `Simulation` class ([#1131](https://github.com/pybamm-team/PyBaMM/pull/1131))
- Added particle submodel that use a polynomial approximation to the concentration within the electrode particles ([#1130](https://github.com/pybamm-team/PyBaMM/pull/1130))
- Added `Modulo`, `Floor` and `Ceiling` operators ([#1121](https://github.com/pybamm-team/PyBaMM/pull/1121))
- Added DFN model for a half cell ([#1121](https://github.com/pybamm-team/PyBaMM/pull/1121))
- Automatically compute surface area to volume ratio based on particle shape for li-ion models ([#1120](https://github.com/pybamm-team/PyBaMM/pull/1120))
- Added "R-averaged particle concentration" variables ([#1118](https://github.com/pybamm-team/PyBaMM/pull/1118))
- Added support for sensitivity calculations to the casadi solver ([#1109](https://github.com/pybamm-team/PyBaMM/pull/1109))
- Added support for index 1 semi-explicit dae equations and sensitivity calculations to JAX BDF solver ([#1107](https://github.com/pybamm-team/PyBaMM/pull/1107))
- Allowed keyword arguments to be passed to `Simulation.plot()` ([#1099](https://github.com/pybamm-team/PyBaMM/pull/1099))
- Added the Spectral Volumes spatial method and the submesh that it works with ([#900](https://github.com/pybamm-team/PyBaMM/pull/900))

## Bug fixes

- Fixed bug where some parameters were not being set by the `EcReactionLimited` SEI model ([#1136](https://github.com/pybamm-team/PyBaMM/pull/1136))
- Fixed bug on electrolyte potential for `BasicDFNHalfCell` ([#1133](https://github.com/pybamm-team/PyBaMM/pull/1133))
- Fixed `r_average` to work with `SecondaryBroadcast` ([#1118](https://github.com/pybamm-team/PyBaMM/pull/1118))
- Fixed finite volume discretisation of spherical integrals ([#1118](https://github.com/pybamm-team/PyBaMM/pull/1118))
- `t_eval` now gets changed to a `linspace` if a list of length 2 is passed ([#1113](https://github.com/pybamm-team/PyBaMM/pull/1113))
- Fixed bug when setting a function with an `InputParameter` ([#1111](https://github.com/pybamm-team/PyBaMM/pull/1111))

## Breaking changes

- The "fast diffusion" particle option has been renamed "uniform profile" ([#1130](https://github.com/pybamm-team/PyBaMM/pull/1130))
- The modules containing standard parameters are now classes so they can take options
  (e.g. `standard_parameters_lithium_ion` is now `LithiumIonParameters`) ([#1120](https://github.com/pybamm-team/PyBaMM/pull/1120))
- Renamed `quick_plot_vars` to `output_variables` in `Simulation` to be consistent with `QuickPlot`. Passing `quick_plot_vars` to `Simulation.plot()` has been deprecated and `output_variables` should be passed instead ([#1099](https://github.com/pybamm-team/PyBaMM/pull/1099))

# [v0.2.3](https://github.com/pybamm-team/PyBaMM/tree/v0.2.3) - 2020-07-01

This release enables the use of [Google Colab](https://colab.research.google.com/github/pybamm-team/PyBaMM/blob/main/) for running example notebooks, and adds some small new features and bug fixes.

## Features

- Added JAX evaluator, and ODE solver ([#1038](https://github.com/pybamm-team/PyBaMM/pull/1038))
- Reformatted Getting Started notebooks ([#1083](https://github.com/pybamm-team/PyBaMM/pull/1083))
- Reformatted Landesfeind electrolytes ([#1064](https://github.com/pybamm-team/PyBaMM/pull/1064))
- Adapted examples to be run in Google Colab ([#1061](https://github.com/pybamm-team/PyBaMM/pull/1061))
- Added some new solvers for algebraic models ([#1059](https://github.com/pybamm-team/PyBaMM/pull/1059))
- Added `length_scales` attribute to models ([#1058](https://github.com/pybamm-team/PyBaMM/pull/1058))
- Added averaging in secondary dimensions ([#1057](https://github.com/pybamm-team/PyBaMM/pull/1057))
- Added SEI reaction based on Yang et. al. 2017 and reduction in porosity ([#1009](https://github.com/pybamm-team/PyBaMM/issues/1009))

## Optimizations

- Reformatted CasADi "safe" mode to deal with events better ([#1089](https://github.com/pybamm-team/PyBaMM/pull/1089))

## Bug fixes

- Fixed a bug in `InterstitialDiffusionLimited` ([#1097](https://github.com/pybamm-team/PyBaMM/pull/1097))
- Fixed `Simulation` to keep different copies of the model so that parameters can be changed between simulations ([#1090](https://github.com/pybamm-team/PyBaMM/pull/1090))
- Fixed `model.new_copy()` to keep custom submodels ([#1090](https://github.com/pybamm-team/PyBaMM/pull/1090))
- 2D processed variables can now be evaluated at the domain boundaries ([#1088](https://github.com/pybamm-team/PyBaMM/pull/1088))
- Update the default variable points to better capture behaviour in the solid particles in li-ion models ([#1081](https://github.com/pybamm-team/PyBaMM/pull/1081))
- Fix `QuickPlot` to display variables discretised by FEM (in y-z) properly ([#1078](https://github.com/pybamm-team/PyBaMM/pull/1078))
- Add length scales to `EffectiveResistance` models ([#1071](https://github.com/pybamm-team/PyBaMM/pull/1071))
- Allowed for pybamm functions exp, sin, cos, sqrt to be used in expression trees that
  are converted to casadi format ([#1067](https://github.com/pybamm-team/PyBaMM/pull/1067))
- Fix a bug where variables that depend on y and z were transposed in `QuickPlot` ([#1055](https://github.com/pybamm-team/PyBaMM/pull/1055))

## Breaking changes

- `Simulation.specs` and `Simulation.set_defaults` have been deprecated. Users should create a new `Simulation` object for each different case instead ([#1090](https://github.com/pybamm-team/PyBaMM/pull/1090))
- The solution times `t_eval` must now be provided to `Simulation.solve()` when not using an experiment or prescribing the current using drive cycle data ([#1086](https://github.com/pybamm-team/PyBaMM/pull/1086))

# [v0.2.2](https://github.com/pybamm-team/PyBaMM/tree/v0.2.2) - 2020-06-01

New SEI models, simplification of submodel structure, as well as optimisations and general bug fixes.

## Features

- Reformatted `Geometry` and `Mesh` classes ([#1032](https://github.com/pybamm-team/PyBaMM/pull/1032))
- Added arbitrary geometry to the lumped thermal model ([#718](https://github.com/pybamm-team/PyBaMM/issues/718))
- Allowed `ProcessedVariable` to handle cases where `len(solution.t)=1` ([#1020](https://github.com/pybamm-team/PyBaMM/pull/1020))
- Added `BackwardIndefiniteIntegral` symbol ([#1014](https://github.com/pybamm-team/PyBaMM/pull/1014))
- Added `plot` and `plot2D` to enable easy plotting of `pybamm.Array` objects ([#1008](https://github.com/pybamm-team/PyBaMM/pull/1008))
- Updated effective current collector models and added example notebook ([#1007](https://github.com/pybamm-team/PyBaMM/pull/1007))
- Added SEI film resistance as an option ([#994](https://github.com/pybamm-team/PyBaMM/pull/994))
- Added `parameters` attribute to `pybamm.BaseModel` and `pybamm.Geometry` that lists all of the required parameters ([#993](https://github.com/pybamm-team/PyBaMM/pull/993))
- Added tab, edge, and surface cooling ([#965](https://github.com/pybamm-team/PyBaMM/pull/965))
- Added functionality to solver to automatically discretise a 0D model ([#947](https://github.com/pybamm-team/PyBaMM/pull/947))
- Added sensitivity to `CasadiAlgebraicSolver` ([#940](https://github.com/pybamm-team/PyBaMM/pull/940))
- Added `ProcessedSymbolicVariable` class, which can handle symbolic variables (i.e. variables for which the inputs are symbolic) ([#940](https://github.com/pybamm-team/PyBaMM/pull/940))
- Made `QuickPlot` compatible with Google Colab ([#935](https://github.com/pybamm-team/PyBaMM/pull/935))
- Added `BasicFull` model for lead-acid ([#932](https://github.com/pybamm-team/PyBaMM/pull/932))
- Added 'arctan' function ([#973](https://github.com/pybamm-team/PyBaMM/pull/973))

## Optimizations

- Implementing the use of GitHub Actions for CI ([#855](https://github.com/pybamm-team/PyBaMM/pull/855))
- Changed default solver for DAE models to `CasadiSolver` ([#978](https://github.com/pybamm-team/PyBaMM/pull/978))
- Added some extra simplifications to the expression tree ([#971](https://github.com/pybamm-team/PyBaMM/pull/971))
- Changed the behaviour of "safe" mode in `CasadiSolver` ([#956](https://github.com/pybamm-team/PyBaMM/pull/956))
- Sped up model building ([#927](https://github.com/pybamm-team/PyBaMM/pull/927))
- Changed default solver for lead-acid to `CasadiSolver` ([#927](https://github.com/pybamm-team/PyBaMM/pull/927))

## Bug fixes

- Fix a bug where slider plots do not update properly in notebooks ([#1041](https://github.com/pybamm-team/PyBaMM/pull/1041))
- Fix storing and plotting external variables in the solution ([#1026](https://github.com/pybamm-team/PyBaMM/pull/1026))
- Fix running a simulation with a model that is already discretized ([#1025](https://github.com/pybamm-team/PyBaMM/pull/1025))
- Fix CI not triggering for PR. ([#1013](https://github.com/pybamm-team/PyBaMM/pull/1013))
- Fix schedule testing running too often. ([#1010](https://github.com/pybamm-team/PyBaMM/pull/1010))
- Fix doctests failing due to mismatch in unsorted output.([#990](https://github.com/pybamm-team/PyBaMM/pull/990))
- Added extra checks when creating a model, for clearer errors ([#971](https://github.com/pybamm-team/PyBaMM/pull/971))
- Fixed `Interpolant` ids to allow processing ([#962](https://github.com/pybamm-team/PyBaMM/pull/962))
- Fixed a bug in the initial conditions of the potential pair model ([#954](https://github.com/pybamm-team/PyBaMM/pull/954))
- Changed simulation attributes to assign copies rather than the objects themselves ([#952](https://github.com/pybamm-team/PyBaMM/pull/952))
- Added default values to base model so that it works with the `Simulation` class ([#952](https://github.com/pybamm-team/PyBaMM/pull/952))
- Fixed solver to recompute initial conditions when inputs are changed ([#951](https://github.com/pybamm-team/PyBaMM/pull/951))
- Reformatted thermal submodels ([#938](https://github.com/pybamm-team/PyBaMM/pull/938))
- Reformatted electrolyte submodels ([#927](https://github.com/pybamm-team/PyBaMM/pull/927))
- Reformatted convection submodels ([#635](https://github.com/pybamm-team/PyBaMM/pull/635))

## Breaking changes

- Geometry should no longer be given keys 'primary' or 'secondary' ([#1032](https://github.com/pybamm-team/PyBaMM/pull/1032))
- Calls to `ProcessedVariable` objects are now made using dimensional time and space ([#1028](https://github.com/pybamm-team/PyBaMM/pull/1028))
- For variables discretised using finite elements the result returned by calling `ProcessedVariable` is now transposed ([#1020](https://github.com/pybamm-team/PyBaMM/pull/1020))
- Renamed "surface area density" to "surface area to volume ratio" ([#975](https://github.com/pybamm-team/PyBaMM/pull/975))
- Replaced "reaction rate" with "exchange-current density" ([#975](https://github.com/pybamm-team/PyBaMM/pull/975))
- Changed the implementation of reactions in submodels ([#948](https://github.com/pybamm-team/PyBaMM/pull/948))
- Removed some inputs like `T_inf`, `R_g` and activation energies to some of the standard function parameters. This is because each of those inputs is specific to a particular function (e.g. the reference temperature at which the function was measured). To change a property such as the activation energy, users should create a new function, specifying the relevant property as a `Parameter` or `InputParameter` ([#942](https://github.com/pybamm-team/PyBaMM/pull/942))
- The thermal option 'xyz-lumped' has been removed. The option 'thermal current collector' has also been removed ([#938](https://github.com/pybamm-team/PyBaMM/pull/938))
- The 'C-rate' parameter has been deprecated. Use 'Current function [A]' instead. The cell capacity can be accessed as 'Cell capacity [A.h]', and used to calculate current from C-rate ([#952](https://github.com/pybamm-team/PyBaMM/pull/952))

# [v0.2.1](https://github.com/pybamm-team/PyBaMM/tree/v0.2.1) - 2020-03-31

New expression tree node types, models, parameter sets and solvers, as well as general bug fixes and new examples.

## Features

- Store variable slices in model for inspection ([#925](https://github.com/pybamm-team/PyBaMM/pull/925))
- Added LiNiCoO2 parameter set from Ecker et. al. ([#922](https://github.com/pybamm-team/PyBaMM/pull/922))
- Made t_plus (optionally) a function of electrolyte concentration, and added (1 + dlnf/dlnc) to models ([#921](https://github.com/pybamm-team/PyBaMM/pull/921))
- Added `DummySolver` for empty models ([#915](https://github.com/pybamm-team/PyBaMM/pull/915))
- Added functionality to broadcast to edges ([#891](https://github.com/pybamm-team/PyBaMM/pull/891))
- Reformatted and cleaned up `QuickPlot` ([#886](https://github.com/pybamm-team/PyBaMM/pull/886))
- Added thermal effects to lead-acid models ([#885](https://github.com/pybamm-team/PyBaMM/pull/885))
- Added a helper function for info on function parameters ([#881](https://github.com/pybamm-team/PyBaMM/pull/881))
- Added additional notebooks showing how to create and compare models ([#877](https://github.com/pybamm-team/PyBaMM/pull/877))
- Added `Minimum`, `Maximum` and `Sign` operators
  ([#876](https://github.com/pybamm-team/PyBaMM/pull/876))
- Added a search feature to `FuzzyDict` ([#875](https://github.com/pybamm-team/PyBaMM/pull/875))
- Add ambient temperature as a function of time ([#872](https://github.com/pybamm-team/PyBaMM/pull/872))
- Added `CasadiAlgebraicSolver` for solving algebraic systems with CasADi ([#868](https://github.com/pybamm-team/PyBaMM/pull/868))
- Added electrolyte functions from Landesfeind ([#860](https://github.com/pybamm-team/PyBaMM/pull/860))
- Add new symbols `VariableDot`, representing the derivative of a variable wrt time,
  and `StateVectorDot`, representing the derivative of a state vector wrt time
  ([#858](https://github.com/pybamm-team/PyBaMM/issues/858))

## Bug fixes

- Filter out discontinuities that occur after solve times
  ([#941](https://github.com/pybamm-team/PyBaMM/pull/945))
- Fixed tight layout for QuickPlot in jupyter notebooks ([#930](https://github.com/pybamm-team/PyBaMM/pull/930))
- Fixed bug raised if function returns a scalar ([#919](https://github.com/pybamm-team/PyBaMM/pull/919))
- Fixed event handling in `ScipySolver` ([#905](https://github.com/pybamm-team/PyBaMM/pull/905))
- Made input handling clearer in solvers ([#905](https://github.com/pybamm-team/PyBaMM/pull/905))
- Updated Getting started notebook 2 ([#903](https://github.com/pybamm-team/PyBaMM/pull/903))
- Reformatted external circuit submodels ([#879](https://github.com/pybamm-team/PyBaMM/pull/879))
- Some bug fixes to generalize specifying models that aren't battery models, see [#846](https://github.com/pybamm-team/PyBaMM/issues/846)
- Reformatted interface submodels to be more readable ([#866](https://github.com/pybamm-team/PyBaMM/pull/866))
- Removed double-counted "number of electrodes connected in parallel" from simulation ([#864](https://github.com/pybamm-team/PyBaMM/pull/864))

## Breaking changes

- Changed keyword argument `u` for inputs (when evaluating an object) to `inputs` ([#905](https://github.com/pybamm-team/PyBaMM/pull/905))
- Removed "set external temperature" and "set external potential" options. Use "external submodels" option instead ([#862](https://github.com/pybamm-team/PyBaMM/pull/862))

# [v0.2.0](https://github.com/pybamm-team/PyBaMM/tree/v0.2.0) - 2020-02-26

This release introduces many new features and optimizations. All models can now be solved using the pip installation - in particular, the DFN can be solved in around 0.1s. Other highlights include an improved user interface, simulations of experimental protocols (GITT, CCCV, etc), new parameter sets for NCA and LGM50, drive cycles, "input parameters" and "external variables" for quickly solving models with different parameter values and coupling with external software, and general bug fixes and optimizations.

## Features

- Added LG M50 parameter set from Chen 2020 ([#854](https://github.com/pybamm-team/PyBaMM/pull/854))
- Changed rootfinding algorithm to CasADi, scipy.optimize.root still accessible as an option ([#844](https://github.com/pybamm-team/PyBaMM/pull/844))
- Added capacitance effects to lithium-ion models ([#842](https://github.com/pybamm-team/PyBaMM/pull/842))
- Added NCA parameter set ([#824](https://github.com/pybamm-team/PyBaMM/pull/824))
- Added functionality to `Solution` that automatically gets `t_eval` from the data when simulating drive cycles and performs checks to ensure the output has the required resolution to accurately capture the input current ([#819](https://github.com/pybamm-team/PyBaMM/pull/819))
- Added `Citations` object to print references when specific functionality is used ([#818](https://github.com/pybamm-team/PyBaMM/pull/818))
- Updated `Solution` to allow exporting to matlab and csv formats ([#811](https://github.com/pybamm-team/PyBaMM/pull/811))
- Allow porosity to vary in space ([#809](https://github.com/pybamm-team/PyBaMM/pull/809))
- Added functionality to solve DAE models with non-smooth current inputs ([#808](https://github.com/pybamm-team/PyBaMM/pull/808))
- Added functionality to simulate experiments and testing protocols ([#807](https://github.com/pybamm-team/PyBaMM/pull/807))
- Added fuzzy string matching for parameters and variables ([#796](https://github.com/pybamm-team/PyBaMM/pull/796))
- Changed ParameterValues to raise an error when a parameter that wasn't previously defined is updated ([#796](https://github.com/pybamm-team/PyBaMM/pull/796))
- Added some basic models (BasicSPM and BasicDFN) in order to clearly demonstrate the PyBaMM model structure for battery models ([#795](https://github.com/pybamm-team/PyBaMM/pull/795))
- Allow initial conditions in the particle to depend on x ([#786](https://github.com/pybamm-team/PyBaMM/pull/786))
- Added the harmonic mean to the Finite Volume method, which is now used when computing fluxes ([#783](https://github.com/pybamm-team/PyBaMM/pull/783))
- Refactored `Solution` to make it a dictionary that contains all of the solution variables. This automatically creates `ProcessedVariable` objects when required, so that the solution can be obtained much more easily. ([#781](https://github.com/pybamm-team/PyBaMM/pull/781))
- Added notebook to explain broadcasts ([#776](https://github.com/pybamm-team/PyBaMM/pull/776))
- Added a step to discretisation that automatically compute the inverse of the mass matrix of the differential part of the problem so that the underlying DAEs can be provided in semi-explicit form, as required by the CasADi solver ([#769](https://github.com/pybamm-team/PyBaMM/pull/769))
- Added the gradient operation for the Finite Element Method ([#767](https://github.com/pybamm-team/PyBaMM/pull/767))
- Added `InputParameter` node for quickly changing parameter values ([#752](https://github.com/pybamm-team/PyBaMM/pull/752))
- Added submodels for operating modes other than current-controlled ([#751](https://github.com/pybamm-team/PyBaMM/pull/751))
- Changed finite volume discretisation to use exact values provided by Neumann boundary conditions when computing the gradient instead of adding ghost nodes([#748](https://github.com/pybamm-team/PyBaMM/pull/748))
- Added optional R(x) distribution in particle models ([#745](https://github.com/pybamm-team/PyBaMM/pull/745))
- Generalized importing of external variables ([#728](https://github.com/pybamm-team/PyBaMM/pull/728))
- Separated active and inactive material volume fractions ([#726](https://github.com/pybamm-team/PyBaMM/pull/726))
- Added submodels for tortuosity ([#726](https://github.com/pybamm-team/PyBaMM/pull/726))
- Simplified the interface for setting current functions ([#723](https://github.com/pybamm-team/PyBaMM/pull/723))
- Added Heaviside operator ([#723](https://github.com/pybamm-team/PyBaMM/pull/723))
- New extrapolation methods ([#707](https://github.com/pybamm-team/PyBaMM/pull/707))
- Added some "Getting Started" documentation ([#703](https://github.com/pybamm-team/PyBaMM/pull/703))
- Allow abs tolerance to be set by variable for IDA KLU solver ([#700](https://github.com/pybamm-team/PyBaMM/pull/700))
- Added Simulation class ([#693](https://github.com/pybamm-team/PyBaMM/pull/693)) with load/save functionality ([#732](https://github.com/pybamm-team/PyBaMM/pull/732))
- Added interface to CasADi solver ([#687](https://github.com/pybamm-team/PyBaMM/pull/687), [#691](https://github.com/pybamm-team/PyBaMM/pull/691), [#714](https://github.com/pybamm-team/PyBaMM/pull/714)). This makes the SUNDIALS DAE solvers (Scikits and KLU) truly optional (though IDA KLU is recommended for solving the DFN).
- Added option to use CasADi's Algorithmic Differentiation framework to calculate Jacobians ([#687](https://github.com/pybamm-team/PyBaMM/pull/687))
- Added method to evaluate parameters more easily ([#669](https://github.com/pybamm-team/PyBaMM/pull/669))
- Added `Jacobian` class to reuse known Jacobians of expressions ([#665](https://github.com/pybamm-team/PyBaMM/pull/670))
- Added `Interpolant` class to interpolate experimental data (e.g. OCP curves) ([#661](https://github.com/pybamm-team/PyBaMM/pull/661))
- Added interface (via pybind11) to sundials with the IDA KLU sparse linear solver ([#657](https://github.com/pybamm-team/PyBaMM/pull/657))
- Allowed parameters to be set by material or by specifying a particular paper ([#647](https://github.com/pybamm-team/PyBaMM/pull/647))
- Set relative and absolute tolerances independently in solvers ([#645](https://github.com/pybamm-team/PyBaMM/pull/645))
- Added basic method to allow (a part of) the State Vector to be updated with results obtained from another solution or package ([#624](https://github.com/pybamm-team/PyBaMM/pull/624))
- Added some non-uniform meshes in 1D and 2D ([#617](https://github.com/pybamm-team/PyBaMM/pull/617))

## Optimizations

- Now simplifying objects that are constant as soon as they are created ([#801](https://github.com/pybamm-team/PyBaMM/pull/801))
- Simplified solver interface ([#800](https://github.com/pybamm-team/PyBaMM/pull/800))
- Added caching for shape evaluation, used during discretisation ([#780](https://github.com/pybamm-team/PyBaMM/pull/780))
- Added an option to skip model checks during discretisation, which could be slow for large models ([#739](https://github.com/pybamm-team/PyBaMM/pull/739))
- Use CasADi's automatic differentation algorithms by default when solving a model ([#714](https://github.com/pybamm-team/PyBaMM/pull/714))
- Avoid re-checking size when making a copy of an `Index` object ([#656](https://github.com/pybamm-team/PyBaMM/pull/656))
- Avoid recalculating `_evaluation_array` when making a copy of a `StateVector` object ([#653](https://github.com/pybamm-team/PyBaMM/pull/653))

## Bug fixes

- Fixed a bug where current loaded from data was incorrectly scaled with the cell capacity ([#852](https://github.com/pybamm-team/PyBaMM/pull/852))
- Moved evaluation of initial conditions to solver ([#839](https://github.com/pybamm-team/PyBaMM/pull/839))
- Fixed a bug where the first line of the data wasn't loaded when parameters are loaded from data ([#819](https://github.com/pybamm-team/PyBaMM/pull/819))
- Made `graphviz` an optional dependency ([#810](https://github.com/pybamm-team/PyBaMM/pull/810))
- Fixed examples to run with basic pip installation ([#800](https://github.com/pybamm-team/PyBaMM/pull/800))
- Added events for CasADi solver when stepping ([#800](https://github.com/pybamm-team/PyBaMM/pull/800))
- Improved implementation of broadcasts ([#776](https://github.com/pybamm-team/PyBaMM/pull/776))
- Fixed a bug which meant that the Ohmic heating in the current collectors was incorrect if using the Finite Element Method ([#767](https://github.com/pybamm-team/PyBaMM/pull/767))
- Improved automatic broadcasting ([#747](https://github.com/pybamm-team/PyBaMM/pull/747))
- Fixed bug with wrong temperature in initial conditions ([#737](https://github.com/pybamm-team/PyBaMM/pull/737))
- Improved flexibility of parameter values so that parameters (such as diffusivity or current) can be set as functions or scalars ([#723](https://github.com/pybamm-team/PyBaMM/pull/723))
- Fixed a bug where boundary conditions were sometimes handled incorrectly in 1+1D models ([#713](https://github.com/pybamm-team/PyBaMM/pull/713))
- Corrected a sign error in Dirichlet boundary conditions in the Finite Element Method ([#706](https://github.com/pybamm-team/PyBaMM/pull/706))
- Passed the correct dimensional temperature to open circuit potential ([#702](https://github.com/pybamm-team/PyBaMM/pull/702))
- Added missing temperature dependence in electrolyte and interface submodels ([#698](https://github.com/pybamm-team/PyBaMM/pull/698))
- Fixed differentiation of functions that have more than one argument ([#687](https://github.com/pybamm-team/PyBaMM/pull/687))
- Added warning if `ProcessedVariable` is called outside its interpolation range ([#681](https://github.com/pybamm-team/PyBaMM/pull/681))
- Updated installation instructions for Mac OS ([#680](https://github.com/pybamm-team/PyBaMM/pull/680))
- Improved the way `ProcessedVariable` objects are created in higher dimensions ([#581](https://github.com/pybamm-team/PyBaMM/pull/581))

## Breaking changes

- Time for solver should now be given in seconds ([#832](https://github.com/pybamm-team/PyBaMM/pull/832))
- Model events are now represented as a list of `pybamm.Event` ([#759](https://github.com/pybamm-team/PyBaMM/issues/759)
- Removed `ParameterValues.update_model`, whose functionality is now replaced by `InputParameter` ([#801](https://github.com/pybamm-team/PyBaMM/pull/801))
- Removed `Outer` and `Kron` nodes as no longer used ([#777](https://github.com/pybamm-team/PyBaMM/pull/777))
- Moved `results` to separate repositories ([#761](https://github.com/pybamm-team/PyBaMM/pull/761))
- The parameters "Bruggeman coefficient" must now be specified separately as "Bruggeman coefficient (electrolyte)" and "Bruggeman coefficient (electrode)"
- The current classes (`GetConstantCurrent`, `GetUserCurrent` and `GetUserData`) have now been removed. Please refer to the [`change-input-current` notebook](https://github.com/pybamm-team/PyBaMM/blob/develop/docs/source/examples/notebooks/change-input-current.ipynb) for information on how to specify an input current
- Parameter functions must now use pybamm functions instead of numpy functions (e.g. `pybamm.exp` instead of `numpy.exp`), as these are then used to construct the expression tree directly. Generally, pybamm syntax follows numpy syntax; please get in touch if a function you need is missing.
- The current must now be updated by changing "Current function [A]" or "C-rate" instead of "Typical current [A]"

# [v0.1.0](https://github.com/pybamm-team/PyBaMM/tree/v0.1.0) - 2019-10-08

This is the first official version of PyBaMM.
Please note that PyBaMM in still under active development, and so the API may change in the future.

## Features

### Models

#### Lithium-ion

- Single Particle Model (SPM)
- Single Particle Model with electrolyte (SPMe)
- Doyle-Fuller-Newman (DFN) model

with the following optional physics:

- Thermal effects
- Fast diffusion in particles
- 2+1D (pouch cell)

#### Lead-acid

- Leading-Order Quasi-Static model
- First-Order Quasi-Static model
- Composite model
- Full model

with the following optional physics:

- Hydrolysis side reaction
- Capacitance effects
- 2+1D

### Spatial discretisations

- Finite Volume (1D only)
- Finite Element (scikit, 2D only)

### Solvers

- Scipy
- Scikits ODE
- Scikits DAE
- IDA KLU sparse linear solver (Sundials)
- Algebraic (root-finding)<|MERGE_RESOLUTION|>--- conflicted
+++ resolved
@@ -1,18 +1,10 @@
 # [Unreleased](https://github.com/pybamm-team/PyBaMM/)
 
-<<<<<<< HEAD
 ## Bug fixes
 
 - Parameters in `Prada2013` have been updated to better match those given in the paper, which is a 2.3 Ah cell, instead of the mix-and-match with the 1.1 Ah cell from Lain2019.
 
-# [v23.5](https://github.com/pybamm-team/PyBaMM/tree/v23.5) - 2023-05-31
-
-## Bug fixes
-
-- Realign 'count' increment in CasadiSolver.\_integrate() ([#2986](https://github.com/pybamm-team/PyBaMM/pull/2986))
-=======
 # [v23.5](https://github.com/pybamm-team/PyBaMM/tree/v23.5) - 2023-06-18
->>>>>>> f74c32c2
 
 ## Features
 
