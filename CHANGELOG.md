--- conflicted
+++ resolved
@@ -8,12 +8,8 @@
 - Implement the MSMR model ([#3116](https://github.com/pybamm-team/PyBaMM/pull/3116))
 
 ## Bug fixes
-<<<<<<< HEAD
-
 - Fixed bug causing incorrect activation energies using `create_from_bpx()` ([#3242](https://github.com/pybamm-team/PyBaMM/pull/3242))
-=======
 - Fixed a bug that caused incorrect results of “{Domain} electrode thickness change [m]” due to the absence of dimension for the variable `electrode_thickness_change`([#3329](https://github.com/pybamm-team/PyBaMM/pull/3329)).
->>>>>>> a270b08b
 - Fixed a bug that occured in `check_ys_are_not_too_large` when trying to reference `y-slice` where the referenced variable was not a `pybamm.StateVector` ([#3313](https://github.com/pybamm-team/PyBaMM/pull/3313)
 - Fixed a bug with `_Heaviside._evaluate_for_shape` which meant some expressions involving heaviside function and subtractions did not work ([#3306](https://github.com/pybamm-team/PyBaMM/pull/3306))
 - The `OneDimensionalX` thermal model has been updated to account for edge/tab cooling and account for the current collector volumetric heat capacity. It now gives the correct behaviour compared with a lumped model with the correct total heat transfer coefficient and surface area for cooling. ([#3042](https://github.com/pybamm-team/PyBaMM/pull/3042))
