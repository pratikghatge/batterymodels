--- conflicted
+++ resolved
@@ -39,81 +39,6 @@
 
     return m_ref * arrhenius * c_e**0.5 * c_s_surf**0.5 * (c_s_max - c_s_surf) ** 0.5
 
-def graphite_volume_change_Ai2020(sto, c_s_max):
-    """
-    Graphite particle volume change as a function of stochiometry [1, 2].
-    References
-    ----------
-     .. [1] Ai, W., Kraft, L., Sturm, J., Jossen, A., & Wu, B. (2020).
-     Electrochemical Thermal-Mechanical Modelling of Stress Inhomogeneity in
-     Lithium-Ion Pouch Cells. Journal of The Electrochemical Society, 167(1), 013512
-      DOI: 10.1149/2.0122001JES.
-     .. [2] Rieger, B., Erhard, S. V., Rumpf, K., & Jossen, A. (2016).
-     A new method to model the thickness change of a commercial pouch cell
-     during discharge. Journal of The Electrochemical Society, 163(8), A1566-A1575.
-    Parameters
-    ----------
-    sto: :class:`pybamm.Symbol`
-        Electrode stochiometry, dimensionless
-        should be R-averaged particle concentration
-    Returns
-    -------
-    t_change:class:`pybamm.Symbol`
-        volume change, dimensionless, normalised by particle volume
-    """
-    p1 = 145.907
-    p2 = -681.229
-    p3 = 1334.442
-    p4 = -1415.710
-    p5 = 873.906
-    p6 = -312.528
-    p7 = 60.641
-    p8 = -5.706
-    p9 = 0.386
-    p10 = -4.966e-05
-    t_change = 50*(
-        p1 * sto**9
-        + p2 * sto**8
-        + p3 * sto**7
-        + p4 * sto**6
-        + p5 * sto**5
-        + p6 * sto**4
-        + p7 * sto**3
-        + p8 * sto**2
-        + p9 * sto
-        + p10
-    )
-    """
-    omega = pybamm.Parameter("Primary: Negative electrode partial molar volume [m3.mol-1]")
-    t_change = omega * c_s_max * sto
-    """
-    return t_change
-def graphite_cracking_rate_Ai2020(T_dim):
-    """
-    Graphite particle cracking rate as a function of temperature [1, 2].
-    References
-    ----------
-     .. [1] Ai, W., Kraft, L., Sturm, J., Jossen, A., & Wu, B. (2020).
-     Electrochemical Thermal-Mechanical Modelling of Stress Inhomogeneity in
-     Lithium-Ion Pouch Cells. Journal of The Electrochemical Society, 167(1), 013512
-      DOI: 10.1149/2.0122001JES.
-     .. [2] Deshpande, R., Verbrugge, M., Cheng, Y. T., Wang, J., & Liu, P. (2012).
-     Battery cycle life prediction with coupled chemical degradation and fatigue
-     mechanics. Journal of the Electrochemical Society, 159(10), A1730.
-    Parameters
-    ----------
-    T_dim: :class:`pybamm.Symbol`
-        temperature, [K]
-    Returns
-    -------
-    k_cr: :class:`pybamm.Symbol`
-        cracking rate, [m/(Pa.m0.5)^m_cr]
-        where m_cr is another Paris' law constant
-    """
-    k_cr = 3.9e-21
-    Eac_cr = 0  # to be implemented
-    arrhenius = pybamm.exp(Eac_cr / pybamm.constants.R * (1 / T_dim - 1 / 298.15))
-    return k_cr * arrhenius
 
 def graphite_volume_change_Ai2020(sto, c_s_max):
     """
@@ -282,7 +207,6 @@
     return U_delithiation
 
 
-
 def silicon_LGM50_electrolyte_exchange_current_density_Chen2020(
     c_e, c_s_surf, c_s_max, T
 ):
@@ -322,10 +246,7 @@
 
     return m_ref * arrhenius * c_e**0.5 * c_s_surf**0.5 * (c_s_max - c_s_surf) ** 0.5
 
-<<<<<<< HEAD
-=======
-
->>>>>>> fd177eb3
+
 def silicon_volume_change_Ai2020(sto, c_s_max):
     """
     Silicon particle volume change as a function of stochiometry [1, 2].
@@ -358,11 +279,7 @@
     p8 = -5.706
     p9 = 0.386
     p10 = -4.966e-05
-<<<<<<< HEAD
-    t_change = 50*(
-=======
     t_change = 50 * (
->>>>>>> fd177eb3
         p1 * sto**9
         + p2 * sto**8
         + p3 * sto**7
@@ -379,11 +296,8 @@
     t_change = omega * c_s_max * sto
     """
     return t_change
-<<<<<<< HEAD
-=======
-
-
->>>>>>> fd177eb3
+
+
 def silicon_cracking_rate_Ai2020(T_dim):
     """
     Silicon particle cracking rate as a function of temperature [1, 2].
@@ -410,11 +324,8 @@
     Eac_cr = 0  # to be implemented
     arrhenius = pybamm.exp(Eac_cr / pybamm.constants.R * (1 / T_dim - 1 / 298.15))
     return k_cr * arrhenius
-<<<<<<< HEAD
-=======
-
-
->>>>>>> fd177eb3
+
+
 def nmc_LGM50_ocp_Chen2020(sto):
     """
     LG M50 NMC open-circuit potential as a function of stochiometry, fit taken
@@ -444,7 +355,6 @@
     return u_eq
 
 
-
 def nmc_LGM50_electrolyte_exchange_current_density_Chen2020(c_e, c_s_surf, c_s_max, T):
     """
     Exchange-current density for Butler-Volmer reactions between NMC and LiPF6 in
@@ -542,58 +452,6 @@
     # Nyman et al. (2008) does not provide temperature dependence
 
     return sigma_e
-
-def volume_change_Ai2020(sto, c_s_max):
-    """
-    Particle volume change as a function of stochiometry [1, 2].
-    References
-    ----------
-     .. [1] > Ai, W., Kraft, L., Sturm, J., Jossen, A., & Wu, B. (2020).
-     Electrochemical Thermal-Mechanical Modelling of Stress Inhomogeneity in
-     Lithium-Ion Pouch Cells. Journal of The Electrochemical Society, 167(1), 013512
-      DOI: 10.1149/2.0122001JES.
-     .. [2] > Rieger, B., Erhard, S. V., Rumpf, K., & Jossen, A. (2016).
-     A new method to model the thickness change of a commercial pouch cell
-     during discharge. Journal of The Electrochemical Society, 163(8), A1566-A1575.
-    Parameters
-    ----------
-    sto: :class:`pybamm.Symbol`
-        Electrode stochiometry, dimensionless
-        should be R-averaged particle concentration
-    Returns
-    -------
-    t_change:class:`pybamm.Symbol`
-        volume change, dimensionless, normalised by particle volume
-    """
-    omega = pybamm.Parameter("Positive electrode partial molar volume [m3.mol-1]")
-    t_change = omega * c_s_max * sto
-    return t_change
-def cracking_rate_Ai2020(T_dim):
-    """
-    Particle cracking rate as a function of temperature [1, 2].
-    References
-    ----------
-     .. [1] > Ai, W., Kraft, L., Sturm, J., Jossen, A., & Wu, B. (2020).
-     Electrochemical Thermal-Mechanical Modelling of Stress Inhomogeneity in
-     Lithium-Ion Pouch Cells. Journal of The Electrochemical Society, 167(1), 013512
-      DOI: 10.1149/2.0122001JES.
-     .. [2] > Deshpande, R., Verbrugge, M., Cheng, Y. T., Wang, J., & Liu, P. (2012).
-     Battery cycle life prediction with coupled chemical degradation and fatigue
-     mechanics. Journal of the Electrochemical Society, 159(10), A1730.
-    Parameters
-    ----------
-    T: :class:`pybamm.Symbol`
-        temperature, [K]
-    Returns
-    -------
-    k_cr: :class:`pybamm.Symbol`
-        cracking rate, [m/(Pa.m0.5)^m_cr]
-        where m_cr is another Paris' law constant
-    """
-    k_cr = 1.0e-22
-    Eac_cr = 0  # to be implemented
-    arrhenius = pybamm.exp(Eac_cr / pybamm.constants.R * (1 / T_dim - 1 / 298.15))
-    return k_cr * arrhenius
 
 
 def volume_change_Ai2020(sto, c_s_max):
