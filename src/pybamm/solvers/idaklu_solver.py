#
# Solver class using sundials with the KLU sparse linear solver
#
# mypy: ignore-errors
import os
import casadi
import pybamm
import numpy as np
import numbers
import scipy.sparse as sparse
from scipy.linalg import bandwidth

import importlib
import warnings


if pybamm.has_jax():
    import jax
    from jax import numpy as jnp

    try:
        import iree.compiler
    except ImportError:  # pragma: no cover
        pass

idaklu_spec = importlib.util.find_spec("pybamm.solvers.idaklu")
if idaklu_spec is not None:
    try:
        idaklu = importlib.util.module_from_spec(idaklu_spec)
        if idaklu_spec.loader:
            idaklu_spec.loader.exec_module(idaklu)
    except ImportError as e:  # pragma: no cover
        print(f"Error loading idaklu: {e}")
        idaklu_spec = None


def has_idaklu():
    return idaklu_spec is not None


def has_iree():
    try:
        import iree.compiler  # noqa: F401

        return True
    except ImportError:  # pragma: no cover
        return False


class IDAKLUSolver(pybamm.BaseSolver):
    """
    Solve a discretised model, using sundials with the KLU sparse linear solver.

    Parameters
    ----------
    rtol : float, optional
        The relative tolerance for the solver (default is 1e-6).
    atol : float, optional
        The absolute tolerance for the solver (default is 1e-4).
    root_method : str or pybamm algebraic solver class, optional
        The method to use to find initial conditions (for DAE solvers).
        If a solver class, must be an algebraic solver class.
        If "casadi",
        the solver uses casadi's Newton rootfinding algorithm to find initial
        conditions. Otherwise, the solver uses 'scipy.optimize.root' with method
        specified by 'root_method' (e.g. "lm", "hybr", ...)
    root_tol : float, optional
        The tolerance for the initial-condition solver (default is 1e-6).
    extrap_tol : float, optional
        The tolerance to assert whether extrapolation occurs or not (default is 0).
    output_variables : list[str], optional
        List of variables to calculate and return. If none are specified then
        the complete state vector is returned (can be very large) (default is [])
    options: dict, optional
        Addititional options to pass to the solver, by default:

        .. code-block:: python

            options = {
                # Print statistics of the solver after every solve
                "print_stats": False,
                # Number of threads available for OpenMP (must be greater than or equal to `num_solvers`)
                "num_threads": 1,
                # Number of solvers to use in parallel (for solving multiple sets of input parameters in parallel)
                "num_solvers": num_threads,
                # Evaluation engine to use for jax, can be 'jax'(native) or 'iree'
                "jax_evaluator": "jax",
                ## Linear solver interface
                # name of sundials linear solver to use options are: "SUNLinSol_KLU",
                # "SUNLinSol_Dense", "SUNLinSol_Band", "SUNLinSol_SPBCGS",
                # "SUNLinSol_SPFGMR", "SUNLinSol_SPGMR", "SUNLinSol_SPTFQMR",
                "linear_solver": "SUNLinSol_KLU",
                # Jacobian form, can be "none", "dense",
                # "banded", "sparse", "matrix-free"
                "jacobian": "sparse",
                # Preconditioner for iterative solvers, can be "none", "BBDP"
                "preconditioner": "BBDP",
                # For iterative linear solver preconditioner, bandwidth of
                # approximate jacobian
                "precon_half_bandwidth": 5,
                # For iterative linear solver preconditioner, bandwidth of
                # approximate jacobian that is kept
                "precon_half_bandwidth_keep": 5,
                # For iterative linear solvers, max number of iterations
                "linsol_max_iterations": 5,
                # Ratio between linear and nonlinear tolerances
                "epsilon_linear_tolerance": 0.05,
                # Increment factor used in DQ Jacobian-vector product approximation
                "increment_factor": 1.0,
                # Enable or disable linear solution scaling
                "linear_solution_scaling": True,
                ## Main solver
                # Maximum order of the linear multistep method
                "max_order_bdf": 5,
                # Maximum number of steps to be taken by the solver in its attempt to
                # reach the next output time.
                # Note: this value differs from the IDA default of 500
                "max_num_steps": 100000,
                # Initial step size. The solver default is used if this is left at 0.0
                "dt_init": 0.0,
                # Maximum absolute step size. The solver default is used if this is
                # left at 0.0
                "dt_max": 0.0,
                # Maximum number of error test failures in attempting one step
                "max_error_test_failures": 10,
                # Maximum number of nonlinear solver iterations at one step
                # Note: this value differs from the IDA default of 4
                "max_nonlinear_iterations": 40,
                # Maximum number of nonlinear solver convergence failures at one step
                # Note: this value differs from the IDA default of 10
                "max_convergence_failures": 100,
                # Safety factor in the nonlinear convergence test
                "nonlinear_convergence_coefficient": 0.33,
                # Suppress algebraic variables from error test
                "suppress_algebraic_error": False,
                ## Initial conditions calculation
                # Positive constant in the Newton iteration convergence test within the
                # initial condition calculation
                "nonlinear_convergence_coefficient_ic": 0.0033,
                # Maximum number of steps allowed when `init_all_y_ic = False`
                # Note: this value differs from the IDA default of 5
                "max_num_steps_ic": 50,
                # Maximum number of the approximate Jacobian or preconditioner evaluations
                # allowed when the Newton iteration appears to be slowly converging
                # Note: this value differs from the IDA default of 4
                "max_num_jacobians_ic": 40,
                # Maximum number of Newton iterations allowed in any one attempt to solve
                # the initial conditions calculation problem
                # Note: this value differs from the IDA default of 10
                "max_num_iterations_ic": 100,
                # Maximum number of linesearch backtracks allowed in any Newton iteration,
                # when solving the initial conditions calculation problem
                "max_linesearch_backtracks_ic": 100,
                # Turn off linesearch
                "linesearch_off_ic": False,
                # How to calculate the initial conditions.
                # "True": calculate all y0 given ydot0
                # "False": calculate y_alg0 and ydot_diff0 given y_diff0
                "init_all_y_ic": False,
                # Calculate consistent initial conditions
                "calc_ic": True,
            }

        Note: These options only have an effect if model.convert_to_format == 'casadi'


    """

    def __init__(
        self,
        rtol=1e-4,
        atol=1e-6,
        root_method="casadi",
        root_tol=1e-6,
        extrap_tol=None,
        output_variables=None,
        options=None,
    ):
        # set default options,
        # (only if user does not supply)
        default_options = {
            "print_stats": False,
            "jacobian": "sparse",
            "preconditioner": "BBDP",
            "precon_half_bandwidth": 5,
            "precon_half_bandwidth_keep": 5,
            "num_threads": 1,
            "num_solvers": 1,
            "jax_evaluator": "jax",
            "linear_solver": "SUNLinSol_KLU",
            "linsol_max_iterations": 5,
            "epsilon_linear_tolerance": 0.05,
            "increment_factor": 1.0,
            "linear_solution_scaling": True,
            "max_order_bdf": 5,
            "max_num_steps": 100000,
            "dt_init": 0.0,
            "dt_max": 0.0,
            "max_error_test_failures": 10,
            "max_nonlinear_iterations": 40,
            "max_convergence_failures": 100,
            "nonlinear_convergence_coefficient": 0.33,
            "suppress_algebraic_error": False,
            "nonlinear_convergence_coefficient_ic": 0.0033,
            "max_num_steps_ic": 50,
            "max_num_jacobians_ic": 40,
            "max_num_iterations_ic": 100,
            "max_linesearch_backtracks_ic": 100,
            "linesearch_off_ic": False,
            "init_all_y_ic": False,
            "calc_ic": True,
        }
        if options is None:
            options = default_options
        else:
            if "num_threads" in options and "num_solvers" not in options:
                options["num_solvers"] = options["num_threads"]
            for key, value in default_options.items():
                if key not in options:
                    options[key] = value
        if options["jax_evaluator"] not in ["jax", "iree"]:
            raise pybamm.SolverError(
                "Evaluation engine must be 'jax' or 'iree' for IDAKLU solver"
            )
        self._options = options

        self.output_variables = [] if output_variables is None else output_variables

        if idaklu_spec is None:  # pragma: no cover
            raise ImportError("KLU is not installed")

        super().__init__(
            "ida",
            rtol,
            atol,
            root_method,
            root_tol,
            extrap_tol,
            output_variables,
        )
        self.name = "IDA KLU solver"
        self._supports_interp = True

        pybamm.citations.register("Hindmarsh2000")
        pybamm.citations.register("Hindmarsh2005")

    def _check_atol_type(self, atol, size):
        """
        This method checks that the atol vector is of the right shape and
        type.

        Parameters
        ----------
        atol: double or np.array or list
            Absolute tolerances. If this is a vector then each entry corresponds to
            the absolute tolerance of one entry in the state vector.
        size: int
            The length of the atol vector
        """

        if isinstance(atol, float):
            atol = atol * np.ones(size)
        elif not isinstance(atol, np.ndarray):
            raise pybamm.SolverError(
                "Absolute tolerances must be a numpy array or float"
            )

        return atol

    def set_up(self, model, inputs=None, t_eval=None, ics_only=False):
        base_set_up_return = super().set_up(model, inputs, t_eval, ics_only)

        inputs_dict = inputs or {}
        # stack inputs
        if inputs_dict:
            arrays_to_stack = [np.array(x).reshape(-1, 1) for x in inputs_dict.values()]
            inputs_sizes = [len(array) for array in arrays_to_stack]
            inputs = np.vstack(arrays_to_stack)
        else:
            inputs_sizes = []
            inputs = np.array([[]])

        def inputs_to_dict(inputs):
            index = 0
            for n, key in zip(inputs_sizes, inputs_dict.keys()):
                inputs_dict[key] = inputs[index : (index + n)]
                index += n
            return inputs_dict

        y0 = model.y0
        if isinstance(y0, casadi.DM):
            y0 = y0.full()
        y0 = y0.flatten()

        if ics_only:
            return base_set_up_return

        if model.convert_to_format not in ["casadi", "jax"]:
            msg = (
                "The python-idaklu solver has been deprecated. "
                "To use the IDAKLU solver set `convert_to_format = 'casadi'`, or `jax`"
                " if using IREE."
            )
            warnings.warn(msg, DeprecationWarning, stacklevel=2)

        if model.convert_to_format == "jax":
            if self._options["jax_evaluator"] != "iree":
                raise pybamm.SolverError(
                    "Unsupported evaluation engine for convert_to_format="
                    f"{model.convert_to_format} "
                    f"(jax_evaluator={self._options['jax_evaluator']})"
                )
            mass_matrix = model.mass_matrix.entries.toarray()
        elif model.convert_to_format == "casadi":
            if self._options["jacobian"] == "dense":
                mass_matrix = casadi.DM(model.mass_matrix.entries.toarray())
            else:
                mass_matrix = casadi.DM(model.mass_matrix.entries)
        else:
            raise pybamm.SolverError(
                "Unsupported option for convert_to_format="
                f"{model.convert_to_format} "
            )

        # construct residuals function by binding inputs
        if model.convert_to_format == "casadi":
            # TODO: do we need densify here?
            rhs_algebraic = model.rhs_algebraic_eval

        if not model.use_jacobian:
            raise pybamm.SolverError("KLU requires the Jacobian")

        # need to provide jacobian_rhs_alg - cj * mass_matrix
        if model.convert_to_format == "casadi":
            t_casadi = casadi.MX.sym("t")
            y_casadi = casadi.MX.sym("y", model.len_rhs_and_alg)
            cj_casadi = casadi.MX.sym("cj")
            p_casadi = {}
            for name, value in inputs_dict.items():
                if isinstance(value, numbers.Number):
                    p_casadi[name] = casadi.MX.sym(name)
                else:
                    p_casadi[name] = casadi.MX.sym(name, value.shape[0])
            p_casadi_stacked = casadi.vertcat(*[p for p in p_casadi.values()])

            jac_times_cjmass = casadi.Function(
                "jac_times_cjmass",
                [t_casadi, y_casadi, p_casadi_stacked, cj_casadi],
                [
                    model.jac_rhs_algebraic_eval(t_casadi, y_casadi, p_casadi_stacked)
                    - cj_casadi * mass_matrix
                ],
            )

            jac_times_cjmass_sparsity = jac_times_cjmass.sparsity_out(0)
            jac_bw_lower = jac_times_cjmass_sparsity.bw_lower()
            jac_bw_upper = jac_times_cjmass_sparsity.bw_upper()
            jac_times_cjmass_nnz = jac_times_cjmass_sparsity.nnz()
            jac_times_cjmass_colptrs = np.array(
                jac_times_cjmass_sparsity.colind(), dtype=np.int64
            )
            jac_times_cjmass_rowvals = np.array(
                jac_times_cjmass_sparsity.row(), dtype=np.int64
            )

            v_casadi = casadi.MX.sym("v", model.len_rhs_and_alg)

            jac_rhs_algebraic_action = model.jac_rhs_algebraic_action_eval

            # also need the action of the mass matrix on a vector
            mass_action = casadi.Function(
                "mass_action", [v_casadi], [casadi.densify(mass_matrix @ v_casadi)]
            )

            # if output_variables specified then convert 'variable' casadi
            # function expressions to idaklu-compatible functions
            self.var_idaklu_fcns = []
            self.dvar_dy_idaklu_fcns = []
            self.dvar_dp_idaklu_fcns = []
            for key in self.output_variables:
                # ExplicitTimeIntegral's are not computed as part of the solver and
                # do not need to be converted
                if isinstance(
                    model.variables_and_events[key], pybamm.ExplicitTimeIntegral
                ):
                    continue
                self.var_idaklu_fcns.append(
                    idaklu.generate_function(self.computed_var_fcns[key].serialize())
                )
                # Convert derivative functions for sensitivities
                if (len(inputs) > 0) and (model.calculate_sensitivities):
                    self.dvar_dy_idaklu_fcns.append(
                        idaklu.generate_function(
                            self.computed_dvar_dy_fcns[key].serialize()
                        )
                    )
                    self.dvar_dp_idaklu_fcns.append(
                        idaklu.generate_function(
                            self.computed_dvar_dp_fcns[key].serialize()
                        )
                    )

        num_of_events = len(model.terminate_events_eval)

        # rootfn needs to return an array of length num_of_events
        if model.convert_to_format == "casadi":
            rootfn = casadi.Function(
                "rootfn",
                [t_casadi, y_casadi, p_casadi_stacked],
                [
                    casadi.vertcat(
                        *[
                            event(t_casadi, y_casadi, p_casadi_stacked)
                            for event in model.terminate_events_eval
                        ]
                    )
                ],
            )

        # get ids of rhs and algebraic variables
        if model.convert_to_format == "casadi":
            rhs_ids = np.ones(model.rhs_eval(0, y0, inputs).shape[0])
        else:
            rhs_ids = np.ones(model.rhs_eval(0, y0, inputs_dict).shape[0])
        alg_ids = np.zeros(len(y0) - len(rhs_ids))
        ids = np.concatenate((rhs_ids, alg_ids))

        number_of_sensitivity_parameters = 0
        if model.jacp_rhs_algebraic_eval is not None:
            sensitivity_names = model.calculate_sensitivities
            if model.convert_to_format == "casadi":
                number_of_sensitivity_parameters = model.jacp_rhs_algebraic_eval.n_out()
            else:
                number_of_sensitivity_parameters = len(sensitivity_names)
        else:
            sensitivity_names = []

        if model.convert_to_format == "casadi":
            # for the casadi solver we just give it dFdp_i
            if model.jacp_rhs_algebraic_eval is None:
                sensfn = casadi.Function("sensfn", [], [])
            else:
                sensfn = model.jacp_rhs_algebraic_eval

        atol = getattr(model, "atol", self.atol)
        atol = self._check_atol_type(atol, y0.size)

        rtol = self.rtol

        if model.convert_to_format == "casadi":
            # Serialize casadi functions
<<<<<<< HEAD
            idaklu_solver_fcn = idaklu.create_casadi_solver
=======
            idaklu_solver_fcn = idaklu.create_casadi_solver_group
>>>>>>> 0b2bf0f3
            rhs_algebraic = idaklu.generate_function(rhs_algebraic.serialize())
            jac_times_cjmass = idaklu.generate_function(jac_times_cjmass.serialize())
            jac_rhs_algebraic_action = idaklu.generate_function(
                jac_rhs_algebraic_action.serialize()
            )
            rootfn = idaklu.generate_function(rootfn.serialize())
            mass_action = idaklu.generate_function(mass_action.serialize())
            sensfn = idaklu.generate_function(sensfn.serialize())
        elif (
            model.convert_to_format == "jax"
            and self._options["jax_evaluator"] == "iree"
        ):
            # Convert Jax functions to MLIR (also, demote to single precision)
<<<<<<< HEAD
            idaklu_solver_fcn = idaklu.create_iree_solver
=======
            idaklu_solver_fcn = idaklu.create_iree_solver_group
>>>>>>> 0b2bf0f3
            pybamm.demote_expressions_to_32bit = True
            if pybamm.demote_expressions_to_32bit:
                warnings.warn(
                    "Demoting expressions to 32-bit for MLIR conversion",
                    stacklevel=2,
                )
                jnpfloat = jnp.float32
            else:  # pragma: no cover
                jnpfloat = jnp.float64
                raise pybamm.SolverError(
                    "Demoting expressions to 32-bit is required for MLIR conversion"
                    " at this time"
                )

            # input arguments (used for lowering)
            t_eval = self._demote_64_to_32(jnp.array([0.0], dtype=jnpfloat))
            y0 = self._demote_64_to_32(model.y0)
            inputs0 = self._demote_64_to_32(inputs_to_dict(inputs))
            cj = self._demote_64_to_32(jnp.array([1.0], dtype=jnpfloat))  # array
            v0 = jnp.zeros(model.len_rhs_and_alg, jnpfloat)
            mass_matrix = model.mass_matrix.entries.toarray()
            mass_matrix_demoted = self._demote_64_to_32(mass_matrix)

            # rhs_algebraic
            rhs_algebraic_demoted = model.rhs_algebraic_eval
            rhs_algebraic_demoted._demote_constants()

            def fcn_rhs_algebraic(t, y, inputs):
                # function wraps an expression tree (and names MLIR module)
                return rhs_algebraic_demoted(t, y, inputs)

            rhs_algebraic = self._make_iree_function(
                fcn_rhs_algebraic, t_eval, y0, inputs0
            )

            # jac_times_cjmass
            jac_rhs_algebraic_demoted = rhs_algebraic_demoted.get_jacobian()

            def fcn_jac_times_cjmass(t, y, p, cj):
                return jac_rhs_algebraic_demoted(t, y, p) - cj * mass_matrix_demoted

            sparse_eval = sparse.csc_matrix(
                fcn_jac_times_cjmass(t_eval, y0, inputs0, cj)
            )
            jac_times_cjmass_nnz = sparse_eval.nnz
            jac_times_cjmass_colptrs = sparse_eval.indptr
            jac_times_cjmass_rowvals = sparse_eval.indices
            jac_bw_lower, jac_bw_upper = bandwidth(
                sparse_eval.todense()
            )  # potentially slow
            if jac_bw_upper <= 1:
                jac_bw_upper = jac_bw_lower - 1
            if jac_bw_lower <= 1:
                jac_bw_lower = jac_bw_upper + 1
            coo = sparse_eval.tocoo()  # convert to COOrdinate format for indexing

            def fcn_jac_times_cjmass_sparse(t, y, p, cj):
                return fcn_jac_times_cjmass(t, y, p, cj)[coo.row, coo.col]

            jac_times_cjmass = self._make_iree_function(
                fcn_jac_times_cjmass_sparse, t_eval, y0, inputs0, cj
            )

            # Mass action
            def fcn_mass_action(v):
                return mass_matrix_demoted @ v

            mass_action_demoted = self._demote_64_to_32(fcn_mass_action)
            mass_action = self._make_iree_function(mass_action_demoted, v0)

            # rootfn
            for ix, _ in enumerate(model.terminate_events_eval):
                model.terminate_events_eval[ix]._demote_constants()

            def fcn_rootfn(t, y, inputs):
                return jnp.array(
                    [event(t, y, inputs) for event in model.terminate_events_eval],
                    dtype=jnpfloat,
                ).reshape(-1)

            def fcn_rootfn_demoted(t, y, inputs):
                return self._demote_64_to_32(fcn_rootfn)(t, y, inputs)

            rootfn = self._make_iree_function(fcn_rootfn_demoted, t_eval, y0, inputs0)

            # jac_rhs_algebraic_action
            jac_rhs_algebraic_action_demoted = (
                rhs_algebraic_demoted.get_jacobian_action()
            )

            def fcn_jac_rhs_algebraic_action(
                t, y, p, v
            ):  # sundials calls (t, y, inputs, v)
                return jac_rhs_algebraic_action_demoted(
                    t, y, v, p
                )  # jvp calls (t, y, v, inputs)

            jac_rhs_algebraic_action = self._make_iree_function(
                fcn_jac_rhs_algebraic_action, t_eval, y0, inputs0, v0
            )
<<<<<<< HEAD

            # sensfn
            if model.jacp_rhs_algebraic_eval is None:
                sensfn = idaklu.IREEBaseFunctionType()  # empty equation
            else:
                sensfn_demoted = rhs_algebraic_demoted.get_sensitivities()

=======

            # sensfn
            if model.jacp_rhs_algebraic_eval is None:
                sensfn = idaklu.IREEBaseFunctionType()  # empty equation
            else:
                sensfn_demoted = rhs_algebraic_demoted.get_sensitivities()

>>>>>>> 0b2bf0f3
                def fcn_sensfn(t, y, p):
                    return sensfn_demoted(t, y, p)

                sensfn = self._make_iree_function(
                    fcn_sensfn, t_eval, jnp.zeros_like(y0), inputs0
                )

            # output_variables
            self.var_idaklu_fcns = []
            self.dvar_dy_idaklu_fcns = []
            self.dvar_dp_idaklu_fcns = []
            for key in self.output_variables:
                fcn = self.computed_var_fcns[key]
                fcn._demote_constants()
                self.var_idaklu_fcns.append(
                    self._make_iree_function(
                        lambda t, y, p: fcn(t, y, p),  # noqa: B023
                        t_eval,
                        y0,
                        inputs0,
                    )
                )
                # Convert derivative functions for sensitivities
                if (len(inputs) > 0) and (model.calculate_sensitivities):
                    dvar_dy = fcn.get_jacobian()
                    self.dvar_dy_idaklu_fcns.append(
                        self._make_iree_function(
                            lambda t, y, p: dvar_dy(t, y, p),  # noqa: B023
                            t_eval,
                            y0,
                            inputs0,
                            sparse_index=True,
                        )
                    )
                    dvar_dp = fcn.get_sensitivities()
                    self.dvar_dp_idaklu_fcns.append(
                        self._make_iree_function(
                            lambda t, y, p: dvar_dp(t, y, p),  # noqa: B023
                            t_eval,
                            y0,
                            inputs0,
                        )
                    )

            # Identify IREE library
            iree_lib_path = os.path.join(iree.compiler.__path__[0], "_mlir_libs")
            os.environ["IREE_COMPILER_LIB"] = os.path.join(
                iree_lib_path,
                next(f for f in os.listdir(iree_lib_path) if "IREECompiler" in f),
            )

            pybamm.demote_expressions_to_32bit = False
        else:  # pragma: no cover
            raise pybamm.SolverError(
                "Unsupported evaluation engine for convert_to_format='jax'"
            )

        self._setup = {
            "solver_function": idaklu_solver_fcn,  # callable
            "jac_bandwidth_upper": jac_bw_upper,  # int
            "jac_bandwidth_lower": jac_bw_lower,  # int
            "rhs_algebraic": rhs_algebraic,  # function
            "jac_times_cjmass": jac_times_cjmass,  # function
            "jac_times_cjmass_colptrs": jac_times_cjmass_colptrs,  # array
            "jac_times_cjmass_rowvals": jac_times_cjmass_rowvals,  # array
            "jac_times_cjmass_nnz": jac_times_cjmass_nnz,  # int
            "jac_rhs_algebraic_action": jac_rhs_algebraic_action,  # function
            "mass_action": mass_action,  # function
            "sensfn": sensfn,  # function
            "rootfn": rootfn,  # function
            "num_of_events": num_of_events,  # int
            "ids": ids,  # array
            "sensitivity_names": sensitivity_names,
            "number_of_sensitivity_parameters": number_of_sensitivity_parameters,
            "output_variables": self.output_variables,
            "var_fcns": self.computed_var_fcns,
            "var_idaklu_fcns": self.var_idaklu_fcns,
            "dvar_dy_idaklu_fcns": self.dvar_dy_idaklu_fcns,
            "dvar_dp_idaklu_fcns": self.dvar_dp_idaklu_fcns,
        }

        solver = self._setup["solver_function"](
            number_of_states=len(y0),
            number_of_parameters=self._setup["number_of_sensitivity_parameters"],
            rhs_alg=self._setup["rhs_algebraic"],
            jac_times_cjmass=self._setup["jac_times_cjmass"],
            jac_times_cjmass_colptrs=self._setup["jac_times_cjmass_colptrs"],
            jac_times_cjmass_rowvals=self._setup["jac_times_cjmass_rowvals"],
            jac_times_cjmass_nnz=self._setup["jac_times_cjmass_nnz"],
            jac_bandwidth_lower=jac_bw_lower,
            jac_bandwidth_upper=jac_bw_upper,
            jac_action=self._setup["jac_rhs_algebraic_action"],
            mass_action=self._setup["mass_action"],
            sens=self._setup["sensfn"],
            events=self._setup["rootfn"],
            number_of_events=self._setup["num_of_events"],
            rhs_alg_id=self._setup["ids"],
            atol=atol,
            rtol=rtol,
            inputs=len(inputs),
            var_fcns=self._setup["var_idaklu_fcns"],
            dvar_dy_fcns=self._setup["dvar_dy_idaklu_fcns"],
            dvar_dp_fcns=self._setup["dvar_dp_idaklu_fcns"],
            options=self._options,
        )

        self._setup["solver"] = solver

        return base_set_up_return

    def _make_iree_function(self, fcn, *args, sparse_index=False):
        # Initialise IREE function object
        iree_fcn = idaklu.IREEBaseFunctionType()
        # Get sparsity pattern index outputs as needed
        try:
            fcn_eval = fcn(*args)
            if not isinstance(fcn_eval, np.ndarray):
                fcn_eval = jax.flatten_util.ravel_pytree(fcn_eval)[0]
            coo = sparse.coo_matrix(fcn_eval)
            iree_fcn.nnz = coo.nnz
            iree_fcn.numel = np.prod(coo.shape)
            iree_fcn.col = coo.col
            iree_fcn.row = coo.row
            if sparse_index:
                # Isolate NNZ elements while recording original sparsity structure
                fcn_inner = fcn

                def fcn(*args):
                    return fcn_inner(*args)[coo.row, coo.col]

            elif coo.nnz != iree_fcn.numel:
                iree_fcn.nnz = iree_fcn.numel
                iree_fcn.col = list(range(iree_fcn.numel))
                iree_fcn.row = [0] * iree_fcn.numel
        except (TypeError, AttributeError) as error:  # pragma: no cover
            raise pybamm.SolverError(
                "Could not get sparsity pattern for function {fcn.__name__}"
            ) from error
        # Lower to MLIR
        lowered = jax.jit(fcn).lower(*args)
        iree_fcn.mlir = lowered.as_text()
        self._check_mlir_conversion(fcn.__name__, iree_fcn.mlir)
        iree_fcn.kept_var_idx = list(lowered._lowering.compile_args["kept_var_idx"])
        # Record number of variables in each argument (these will flatten in the mlir)
        iree_fcn.pytree_shape = [
            len(jax.tree_util.tree_flatten(arg)[0]) for arg in args
        ]
        # Record array length of each mlir variable
        iree_fcn.pytree_sizes = [
            len(arg) for arg in jax.tree_util.tree_flatten(args)[0]
        ]
        iree_fcn.n_args = len(args)
        return iree_fcn

    def _check_mlir_conversion(self, name, mlir: str):
        if mlir.count("f64") > 0:  # pragma: no cover
            warnings.warn(f"f64 found in {name} (x{mlir.count('f64')})", stacklevel=2)

    def _demote_64_to_32(self, x: pybamm.EvaluatorJax):
        return pybamm.EvaluatorJax._demote_64_to_32(x)

    @property
    def supports_parallel_solve(self):
        return True

    def _integrate(self, model, t_eval, inputs_list=None, t_interp=None):
        """
        Solve a DAE model defined by residuals with initial conditions y0.

        Parameters
        ----------
        model : :class:`pybamm.BaseModel`
            The model whose solution to calculate.
        t_eval : numeric type
            The times at which to stop the integration due to a discontinuity in time.
        inputs_list: list of dict, optional
            Any input parameters to pass to the model when solving.
        t_interp : None, list or ndarray, optional
            The times (in seconds) at which to interpolate the solution. Defaults to `None`,
            which returns the adaptive time-stepping times.
        """
        inputs_list = inputs_list or [{}]

        # stack inputs so that they are a 2D array of shape (number_of_inputs, number_of_parameters)
        if inputs_list and inputs_list[0]:
            inputs = np.vstack(
                [
                    np.hstack([np.array(x).reshape(-1) for x in inputs_dict.values()])
                    for inputs_dict in inputs_list
                ]
            )
        else:
            inputs = np.array([[]])

        # stack y0full and ydot0full so they are a 2D array of shape (number_of_inputs, number_of_states + number_of_parameters * number_of_states)
        # note that y0full and ydot0full are currently 1D arrays (i.e. independent of inputs), but in the future we will support
        # different initial conditions for different inputs (see https://github.com/pybamm-team/PyBaMM/pull/4260). For now we just repeat the same initial conditions for each input
        y0full = np.vstack([model.y0full] * len(inputs_list))
        ydot0full = np.vstack([model.ydot0full] * len(inputs_list))

        atol = getattr(model, "atol", self.atol)
        atol = self._check_atol_type(atol, y0full.size)

        timer = pybamm.Timer()
        if model.convert_to_format == "casadi" or (
            model.convert_to_format == "jax"
            and self._options["jax_evaluator"] == "iree"
        ):
            solns = self._setup["solver"].solve(
                t_eval,
                t_interp,
                y0full,
                ydot0full,
                inputs,
            )
        else:  # pragma: no cover
            # Shouldn't ever reach this point
            raise pybamm.SolverError("Unsupported IDAKLU solver configuration.")
        integration_time = timer.time()

        return [
            self._post_process_solution(soln, model, integration_time, inputs_dict)
            for soln, inputs_dict in zip(solns, inputs_list)
        ]

    def _post_process_solution(self, sol, model, integration_time, inputs_dict):
        number_of_sensitivity_parameters = self._setup[
            "number_of_sensitivity_parameters"
        ]
        sensitivity_names = self._setup["sensitivity_names"]
        number_of_timesteps = sol.t.size
        number_of_states = model.len_rhs_and_alg
        if self.output_variables:
            # Substitute empty vectors for state vector 'y'
            y_out = np.zeros((number_of_timesteps * number_of_states, 0))
            y_event = sol.y_term
        else:
            y_out = sol.y.reshape((number_of_timesteps, number_of_states))
            y_event = y_out[-1]

        # return sensitivity solution, we need to flatten yS to
        # (#timesteps * #states (where t is changing the quickest),)
        # to match format used by Solution
        # note that yS is (n_p, n_t, n_y)
        if number_of_sensitivity_parameters != 0:
            yS_out = {
                name: sol.yS[i].reshape(-1, 1)
                for i, name in enumerate(sensitivity_names)
            }
            # add "all" stacked sensitivities ((#timesteps * #states,#sens_params))
            yS_out["all"] = np.hstack([yS_out[name] for name in sensitivity_names])
        else:
            yS_out = False

        # 0 = solved for all t_eval
        # 2 = found root(s)
        if sol.flag == 2:
            termination = "event"
        elif sol.flag >= 0:
            termination = "final time"
        else:
            raise pybamm.SolverError(f"FAILURE {self._solver_flag(sol.flag)}")

        newsol = pybamm.Solution(
            sol.t,
            np.transpose(y_out),
            model,
            inputs_dict,
            np.array([sol.t[-1]]),
            np.transpose(y_event)[:, np.newaxis],
            termination,
            all_sensitivities=yS_out,
        )
        newsol.integration_time = integration_time
        if not self.output_variables:
            # print((newsol.y).shape)
            return newsol

        # Populate variables and sensititivies dictionaries directly
        number_of_samples = sol.y.shape[0] // number_of_timesteps
        sol.y = sol.y.reshape((number_of_timesteps, number_of_samples))
        startk = 0
        for var in self.output_variables:
            # ExplicitTimeIntegral's are not computed as part of the solver and
            # do not need to be converted
            if isinstance(model.variables_and_events[var], pybamm.ExplicitTimeIntegral):
                continue
            if model.convert_to_format == "casadi":
                len_of_var = (
                    self._setup["var_fcns"][var](0.0, 0.0, 0.0).sparsity().nnz()
                )
                base_variables = [self._setup["var_fcns"][var]]
            elif (
                model.convert_to_format == "jax"
                and self._options["jax_evaluator"] == "iree"
            ):
                idx = self.output_variables.index(var)
                len_of_var = self._setup["var_idaklu_fcns"][idx].nnz
                base_variables = [self._setup["var_idaklu_fcns"][idx]]
            else:  # pragma: no cover
                raise pybamm.SolverError(
                    "Unsupported evaluation engine for convert_to_format="
                    + f"{model.convert_to_format} "
                    + f"(jax_evaluator={self._options['jax_evaluator']})"
                )
            newsol._variables[var] = pybamm.ProcessedVariableComputed(
                [model.variables_and_events[var]],
                base_variables,
                [sol.y[:, startk : (startk + len_of_var)]],
                newsol,
            )
            # Add sensitivities
            newsol[var]._sensitivities = {}
            if model.calculate_sensitivities:
                for paramk, param in enumerate(inputs_dict.keys()):
                    newsol[var].add_sensitivity(
                        param,
                        [sol.yS[:, startk : (startk + len_of_var), paramk]],
                    )
            startk += len_of_var
        return newsol

    def _set_consistent_initialization(self, model, time, inputs_dict):
        """
        Initialize y0 and ydot0 for the solver. In addition to calculating
        y0 from BaseSolver, we also calculate ydot0 for semi-explicit DAEs

        Parameters
        ----------
        model : :class:`pybamm.BaseModel`
            The model for which to calculate initial conditions.
        time : numeric type
            The time at which to calculate the initial conditions.
        inputs_dict : dict
            Any input parameters to pass to the model when solving.
        """

        # set model.y0
        super()._set_consistent_initialization(model, time, inputs_dict)

        casadi_format = model.convert_to_format == "casadi"
        jax_iree_format = (
            model.convert_to_format == "jax"
            and self._options["jax_evaluator"] == "iree"
        )

        y0 = model.y0
        if isinstance(y0, casadi.DM):
            y0 = y0.full()
        y0 = y0.flatten()

        # calculate the time derivatives of the differential equations
        # for semi-explicit DAEs
        if model.len_rhs > 0:
            ydot0 = self._rhs_dot_consistent_initialization(
                y0, model, time, inputs_dict
            )
        else:
            ydot0 = np.zeros_like(y0)

        sensitivity = (model.y0S is not None) and (jax_iree_format or casadi_format)
        if sensitivity:
            y0full, ydot0full = self._sensitivity_consistent_initialization(
                y0, ydot0, model, time, inputs_dict
            )
        else:
            y0full = y0
            ydot0full = ydot0

        if jax_iree_format:
            pybamm.demote_expressions_to_32bit = True
            y0full = self._demote_64_to_32(y0full)
            ydot0full = self._demote_64_to_32(ydot0full)
            pybamm.demote_expressions_to_32bit = False

        model.y0full = y0full
        model.ydot0full = ydot0full

    def _rhs_dot_consistent_initialization(self, y0, model, time, inputs_dict):
        """
        Compute the consistent initialization of ydot0 for the differential terms
        for the solver. If we have a semi-explicit DAE, we can explicitly solve
        for this value using the consistently initialized y0 vector.

        Parameters
        ----------
        y0 : :class:`numpy.array`
            The initial values of the state vector.
        model : :class:`pybamm.BaseModel`
            The model for which to calculate initial conditions.
        time : numeric type
            The time at which to calculate the initial conditions.
        inputs_dict : dict
            Any input parameters to pass to the model when solving.

        """
        casadi_format = model.convert_to_format == "casadi"

        inputs_dict = inputs_dict or {}
        # stack inputs
        if inputs_dict:
            arrays_to_stack = [np.array(x).reshape(-1, 1) for x in inputs_dict.values()]
            inputs = np.vstack(arrays_to_stack)
        else:
            inputs = np.array([[]])

        ydot0 = np.zeros_like(y0)
        # calculate the time derivatives of the differential equations
        input_eval = inputs if casadi_format else inputs_dict

        rhs_alg0 = model.rhs_algebraic_eval(time, y0, input_eval)
        if isinstance(rhs_alg0, casadi.DM):
            rhs_alg0 = rhs_alg0.full()
        rhs_alg0 = rhs_alg0.flatten()

        rhs0 = rhs_alg0[: model.len_rhs]

        # for the differential terms, ydot = M^-1 * (rhs)
        ydot0[: model.len_rhs] = model.mass_matrix_inv.entries @ rhs0

        return ydot0

    def _sensitivity_consistent_initialization(
        self, y0, ydot0, model, time, inputs_dict
    ):
        """
        Extend the consistent initialization to include the sensitivty equations

        Parameters
        ----------
        y0 : :class:`numpy.array`
            The initial values of the state vector.
        ydot0 : :class:`numpy.array`
            The initial values of the time derivatives of the state vector.
        time : numeric type
            The time at which to calculate the initial conditions.
        model : :class:`pybamm.BaseModel`
            The model for which to calculate initial conditions.
        inputs_dict : dict
            Any input parameters to pass to the model when solving.

        """

        jax_iree_format = (
            model.convert_to_format == "jax"
            and self._options["jax_evaluator"] == "iree"
        )

        y0S = model.y0S

        if jax_iree_format:
            inputs_dict = inputs_dict or {}
            inputs_dict_keys = list(inputs_dict.keys())
            y0S = np.concatenate([y0S[k] for k in inputs_dict_keys])
        elif isinstance(y0S, casadi.DM):
            y0S = (y0S,)

        if isinstance(y0S[0], casadi.DM):
            y0S = (x.full() for x in y0S)
        y0S = [x.flatten() for x in y0S]

        y0full = np.concatenate([y0, *y0S])

        ydot0S = [np.zeros_like(y0S_i) for y0S_i in y0S]
        ydot0full = np.concatenate([ydot0, *ydot0S])

        return y0full, ydot0full

    def jaxify(
        self,
        model,
        t_eval,
        *,
        output_variables=None,
        calculate_sensitivities=True,
        t_interp=None,
    ):
        """JAXify the solver object

        Creates a JAX expression representing the IDAKLU-wrapped solver
        object.

        Parameters
        ----------
        model : :class:`pybamm.BaseModel`
            The model to be solved
        t_eval : numeric type, optional
            The times at which to stop the integration due to a discontinuity in time.
        output_variables : list of str, optional
            The variables to be returned. If None, all variables in the model are used.
        calculate_sensitivities : bool, optional
            Whether to calculate sensitivities. Default is True.
        t_interp : None, list or ndarray, optional
            The times (in seconds) at which to interpolate the solution. Defaults to `None`,
            which returns the adaptive time-stepping times.
        """
        obj = pybamm.IDAKLUJax(
            self,  # IDAKLU solver instance
            model,
            t_eval,
            output_variables=output_variables,
            calculate_sensitivities=calculate_sensitivities,
            t_interp=t_interp,
        )
        return obj

    @staticmethod
    def _solver_flag(flag):
        flags = {
            99: "IDA_WARNING: IDASolve succeeded but an unusual situation occurred.",
            2: "IDA_ROOT_RETURN: IDASolve succeeded and found one or more roots.",
            1: "IDA_TSTOP_RETURN: IDASolve succeeded by reaching the specified stopping point.",
            0: "IDA_SUCCESS: Successful function return.",
            -1: "IDA_TOO_MUCH_WORK: The solver took mxstep internal steps but could not reach tout.",
            -2: "IDA_TOO_MUCH_ACC: The solver could not satisfy the accuracy demanded by the user for some internal step.",
            -3: "IDA_ERR_FAIL: Error test failures occurred too many times during one internal time step or minimum step size was reached.",
            -4: "IDA_CONV_FAIL: Convergence test failures occurred too many times during one internal time step or minimum step size was reached.",
            -5: "IDA_LINIT_FAIL: The linear solver's initialization function failed.",
            -6: "IDA_LSETUP_FAIL: The linear solver's setup function failed in an unrecoverable manner.",
            -7: "IDA_LSOLVE_FAIL: The linear solver's solve function failed in an unrecoverable manner.",
            -8: "IDA_RES_FAIL: The user-provided residual function failed in an unrecoverable manner.",
            -9: "IDA_REP_RES_FAIL: The user-provided residual function repeatedly returned a recoverable error flag, but the solver was unable to recover.",
            -10: "IDA_RTFUNC_FAIL: The rootfinding function failed in an unrecoverable manner.",
            -11: "IDA_CONSTR_FAIL: The inequality constraints were violated and the solver was unable to recover.",
            -12: "IDA_FIRST_RES_FAIL: The user-provided residual function failed recoverably on the first call.",
            -13: "IDA_LINESEARCH_FAIL: The line search failed.",
            -14: "IDA_NO_RECOVERY: The residual function, linear solver setup function, or linear solver solve function had a recoverable failure, but IDACalcIC could not recover.",
            -15: "IDA_NLS_INIT_FAIL: The nonlinear solver's init routine failed.",
            -16: "IDA_NLS_SETUP_FAIL: The nonlinear solver's setup routine failed.",
            -20: "IDA_MEM_NULL: The ida mem argument was NULL.",
            -21: "IDA_MEM_FAIL: A memory allocation failed.",
            -22: "IDA_ILL_INPUT: One of the function inputs is illegal.",
            -23: "IDA_NO_MALLOC: The ida memory was not allocated by a call to IDAInit.",
            -24: "IDA_BAD_EWT: Zero value of some error weight component.",
            -25: "IDA_BAD_K: The k-th derivative is not available.",
            -26: "IDA_BAD_T: The time t is outside the last step taken.",
            -27: "IDA_BAD_DKY: The vector argument where derivative should be stored is NULL.",
        }

        flag_unknown = "Unknown IDA flag."

        return flags.get(flag, flag_unknown)<|MERGE_RESOLUTION|>--- conflicted
+++ resolved
@@ -449,11 +449,7 @@
 
         if model.convert_to_format == "casadi":
             # Serialize casadi functions
-<<<<<<< HEAD
-            idaklu_solver_fcn = idaklu.create_casadi_solver
-=======
             idaklu_solver_fcn = idaklu.create_casadi_solver_group
->>>>>>> 0b2bf0f3
             rhs_algebraic = idaklu.generate_function(rhs_algebraic.serialize())
             jac_times_cjmass = idaklu.generate_function(jac_times_cjmass.serialize())
             jac_rhs_algebraic_action = idaklu.generate_function(
@@ -467,11 +463,7 @@
             and self._options["jax_evaluator"] == "iree"
         ):
             # Convert Jax functions to MLIR (also, demote to single precision)
-<<<<<<< HEAD
-            idaklu_solver_fcn = idaklu.create_iree_solver
-=======
             idaklu_solver_fcn = idaklu.create_iree_solver_group
->>>>>>> 0b2bf0f3
             pybamm.demote_expressions_to_32bit = True
             if pybamm.demote_expressions_to_32bit:
                 warnings.warn(
@@ -572,7 +564,6 @@
             jac_rhs_algebraic_action = self._make_iree_function(
                 fcn_jac_rhs_algebraic_action, t_eval, y0, inputs0, v0
             )
-<<<<<<< HEAD
 
             # sensfn
             if model.jacp_rhs_algebraic_eval is None:
@@ -580,15 +571,6 @@
             else:
                 sensfn_demoted = rhs_algebraic_demoted.get_sensitivities()
 
-=======
-
-            # sensfn
-            if model.jacp_rhs_algebraic_eval is None:
-                sensfn = idaklu.IREEBaseFunctionType()  # empty equation
-            else:
-                sensfn_demoted = rhs_algebraic_demoted.get_sensitivities()
-
->>>>>>> 0b2bf0f3
                 def fcn_sensfn(t, y, p):
                     return sensfn_demoted(t, y, p)
 
