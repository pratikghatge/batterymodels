import sys

from pybamm.version import __version__

# Demote expressions to 32-bit floats/ints - option used for IDAKLU-MLIR compilation
demote_expressions_to_32bit = False

# Utility classes and methods
from .util import root_dir
from .util import Timer, TimerTime, FuzzyDict
from .util import (
    root_dir,
    load,
    is_constant_and_can_evaluate,
)
from .util import (
    get_parameters_filepath,
<<<<<<< HEAD
    have_jax,
=======
    has_jax,
>>>>>>> 0b2bf0f3
    import_optional_dependency,
    is_jax_compatible,
    get_git_commit_info,
)
from .logger import logger, set_logging_level, get_new_logger
from .settings import settings
from .citations import Citations, citations, print_citations

# Classes for the Expression Tree
from .expression_tree.symbol import *
from .expression_tree.binary_operators import *
from .expression_tree.concatenations import *
from .expression_tree.array import Array, linspace, meshgrid
from .expression_tree.matrix import Matrix
from .expression_tree.unary_operators import *
from .expression_tree.averages import *
from .expression_tree.averages import _BaseAverage
from .expression_tree.broadcasts import *
from .expression_tree.functions import *
from .expression_tree.interpolant import Interpolant
from .expression_tree.input_parameter import InputParameter
from .expression_tree.parameter import Parameter, FunctionParameter
from .expression_tree.scalar import Scalar
from .expression_tree.variable import *
from .expression_tree.independent_variable import *
from .expression_tree.independent_variable import t
from .expression_tree.vector import Vector
from .expression_tree.state_vector import StateVectorBase, StateVector, StateVectorDot

from .expression_tree.exceptions import *

# Operations
from .expression_tree.operations.evaluate_python import (
    find_symbols,
    id_to_python_variable,
    to_python,
    EvaluatorPython,
)

from .expression_tree.operations.evaluate_python import EvaluatorJax
from .expression_tree.operations.evaluate_python import JaxCooMatrix

from .expression_tree.operations.jacobian import Jacobian
from .expression_tree.operations.convert_to_casadi import CasadiConverter
from .expression_tree.operations.unpack_symbols import SymbolUnpacker

# Model classes
from .models.base_model import BaseModel
from .models.event import Event
from .models.event import EventType

# Battery models
from .models.full_battery_models.base_battery_model import (
    BaseBatteryModel,
    BatteryModelOptions,
)
from .models.full_battery_models import lead_acid
from .models.full_battery_models import lithium_ion
from .models.full_battery_models import equivalent_circuit

# Submodel classes
from .models.submodels.base_submodel import BaseSubModel

from .models.submodels import (
    active_material,
    convection,
    current_collector,
    electrolyte_conductivity,
    electrolyte_diffusion,
    electrode,
    external_circuit,
    interface,
    oxygen_diffusion,
    particle,
    porosity,
    thermal,
    transport_efficiency,
    particle_mechanics,
    equivalent_circuit_elements,
)
from .models.submodels.interface import kinetics
from .models.submodels.interface import sei
from .models.submodels.interface import lithium_plating
from .models.submodels.interface import interface_utilisation
from .models.submodels.interface import open_circuit_potential

# Geometry
from .geometry.geometry import Geometry
from .geometry.battery_geometry import battery_geometry

from .expression_tree.independent_variable import KNOWN_COORD_SYS
from .geometry import standard_spatial_vars

# Parameter classes and methods
from .parameters.parameter_values import ParameterValues
from .parameters import constants
from .parameters.geometric_parameters import geometric_parameters, GeometricParameters
from .parameters.electrical_parameters import (
    electrical_parameters,
    ElectricalParameters,
)
from .parameters.thermal_parameters import thermal_parameters, ThermalParameters
from .parameters.lithium_ion_parameters import LithiumIonParameters
from .parameters.lead_acid_parameters import LeadAcidParameters
from .parameters.ecm_parameters import EcmParameters
from .parameters.size_distribution_parameters import *
from .parameters.parameter_sets import parameter_sets

# Mesh and Discretisation classes
from .discretisations.discretisation import Discretisation
from .discretisations.discretisation import has_bc_of_form
from .meshes.meshes import Mesh, SubMesh, MeshGenerator
from .meshes.zero_dimensional_submesh import SubMesh0D
from .meshes.one_dimensional_submeshes import (
    SubMesh1D,
    Uniform1DSubMesh,
    Exponential1DSubMesh,
    Chebyshev1DSubMesh,
    UserSupplied1DSubMesh,
    SpectralVolume1DSubMesh,
)
from .meshes.scikit_fem_submeshes import (
    ScikitSubMesh2D,
    ScikitUniform2DSubMesh,
    ScikitExponential2DSubMesh,
    ScikitChebyshev2DSubMesh,
    UserSupplied2DSubMesh,
)

# Serialisation
from .models.base_model import load_model

# Spatial Methods
from .spatial_methods.spatial_method import SpatialMethod
from .spatial_methods.zero_dimensional_method import ZeroDimensionalSpatialMethod
from .spatial_methods.finite_volume import FiniteVolume
from .spatial_methods.spectral_volume import SpectralVolume
from .spatial_methods.scikit_finite_element import ScikitFiniteElement

# Solver classes
from .solvers.solution import Solution, EmptySolution, make_cycle_solution
from .solvers.processed_variable import ProcessedVariable
from .solvers.processed_variable_computed import ProcessedVariableComputed
from .solvers.base_solver import BaseSolver
from .solvers.dummy_solver import DummySolver
from .solvers.algebraic_solver import AlgebraicSolver
from .solvers.casadi_solver import CasadiSolver
from .solvers.casadi_algebraic_solver import CasadiAlgebraicSolver
from .solvers.scipy_solver import ScipySolver

from .solvers.jax_solver import JaxSolver
from .solvers.jax_bdf_solver import jax_bdf_integrate

from .solvers.idaklu_jax import IDAKLUJax
from .solvers.idaklu_solver import IDAKLUSolver, has_idaklu, has_iree

# Experiments
from .experiment.experiment import Experiment
from . import experiment
from .experiment import step

# Plotting
from .plotting.quick_plot import QuickPlot, close_plots, QuickPlotAxes
from .plotting.plot import plot
from .plotting.plot2D import plot2D
from .plotting.plot_voltage_components import plot_voltage_components
from .plotting.plot_thermal_components import plot_thermal_components
from .plotting.plot_summary_variables import plot_summary_variables
from .plotting.dynamic_plot import dynamic_plot

# Simulation
from .simulation import Simulation, load_sim, is_notebook

# Batch Study
from .batch_study import BatchStudy

# Callbacks
from . import callbacks

# Pybamm Data manager using pooch
from .pybamm_data import DataLoader

# Remove any imported modules, so we don't expose them as part of pybamm
del sys

__all__ = [
    "batch_study",
    "callbacks",
    "citations",
    "discretisations",
    "doc_utils",
    "experiment",
    "expression_tree",
    "geometry",
    "input",
    "logger",
    "meshes",
    "models",
    "parameters",
    "plotting",
    "settings",
    "simulation",
    "solvers",
    "spatial_methods",
    "type_definitions",
    "util",
    "version",
    "pybamm_data",
]<|MERGE_RESOLUTION|>--- conflicted
+++ resolved
@@ -15,11 +15,7 @@
 )
 from .util import (
     get_parameters_filepath,
-<<<<<<< HEAD
-    have_jax,
-=======
     has_jax,
->>>>>>> 0b2bf0f3
     import_optional_dependency,
     is_jax_compatible,
     get_git_commit_info,
