#
# Standard parameters for lithium-ion battery models
#
import pybamm
from .base_parameters import BaseParameters, NullParameters


class LithiumIonParameters(BaseParameters):
    """
    Standard parameters for lithium-ion battery models

    Parameters
    ----------

    options : dict, optional
        A dictionary of options to be passed to the parameters, see
        :class:`pybamm.BatteryModelOptions`.
    """

    def __init__(self, options=None):
        self.options = options

        # Get geometric, electrical and thermal parameters
        self.geo = pybamm.GeometricParameters(options)
        self.elec = pybamm.electrical_parameters
        self.therm = pybamm.thermal_parameters

        # Initialize domain parameters
        self.n = DomainLithiumIonParameters("negative", self)
        self.s = DomainLithiumIonParameters("separator", self)
        self.p = DomainLithiumIonParameters("positive", self)
        self.domain_params = {
            "negative": self.n,
            "separator": self.s,
            "positive": self.p,
        }

        # Set parameters
        self._set_parameters()

    def _set_parameters(self):
        """Defines the dimensional parameters"""
        # Physical constants
        self.R = pybamm.Parameter("Ideal gas constant [J.K-1.mol-1]")
        self.F = pybamm.Parameter("Faraday constant [C.mol-1]")
        self.k_b = pybamm.Parameter("Boltzmann constant [J.K-1]")
        self.q_e = pybamm.Parameter("Elementary charge [C]")

        # Thermal parameters
        self.T_ref = self.therm.T_ref
        self.T_init = self.therm.T_init
        self.T_amb = self.therm.T_amb
        self.T_amb_av = self.therm.T_amb_av
        self.h_edge = self.therm.h_edge
        self.h_total = self.therm.h_total
        self.rho_c_p_eff = self.therm.rho_c_p_eff
        self.lambda_eff = self.therm.lambda_eff

        # Macroscale geometry
        self.L_x = self.geo.L_x
        self.L = self.geo.L
        self.L_y = self.geo.L_y
        self.L_z = self.geo.L_z
        self.r_inner = self.geo.r_inner
        self.r_outer = self.geo.r_outer
        self.A_cc = self.geo.A_cc
        self.A_cooling = self.geo.A_cooling
        self.V_cell = self.geo.V_cell

        # Electrical
        self.current_with_time = self.elec.current_with_time
        self.current_density_with_time = self.elec.current_density_with_time
        self.Q = self.elec.Q
        self.R_contact = self.elec.R_contact
        self.n_electrodes_parallel = self.elec.n_electrodes_parallel
        self.n_cells = self.elec.n_cells
        self.voltage_low_cut = self.elec.voltage_low_cut
        self.voltage_high_cut = self.elec.voltage_high_cut
        self.ocp_soc_0 = self.elec.ocp_soc_0
        self.ocp_soc_100 = self.elec.ocp_soc_100

        # Domain parameters
        for domain in self.domain_params.values():
            domain._set_parameters()

        # Electrolyte properties
        self.epsilon_init = pybamm.concatenation(
            *[
                self.domain_params[domain.split()[0]].epsilon_init
                for domain in self.options.whole_cell_domains
            ]
        )

        # Required by lithium plating and lithium metal plating reactions
        self.V_bar_Li = pybamm.Parameter(
            "Lithium metal partial molar volume [m3.mol-1]"
        )

        # Initial conditions
        # Note: the initial concentration in the electrodes can be set as a function
        # of through-cell position, so is defined later as a function
        self.c_e_init = pybamm.Parameter(
            "Initial concentration in electrolyte [mol.m-3]"
        )
        self.c_e_init_av = pybamm.xyz_average(self.c_e_init)
        self.c_e_init_av.print_name = "c_e_init"

        self.alpha_T_cell = pybamm.Parameter(
            "Cell thermal expansion coefficient [m.K-1]"
        )

        # Total lithium
        # Electrolyte
        c_e_av_init = pybamm.xyz_average(self.epsilon_init) * self.c_e_init
        self.n_Li_e_init = c_e_av_init * self.L_x * self.A_cc

        self.n_Li_particles_init = self.n.n_Li_init + self.p.n_Li_init
        self.n_Li_init = self.n_Li_particles_init + self.n_Li_e_init
        self.Q_Li_particles_init = self.n_Li_particles_init * self.F / 3600
        self.Q_Li_init = self.n_Li_init * self.F / 3600

        # Reference OCP based on initial concentration
        self.ocv_init = self.p.prim.U_init - self.n.prim.U_init

        # Some scales
        self.thermal_voltage = self.R * self.T_ref / self.F
        self.I_typ = self.Q / (self.A_cc * self.n_electrodes_parallel)
        self.a_j_scale = self.I_typ / self.L_x

    def chi(self, c_e, T):
        """
        Thermodynamic factor:
            (1-2*t_plus) is for Nernst-Planck,
            2*(1-t_plus) for Stefan-Maxwell,
        see Bizeray et al (2016) "Resolving a discrepancy ...".
        """
        return (2 * (1 - self.t_plus(c_e, T))) * (self.thermodynamic_factor(c_e, T))

    def chiRT_over_Fc(self, c_e, T):
        """
        chi * (1 + Theta * T) / c,
        as it appears in the electrolyte potential equation
        """
        tol = pybamm.settings.tolerances["chi__c_e"]
        c_e = pybamm.maximum(c_e, tol)
        return (self.R * T / self.F) * self.chi(c_e, T) / c_e

    def t_plus(self, c_e, T):
        """Cation transference number"""
        inputs = {"Electrolyte concentration [mol.m-3]": c_e, "Temperature [K]": T}
        return pybamm.FunctionParameter("Cation transference number", inputs)

    def thermodynamic_factor(self, c_e, T):
        """Thermodynamic factor"""
        inputs = {"Electrolyte concentration [mol.m-3]": c_e, "Temperature [K]": T}
        return pybamm.FunctionParameter("Thermodynamic factor", inputs)

    def D_e(self, c_e, T):
        """Dimensional diffusivity in electrolyte"""
        tol = pybamm.settings.tolerances["D_e__c_e"]
        c_e = pybamm.maximum(c_e, tol)
        inputs = {"Electrolyte concentration [mol.m-3]": c_e, "Temperature [K]": T}
        return pybamm.FunctionParameter("Electrolyte diffusivity [m2.s-1]", inputs)

    def kappa_e(self, c_e, T):
        """Dimensional electrolyte conductivity"""
        tol = pybamm.settings.tolerances["kappa_e__c_e"]
        c_e = pybamm.maximum(c_e, tol)
        inputs = {"Electrolyte concentration [mol.m-3]": c_e, "Temperature [K]": T}
        return pybamm.FunctionParameter("Electrolyte conductivity [S.m-1]", inputs)

    def j0_Li_metal(self, c_e, c_Li, T):
        """Dimensional exchange-current density for lithium metal electrode [A.m-2]"""
        inputs = {
            "Electrolyte concentration [mol.m-3]": c_e,
            "Lithium metal concentration [mol.m-3]": c_Li,
            "Temperature [K]": T,
        }
        return pybamm.FunctionParameter(
            "Exchange-current density for lithium metal electrode [A.m-2]", inputs
        )


class DomainLithiumIonParameters(BaseParameters):
    def __init__(self, domain, main_param):
        self.domain = domain
        self.main_param = main_param

        self.geo = getattr(main_param.geo, domain[0])
        self.therm = getattr(main_param.therm, domain[0])

        if domain != "separator":
            self.prim = ParticleLithiumIonParameters("primary", self)
            phases_option = int(getattr(main_param.options, domain)["particle phases"])
            if phases_option >= 2:
                self.sec = ParticleLithiumIonParameters("secondary", self)
            else:
                self.sec = NullParameters()
        else:
            self.prim = NullParameters()
            self.sec = NullParameters()

        self.phase_params = {"primary": self.prim, "secondary": self.sec}

    def _set_parameters(self):
        main = self.main_param
        domain, Domain = self.domain_Domain

        # Parameters that appear in the separator
        self.b_e = self.geo.b_e
        self.tau_e = self.geo.tau_e
        self.L = self.geo.L

        # Thermal
        self.rho_c_p = self.therm.rho_c_p
        self.lambda_ = self.therm.lambda_
        self.h_cc = self.therm.h_cc
        self.h_tab = self.therm.h_tab

        if domain == "separator":
            x = pybamm.standard_spatial_vars.x_s
            self.epsilon_init = pybamm.FunctionParameter(
                "Separator porosity", {"Through-cell distance (x) [m]": x}
            )
            self.epsilon_inactive = 1 - self.epsilon_init
            return

        self.rho_c_p_cc = self.therm.rho_c_p_cc
        self.lambda_cc = self.therm.lambda_cc

        x = pybamm.SpatialVariable(
            f"x_{domain[0]}",
            domain=[f"{domain} electrode"],
            auxiliary_domains={"secondary": "current collector"},
            coord_sys="cartesian",
        )

        # Macroscale geometry
        self.L_cc = self.geo.L_cc

        for phase in self.phase_params.values():
            phase._set_parameters()

        # Tab geometry (for pouch cells)
        self.L_tab = self.geo.L_tab
        self.centre_y_tab = self.geo.centre_y_tab
        self.centre_z_tab = self.geo.centre_z_tab
        self.A_tab = self.geo.A_tab

        # Particle properties
        self.sigma_cc = pybamm.Parameter(
            f"{Domain} current collector conductivity [S.m-1]"
        )
        if main.options.electrode_types[domain] == "porous":
            self.epsilon_init = pybamm.FunctionParameter(
                f"{Domain} electrode porosity", {"Through-cell distance (x) [m]": x}
            )
            epsilon_s_tot = sum(phase.epsilon_s for phase in self.phase_params.values())
            self.epsilon_inactive = 1 - self.epsilon_init - epsilon_s_tot

            self.Q_init = sum(phase.Q_init for phase in self.phase_params.values())
            # Use primary phase to set the reference potential

        self.n_Li_init = sum(phase.n_Li_init for phase in self.phase_params.values())
        self.Q_Li_init = sum(phase.Q_Li_init for phase in self.phase_params.values())

        # Tortuosity parameters
        self.b_s = self.geo.b_s
        self.tau_s = self.geo.tau_s

        # Mechanical parameters
        self.c_0 = pybamm.Parameter(
            f"{Domain} electrode reference concentration for free of deformation "
            "[mol.m-3]"
        )

        self.l_cr_0 = pybamm.Parameter(f"{Domain} electrode initial crack length [m]")
        self.w_cr = pybamm.Parameter(f"{Domain} electrode initial crack width [m]")
        self.rho_cr = pybamm.Parameter(
            f"{Domain} electrode number of cracks per unit area [m-2]"
        )
        self.b_cr = pybamm.Parameter(f"{Domain} electrode Paris' law constant b")
        self.m_cr = pybamm.Parameter(f"{Domain} electrode Paris' law constant m")

        # Utilisation parameters
        self.u_init = pybamm.Parameter(
            f"Initial {domain} electrode interface utilisation"
        )
        self.beta_utilisation = pybamm.Parameter(
            f"{Domain} electrode current-driven interface utilisation factor [m3.mol-1]"
        )

    def C_dl(self, T):
        """Dimensional double-layer capacity [F.m-2]"""
        inputs = {"Temperature [K]": T}
        Domain = self.domain.capitalize()
        return pybamm.FunctionParameter(
            f"{Domain} electrode double-layer capacity [F.m-2]", inputs
        )

    def sigma(self, T):
        """Dimensional electrical conductivity in electrode"""
        inputs = {"Temperature [K]": T}
        Domain = self.domain.capitalize()
        return pybamm.FunctionParameter(
            f"{Domain} electrode conductivity [S.m-1]", inputs
        )

    def k_cr(self, T):
        """
        Cracking rate for the electrode;
        """
        Domain = self.domain.capitalize()
        return pybamm.FunctionParameter(
            f"{Domain} electrode cracking rate", {"Temperature [K]": T}
        )

    def LAM_rate_current(self, i, T):
        """
        Dimensional rate of loss of active material as a function of applied current
        density
        """
        Domain = self.domain.capitalize()
        inputs = {"Total current density [A.m-2]": i, "Temperature [K]": T}
        return pybamm.FunctionParameter(
            f"{Domain} electrode current-driven LAM rate", inputs
        )


class ParticleLithiumIonParameters(BaseParameters):
    def __init__(self, phase, domain_param):
        self.domain_param = domain_param
        self.domain = domain_param.domain
        self.main_param = domain_param.main_param
        self.phase = phase
        self.set_phase_name()
        if self.phase == "primary":
            self.geo = domain_param.geo.prim
        elif self.phase == "secondary":
            self.geo = domain_param.geo.sec
        self.options = getattr(self.main_param.options, self.domain)

    def _set_parameters(self):
        main = self.main_param
        domain, Domain = self.domain_Domain
        phase_name = self.phase_name
        pref = self.phase_prefactor

        # Electrochemical reactions
        self.ne = pybamm.Scalar(1)

        # Intercalation kinetics
        self.mhc_lambda = pybamm.Parameter(
            f"{pref}{Domain} electrode reorganization energy [eV]"
        )
        self.alpha_bv = pybamm.Parameter(
            f"{pref}{Domain} electrode Butler-Volmer transfer coefficient"
        )

        # SEI parameters
        self.V_bar_sei = pybamm.Parameter(f"{pref}SEI partial molar volume [m3.mol-1]")

        self.j0_sei = pybamm.Parameter(
            f"{pref}SEI reaction exchange current density [A.m-2]"
        )

        self.R_sei = pybamm.Parameter(f"{pref}SEI resistivity [Ohm.m]")
        self.D_sol = pybamm.Parameter(f"{pref}SEI solvent diffusivity [m2.s-1]")
        self.c_sol = pybamm.Parameter(f"{pref}Bulk solvent concentration [mol.m-3]")
        self.U_sei = pybamm.Parameter(f"{pref}SEI open-circuit potential [V]")
        self.kappa_inner = pybamm.Parameter(f"{pref}SEI electron conductivity [S.m-1]")
        self.D_li = pybamm.Parameter(
            f"{pref}SEI lithium interstitial diffusivity [m2.s-1]"
        )
        self.c_li_0 = pybamm.Parameter(
            f"{pref}Lithium interstitial reference concentration [mol.m-3]"
        )
<<<<<<< HEAD
        self.kappa_Li_ion = pybamm.Parameter(
            f"{pref}SEI lithium ion conductivity [S.m-1]"
        )
        self.L_inner_0 = pybamm.Parameter(f"{pref}Initial inner SEI thickness [m]")
        self.L_outer_0 = pybamm.Parameter(f"{pref}Initial outer SEI thickness [m]")
        self.L_inner_crack_0 = pybamm.Parameter(
            f"{pref}Initial inner SEI on cracks thickness [m]"
        )
        self.L_outer_crack_0 = pybamm.Parameter(
            f"{pref}Initial outer SEI on cracks thickness [m]"
=======
        self.L_sei_0 = pybamm.Parameter(f"{pref}Initial SEI thickness [m]")
        self.L_sei_crack_0 = pybamm.Parameter(
            f"{pref}Initial SEI on cracks thickness [m]"
>>>>>>> c92315e8
        )
        self.L_tunneling = pybamm.Parameter(
            f"{pref}tunneling distance for electrons [m]"
        )

        self.beta_tunnelling = pybamm.Parameter(f"{pref}Tunneling barrier factor [m-1]")

        self.E_sei = pybamm.Parameter(f"{pref}SEI growth activation energy [J.mol-1]")
        self.alpha_SEI = pybamm.Parameter(f"{pref}SEI growth transfer coefficient")
        self.z_sei = pybamm.Parameter(f"{pref}Ratio of lithium moles to SEI moles")

        # EC reaction
        self.c_ec_0 = pybamm.Parameter(
            f"{pref}EC initial concentration in electrolyte [mol.m-3]"
        )
        self.D_ec = pybamm.Parameter(f"{pref}EC diffusivity [m2.s-1]")
        self.k_sei = pybamm.Parameter(f"{pref}SEI kinetic rate constant [m.s-1]")

        # Lithium plating parameters
        self.c_Li_typ = pybamm.Parameter(
            f"{pref}Typical plated lithium concentration [mol.m-3]"
        )
        self.c_plated_Li_0 = pybamm.Parameter(
            f"{pref}Initial plated lithium concentration [mol.m-3]"
        )
        self.alpha_plating = pybamm.Parameter(
            f"{pref}Lithium plating transfer coefficient"
        )
        self.alpha_stripping = 1 - self.alpha_plating

        if main.options.electrode_types[domain] == "planar":
            self.n_Li_init = pybamm.Scalar(0)
            self.Q_Li_init = pybamm.Scalar(0)
            self.U_init = pybamm.Scalar(0)
            return

        # Spatial variables for parameters that depend on position within the cell
        # and/or particle
        x = pybamm.SpatialVariable(
            f"x_{domain[0]}",
            domain=[f"{domain} electrode"],
            auxiliary_domains={"secondary": "current collector"},
            coord_sys="cartesian",
        )
        r = pybamm.SpatialVariable(
            f"r_{domain[0]}",
            domain=[f"{domain} {self.phase_name}particle"],
            auxiliary_domains={
                "secondary": f"{domain} electrode",
                "tertiary": "current collector",
            },
            coord_sys="spherical polar",
        )

        # Microscale geometry
        # Note: the surface area to volume ratio is defined later with the function
        # parameters. The particle size as a function of through-cell position is
        # already defined in geometric_parameters.py
        self.R = self.geo.R
        self.R_typ = self.geo.R_typ
        # Particle-size distribution parameters
        self.R_min = self.geo.R_min
        self.R_max = self.geo.R_max
        self.f_a_dist = self.geo.f_a_dist

        # Particle properties
        self.epsilon_s = pybamm.FunctionParameter(
            f"{pref}{Domain} electrode active material volume fraction",
            {"Through-cell distance (x) [m]": x},
        )
        self.epsilon_s_av = pybamm.xyz_average(self.epsilon_s)
        self.c_max = pybamm.Parameter(
            f"{pref}Maximum concentration in {domain} electrode [mol.m-3]"
        )
        if self.options["open-circuit potential"] == "MSMR":
            self.U_init = pybamm.Parameter(
                f"{pref}Initial voltage in {domain} electrode [V]",
            )
            self.c_init = self.x(self.U_init, main.T_init) * self.c_max
        else:
            self.c_init = pybamm.FunctionParameter(
                f"{pref}Initial concentration in {domain} electrode [mol.m-3]",
                {
                    "Radial distance (r) [m]": r,
                    "Through-cell distance (x) [m]": pybamm.PrimaryBroadcast(
                        x, f"{domain} {phase_name}particle"
                    ),
                },
            )
        self.c_init_av = pybamm.xyz_average(pybamm.r_average(self.c_init))
        self.sto_init_av = self.c_init_av / self.c_max
        eps_c_init_av = pybamm.xyz_average(
            self.epsilon_s * pybamm.r_average(self.c_init)
        )
        # if self.options['open-circuit potential'] == 'Plett':
        self.hysteresis_decay = pybamm.Parameter(
            f"{pref}{Domain} particle hysteresis decay rate"
        )
        self.hysteresis_switch = pybamm.Parameter(
            f"{pref}{Domain} particle hysteresis switching factor"
        )
        self.h_init = pybamm.Scalar(0)

        if self.options["open-circuit potential"] != "MSMR":
            self.U_init = self.U(self.sto_init_av, main.T_init)

        # Electrode loading and capacity
        self.elec_loading = (
            self.epsilon_s_av * self.domain_param.L * self.c_max * main.F / 3600
        )
        self.n_Li_init = eps_c_init_av * self.domain_param.L * main.A_cc
        self.Q_Li_init = self.n_Li_init * main.F / 3600
        self.Q_init = self.elec_loading * main.A_cc

        if self.options["particle shape"] == "spherical":
            self.a_typ = 3 * pybamm.xyz_average(self.epsilon_s) / self.R_typ

        # Mechanical property
        self.nu = pybamm.Parameter(f"{pref}{Domain} electrode Poisson's ratio")

        # Loss of active material parameters
        self.m_LAM = pybamm.Parameter(
            f"{pref}{Domain} electrode LAM constant exponential term"
        )
        self.beta_LAM = pybamm.Parameter(
            f"{pref}{Domain} electrode LAM constant proportional term [s-1]"
        )
        self.stress_critical = pybamm.Parameter(
            f"{pref}{Domain} electrode critical stress [Pa]"
        )
        self.beta_LAM_sei = pybamm.Parameter(
            f"{pref}{Domain} electrode reaction-driven LAM factor [m3.mol-1]"
        )

    def D(self, c_s, T, lithiation=None):
        """
        Dimensional diffusivity in particle. In the parameter sets this is defined as
        a function of stoichiometry (dimensionless), but in the models we use it as a
        function of concentration (mol/m3). We convert from concentration to
        stoichiometry by dividing by the maximum concentration.
        """
        Domain = self.domain.capitalize()
        sto = c_s / self.c_max
        tol = pybamm.settings.tolerances["D__c_s"]
        sto = pybamm.maximum(pybamm.minimum(sto, 1 - tol), tol)
        if lithiation is None:
            lithiation = ""
        else:
            lithiation = lithiation + " "
        inputs = {
            f"{self.phase_prefactor}{Domain} particle stoichiometry": sto,
            "Temperature [K]": T,
        }
        return pybamm.FunctionParameter(
            f"{self.phase_prefactor}{Domain} particle {lithiation}"
            "diffusivity [m2.s-1]",
            inputs,
        )

    def j0(self, c_e, c_s_surf, T, lithiation=None):
        """Dimensional exchange-current density [A.m-2]"""
        tol = pybamm.settings.tolerances["j0__c_e"]
        c_e = pybamm.maximum(c_e, tol)
        tol = pybamm.settings.tolerances["j0__c_s"]
        c_s_surf = pybamm.maximum(
            pybamm.minimum(c_s_surf, (1 - tol) * self.c_max), tol * self.c_max
        )
        domain, Domain = self.domain_Domain
        if lithiation is None:
            lithiation = ""
        else:
            lithiation = lithiation + " "
        inputs = {
            "Electrolyte concentration [mol.m-3]": c_e,
            f"{Domain} particle surface concentration [mol.m-3]": c_s_surf,
            f"{self.phase_prefactor}Maximum {domain} particle "
            "surface concentration [mol.m-3]": self.c_max,
            "Temperature [K]": T,
        }
        return pybamm.FunctionParameter(
            f"{self.phase_prefactor}{Domain} electrode {lithiation}"
            "exchange-current density [A.m-2]",
            inputs,
        )

    def j0_stripping(self, c_e, c_Li, T):
        """Dimensional exchange-current density for stripping [A.m-2]"""
        Domain = self.domain.capitalize()
        inputs = {
            f"{Domain} electrolyte concentration [mol.m-3]": c_e,
            f"{Domain} plated lithium concentration [mol.m-3]": c_Li,
            f"{Domain} temperature [K]": T,
        }
        return pybamm.FunctionParameter(
            f"{self.phase_prefactor}Exchange-current density for stripping [A.m-2]",
            inputs,
        )

    def j0_plating(self, c_e, c_Li, T):
        """Dimensional exchange-current density for plating [A.m-2]"""
        Domain = self.domain.capitalize()
        inputs = {
            f"{Domain} electrolyte concentration [mol.m-3]": c_e,
            f"{Domain} plated lithium concentration [mol.m-3]": c_Li,
            f"{Domain} temperature [K]": T,
        }
        return pybamm.FunctionParameter(
            f"{self.phase_prefactor}Exchange-current density for plating [A.m-2]",
            inputs,
        )

    def dead_lithium_decay_rate(self, L_sei):
        """Dimensional dead lithium decay rate [s-1]"""
        Domain = self.domain.capitalize()
        inputs = {f"{Domain} total {self.phase_name}SEI thickness [m]": L_sei}
        return pybamm.FunctionParameter(
            f"{self.phase_prefactor}Dead lithium decay rate [s-1]", inputs
        )

    def U(self, sto, T, lithiation=None):
        """
        Dimensional open-circuit potential [V], calculated as
        U(x,T) = U_ref(x) + dUdT(x) * (T - T_ref). See the documentation for
        dUdT for more details.
        """
        # bound stoichiometry between tol and 1-tol. Adding 1/sto + 1/(sto-1) later
        # will ensure that ocp goes to +- infinity if sto goes into that region
        # anyway
        Domain = self.domain.capitalize()
        tol = pybamm.settings.tolerances["U__c_s"]
        sto = pybamm.maximum(pybamm.minimum(sto, 1 - tol), tol)
        if lithiation is None:
            lithiation = ""
        else:
            lithiation = lithiation + " "
        inputs = {f"{self.phase_prefactor}{Domain} particle stoichiometry": sto}
        u_ref = pybamm.FunctionParameter(
            f"{self.phase_prefactor}{Domain} electrode {lithiation}OCP [V]", inputs
        )

        dudt_func = self.dUdT(sto)
        u_ref = u_ref + (T - self.main_param.T_ref) * dudt_func

        # add a term to ensure that the OCP goes to infinity at 0 and -infinity at 1
        # this will not affect the OCP for most values of sto
        # see #1435
        out = u_ref + 1e-6 * (1 / sto + 1 / (sto - 1))

        if self.domain == "negative":
            out.print_name = r"U_\mathrm{n}(c^\mathrm{surf}_\mathrm{s,n}, T)"
        elif self.domain == "positive":
            out.print_name = r"U_\mathrm{p}(c^\mathrm{surf}_\mathrm{s,p}, T)"
        return out

    def dUdT(self, sto):
        """
        Dimensional entropic change of the open-circuit potential [V.K-1].

        Note: in the "classical" formulation, the open-circuit potential is defined
        as U(x,T) = U_ref(x) + dUdT(x) * (T - T_ref). The user provides U_ref and
        dUdT, and the model uses these to calculate U. dUdT is also used to calculate
        the reversible heat generation term in the thermal model. However, in the
        "MSMR" formulation, stoichiometry is explicitly defined as a function of U and
        T, and dUdT is only used to calculate the reversible heat generation term.
        """
        Domain = self.domain.capitalize()
        inputs = {
            f"{Domain} particle stoichiometry": sto,
        }
        return pybamm.FunctionParameter(
            f"{self.phase_prefactor}{Domain} electrode OCP entropic change [V.K-1]",
            inputs,
        )

    def X_j(self, T, index):
        "Available host sites indexed by reaction j"
        inputs = {"Temperature [K]": T}
        domain = self.domain
        d = domain[0]
        Xj = pybamm.FunctionParameter(f"X_{d}_{index}", inputs)
        return Xj

    def U0_j(self, T, index):
        "Equilibrium potential indexed by reaction j"
        inputs = {"Temperature [K]": T}
        domain = self.domain
        d = domain[0]
        U0j = pybamm.FunctionParameter(f"U0_{d}_{index}", inputs)
        return U0j

    def w_j(self, T, index):
        "Order parameter indexed by reaction j"
        inputs = {"Temperature [K]": T}
        domain = self.domain
        d = domain[0]
        wj = pybamm.FunctionParameter(f"w_{d}_{index}", inputs)
        return wj

    def alpha_bv_j(self, T, index):
        "Dimensional Butler-Volmer exchange-current density indexed by reaction j"
        inputs = {"Temperature [K]": T}
        domain = self.domain
        d = domain[0]
        alpha_bv_j = pybamm.FunctionParameter(f"a_{d}_{index}", inputs)
        return alpha_bv_j

    def x_j(self, U, T, index):
        "Fractional occupancy of site j as a function of potential"
        f = self.main_param.F / (self.main_param.R * T)
        U0j = self.U0_j(T, index)
        wj = self.w_j(T, index)
        Xj = self.X_j(T, index)
        # Equation 5, Baker et al 2018
        xj = Xj / (1 + pybamm.exp(f * (U - U0j) / wj))
        return xj

    def dxdU_j(self, U, T, index):
        "Derivative of fractional occupancy of site j as a function of potential [V-1]"
        f = self.main_param.F / (self.main_param.R * T)
        U0j = self.U0_j(T, index)
        wj = self.w_j(T, index)
        Xj = self.X_j(T, index)
        e = pybamm.exp(f * (U - U0j) / wj)
        # Equation 25, Baker et al 2018
        dxjdU = -(f / wj) * (Xj * e) / (1 + e) ** 2
        return dxjdU

    def j0_j(self, c_e, U, T, index):
        "Exchange-current density index by reaction j [A.m-2]"
        domain = self.domain
        d = domain[0]

        tol = pybamm.settings.tolerances["j0__c_e"]
        c_e = pybamm.maximum(c_e, tol)
        c_e_ref = self.main_param.c_e_init
        xj = self.x_j(U, T, index)
        # xj = pybamm.maximum(pybamm.minimum(xj, (1 - tol)), tol)

        f = self.main_param.F / (self.main_param.R * T)
        wj = self.w_j(T, index)
        self.X_j(T, index)
        aj = self.alpha_bv_j(T, index)
        j0_ref_j = pybamm.FunctionParameter(
            f"j0_ref_{d}_{index}", {"Temperature [K]": T}
        )

        # Equation 16, Baker et al 2018. The original formulation would be implemented
        # as:
        # j0_j = (
        #    j0_ref_j
        #    * xj ** (wj * aj)
        #    * (Xj - xj) ** (wj * (1 - aj))
        #    * (c_e / c_e_ref) ** (1 - aj)
        # )
        # However, we reformulate in terms of potential to avoid singularity as x_j
        # approaches X_j
        j0_j = (
            j0_ref_j
            * xj**wj
            * pybamm.exp(f * (1 - aj) * (U - self.U0_j(T, index)))
            * (c_e / c_e_ref) ** (1 - aj)
        )
        return j0_j

    def x(self, U, T):
        "Stoichiometry as a function of potential (for use with MSMR models)"
        N = int(self.options["number of MSMR reactions"])
        # Equation 6, Baker et al 2018
        x = 0
        for i in range(N):
            x += self.x_j(U, T, i)
        return x

    def dxdU(self, U, T):
        """
        Differential stoichiometry as a function of potential (for use with MSMR models)
        """
        N = int(self.options["number of MSMR reactions"])
        # Equation 25, Baker et al 2018
        dxdU = 0
        for i in range(N):
            dxdU += self.dxdU_j(U, T, i)
        return dxdU

    def t_change(self, sto):
        """
        Volume change for the electrode; sto should be R-averaged
        """
        Domain = self.domain.capitalize()
        return pybamm.FunctionParameter(
            f"{self.phase_prefactor}{Domain} electrode volume change",
            {
                f"{Domain} particle stoichiometry": sto,
            },
        )

    def Omega(self, sto, T):
        """Dimensional partial molar volume of Li in solid solution [m3.mol-1]"""
        domain, Domain = self.domain_Domain
        inputs = {
            f"{self.phase_prefactor} particle stoichiometry": sto,
            "Temperature [K]": T,
        }
        return pybamm.FunctionParameter(
            f"{self.phase_prefactor}{Domain} electrode partial molar volume [m3.mol-1]",
            inputs,
        )

    def E(self, sto, T):
        """Dimensional Young's modulus"""
        domain, Domain = self.domain_Domain
        inputs = {
            f"{self.phase_prefactor} particle stoichiometry": sto,
            "Temperature [K]": T,
        }
        return pybamm.FunctionParameter(
            f"{self.phase_prefactor}{Domain} electrode Young's modulus [Pa]", inputs
        )<|MERGE_RESOLUTION|>--- conflicted
+++ resolved
@@ -2,6 +2,7 @@
 # Standard parameters for lithium-ion battery models
 #
 import pybamm
+
 from .base_parameters import BaseParameters, NullParameters
 
 
@@ -375,22 +376,12 @@
         self.c_li_0 = pybamm.Parameter(
             f"{pref}Lithium interstitial reference concentration [mol.m-3]"
         )
-<<<<<<< HEAD
         self.kappa_Li_ion = pybamm.Parameter(
             f"{pref}SEI lithium ion conductivity [S.m-1]"
         )
-        self.L_inner_0 = pybamm.Parameter(f"{pref}Initial inner SEI thickness [m]")
-        self.L_outer_0 = pybamm.Parameter(f"{pref}Initial outer SEI thickness [m]")
-        self.L_inner_crack_0 = pybamm.Parameter(
-            f"{pref}Initial inner SEI on cracks thickness [m]"
-        )
-        self.L_outer_crack_0 = pybamm.Parameter(
-            f"{pref}Initial outer SEI on cracks thickness [m]"
-=======
         self.L_sei_0 = pybamm.Parameter(f"{pref}Initial SEI thickness [m]")
         self.L_sei_crack_0 = pybamm.Parameter(
             f"{pref}Initial SEI on cracks thickness [m]"
->>>>>>> c92315e8
         )
         self.L_tunneling = pybamm.Parameter(
             f"{pref}tunneling distance for electrons [m]"
