#
# Class for SEI growth
#
import pybamm
from .base_sei import BaseModel


class SEIGrowth(BaseModel):
    """
    Class for SEI growth.

    Most of the models are from Section 5.6.4 of :footcite:t:`Marquis2020` and
    references therein.

    The ec reaction limited model is from :footcite:t:`Yang2017`.

    Parameters
    ----------
    param : parameter class
        The parameters to use for this submodel
    reaction_loc : str
        Where the reaction happens: "x-average" (SPM, SPMe, etc),
        "full electrode" (full DFN), or "interface" (half-cell model)
    options : dict
        A dictionary of options to be passed to the model.
    phase : str, optional
        Phase of the particle (default is "primary")
    cracks : bool, optional
        Whether this is a submodel for standard SEI or SEI on cracks
    """

    def __init__(
        self, param, domain, reaction_loc, options, phase="primary", cracks=False
    ):
        super().__init__(param, domain, options=options, phase=phase, cracks=cracks)
        self.reaction_loc = reaction_loc
        SEI_option = getattr(self.options, domain)["SEI"]
        if SEI_option == "ec reaction limited":
            pybamm.citations.register("Yang2017")
        else:
            pybamm.citations.register("Marquis2020")

    def get_fundamental_variables(self):
        domain, Domain = self.domain_Domain
        scale = self.phase_param.L_sei_0
        if self.reaction_loc == "x-average":
            L_sei_av = pybamm.Variable(
                f"X-averaged {domain} {self.reaction_name}thickness [m]",
                domain="current collector",
                scale=scale,
            )
            L_sei_av.print_name = "L_sei_av"
            L_sei = pybamm.PrimaryBroadcast(L_sei_av, f"{domain} electrode")
        elif self.reaction_loc == "full electrode":
            L_sei = pybamm.Variable(
                f"{Domain} {self.reaction_name}thickness [m]",
                domain=f"{domain} electrode",
                auxiliary_domains={"secondary": "current collector"},
                scale=scale,
            )
        elif self.reaction_loc == "interface":
            L_sei = pybamm.Variable(
                f"{Domain} {self.reaction_name}thickness [m]",
                domain="current collector",
                scale=scale,
            )
        L_sei.print_name = "L_sei"

        variables = self._get_standard_thickness_variables(L_sei)

        return variables

    def get_coupled_variables(self, variables):
        phase_param = self.phase_param
        domain, Domain = self.domain_Domain
        SEI_option = getattr(getattr(self.options, domain), self.phase)["SEI"]
        T = variables[f"{Domain} electrode temperature [K]"]
        # delta_phi = phi_s - phi_e
        if self.reaction_loc == "interface":
            delta_phi = variables[
                "Lithium metal interface surface potential difference [V]"
            ]
            T = pybamm.boundary_value(T, "right")
        else:
            delta_phi = variables[
                f"{Domain} electrode surface potential difference [V]"
            ]

        # Look for current that contributes to the -IR drop
        # If we can't find the interfacial current density from the main reaction, j,
        # it's ok to fall back on the total interfacial current density, j_tot
        # This should only happen when the interface submodel is "InverseButlerVolmer"
        # in which case j = j_tot (uniform) anyway
        if f"{Domain} electrode interfacial current density [A.m-2]" in variables:
            j = variables[f"{Domain} electrode interfacial current density [A.m-2]"]
        elif self.reaction_loc == "interface":
            j = variables["Lithium metal total interfacial current density [A.m-2]"]
        else:
            j = variables[
                f"X-averaged {domain} electrode total "
                "interfacial current density [A.m-2]"
            ]

        L_sei = variables[f"{Domain} total {self.reaction_name}thickness [m]"]

        R_sei = phase_param.R_sei
        eta_SEI = delta_phi - phase_param.U_sei - j * L_sei * R_sei
        # Thermal prefactor for reaction, interstitial and EC models
        F_RT = self.param.F / (self.param.R * T)

        # Define alpha_SEI depending on whether it is symmetric or asymmetric. This
        # applies to "reaction limited" and "EC reaction limited"
        if SEI_option.endswith("(asymmetric)"):
            alpha_SEI = phase_param.alpha_SEI
        else:
            alpha_SEI = 0.5

        if SEI_option.startswith("reaction limited"):
            # Scott Marquis thesis (eq. 5.92)
            j_sei = -phase_param.j0_sei * pybamm.exp(-alpha_SEI * F_RT * eta_SEI)

        elif SEI_option == "electron-migration limited":
            # Scott Marquis thesis (eq. 5.94)
            eta_inner = delta_phi - phase_param.U_sei
            j_sei = (eta_inner < 0) * phase_param.kappa_inner * eta_inner / L_sei
        elif SEI_option == "interstitial-diffusion limited":
            # Scott Marquis thesis (eq. 5.96)
            j_sei = -(
<<<<<<< HEAD
                phase_param.D_li * phase_param.c_li_0 * param.F / L_sei
=======
                phase_param.D_li * phase_param.c_li_0 * self.param.F / L_sei_outer
>>>>>>> 7ea74f36
            ) * pybamm.exp(-F_RT * delta_phi)

        elif SEI_option == "solvent-diffusion limited":
            # Scott Marquis thesis (eq. 5.91)
<<<<<<< HEAD
            j_sei = -phase_param.D_sol * phase_param.c_sol * param.F / L_sei
=======
            j_sei = -phase_param.D_sol * phase_param.c_sol * self.param.F / L_sei_outer
>>>>>>> 7ea74f36

        elif SEI_option.startswith("ec reaction limited"):
            # we have a linear system for j and c
            #  c = c_0 + j * L / F / D          [1] (eq 11 in the Yang2017 paper)
            #  j = - F * c * k_exp()            [2] (eq 10 in the Yang2017 paper, factor
            #                                        of a is outside the defn of j here)
            # [1] into [2] gives (F cancels in the second terms)
            #  j = - F * c_0 * k_exp() - j * L * k_exp() / D
            # rearrange
            #  j = -F * c_0* k_exp() / (1 + L * k_exp() / D)
            #  c_ec = c_0 - L * k_exp() / D / (1 + L * k_exp() / D)
            #       = c_0 / (1 + L * k_exp() / D)
            k_exp = phase_param.k_sei * pybamm.exp(-alpha_SEI * F_RT * eta_SEI)
            L_over_D = L_sei / phase_param.D_ec
            c_0 = phase_param.c_ec_0
            j_sei = -self.param.F * c_0 * k_exp / (1 + L_over_D * k_exp)
            c_ec = c_0 / (1 + L_over_D * k_exp)

            # Get variables related to the concentration
            c_ec_av = pybamm.x_average(c_ec)

            if self.reaction == "SEI on cracks":
                name = f"{Domain} EC concentration on cracks [mol.m-3]"
            else:
                name = f"{Domain} EC surface concentration [mol.m-3]"
            variables.update({name: c_ec, f"X-averaged {name}": c_ec_av})

        # All SEI growth mechanisms assumed to have Arrhenius dependence
<<<<<<< HEAD
        arrhenius = pybamm.exp(phase_param.E_sei / param.R * (1 / param.T_ref - 1 / T))
=======
        Arrhenius = pybamm.exp(
            phase_param.E_sei / self.param.R * (1 / self.param.T_ref - 1 / T)
        )
>>>>>>> 7ea74f36

        j_sei = arrhenius * j_sei

        variables.update(self._get_standard_concentration_variables(variables))
        variables.update(self._get_standard_reaction_variables(j_sei))

        # Add other standard coupled variables
        variables.update(super().get_coupled_variables(variables))

        return variables

    def set_rhs(self, variables):
        phase_param = self.phase_param
        domain, Domain = self.domain_Domain

        if self.reaction_loc == "x-average":
            L_sei = variables[f"X-averaged {domain} {self.reaction_name}thickness [m]"]
            j_sei = variables[
                f"X-averaged {domain} electrode {self.reaction_name}"
                "interfacial current density [A.m-2]"
            ]

        else:
            L_sei = variables[f"{Domain} {self.reaction_name}thickness [m]"]
            j_sei = variables[
                f"{Domain} electrode {self.reaction_name}"
                "interfacial current density [A.m-2]"
            ]

        # The spreading term acts to spread out SEI along the cracks as they grow.
        # For SEI on initial surface (as opposed to cracks), it is zero.
        if self.reaction == "SEI on cracks":
            if self.reaction_loc == "x-average":
                l_cr = variables[f"X-averaged {domain} particle crack length [m]"]
                dl_cr = variables[f"X-averaged {domain} particle cracking rate [m.s-1]"]
            else:
                l_cr = variables[f"{Domain} particle crack length [m]"]
                dl_cr = variables[f"{Domain} particle cracking rate [m.s-1]"]
            spreading = dl_cr / l_cr * (self.phase_param.L_sei_crack_0 - L_sei)
        else:
            spreading = 0

        # a * j_sei / F is the rate of consumption of li moles by SEI reaction
        # 1/z_sei converts from li moles to SEI moles (z_sei=li mol per sei mol)
        # a * j_sei / (F * z_sei) is the rate of consumption of SEI moles by SEI
        # reaction
        # V_bar / a converts from SEI moles to SEI thickness
        # V_bar * j_sei / (F * z_sei) is the rate of SEI thickness change
<<<<<<< HEAD
        dLdt_SEI = phase_param.V_bar_sei * j_sei / (param.F * phase_param.z_sei)
=======
        dLdt_SEI_inner = (
            phase_param.V_bar_inner * j_inner / (self.param.F * phase_param.z_sei)
        )
        dLdt_SEI_outer = (
            phase_param.V_bar_outer * j_outer / (self.param.F * phase_param.z_sei)
        )
>>>>>>> 7ea74f36

        # we have to add the spreading rate to account for cracking
        self.rhs = {L_sei: -dLdt_SEI + spreading}

    def set_initial_conditions(self, variables):
        domain, Domain = self.domain_Domain
        if self.reaction_loc == "x-average":
            L_sei = variables[f"X-averaged {domain} {self.reaction_name}thickness [m]"]
        else:
            L_sei = variables[f"{Domain} {self.reaction_name}thickness [m]"]

        if self.reaction == "SEI on cracks":
            L_sei_0 = self.phase_param.L_sei_crack_0
        else:
            L_sei_0 = self.phase_param.L_sei_0
        self.initial_conditions = {L_sei: L_sei_0}<|MERGE_RESOLUTION|>--- conflicted
+++ resolved
@@ -126,20 +126,12 @@
         elif SEI_option == "interstitial-diffusion limited":
             # Scott Marquis thesis (eq. 5.96)
             j_sei = -(
-<<<<<<< HEAD
-                phase_param.D_li * phase_param.c_li_0 * param.F / L_sei
-=======
-                phase_param.D_li * phase_param.c_li_0 * self.param.F / L_sei_outer
->>>>>>> 7ea74f36
+                phase_param.D_li * phase_param.c_li_0 * self.param.F / L_sei
             ) * pybamm.exp(-F_RT * delta_phi)
 
         elif SEI_option == "solvent-diffusion limited":
             # Scott Marquis thesis (eq. 5.91)
-<<<<<<< HEAD
-            j_sei = -phase_param.D_sol * phase_param.c_sol * param.F / L_sei
-=======
-            j_sei = -phase_param.D_sol * phase_param.c_sol * self.param.F / L_sei_outer
->>>>>>> 7ea74f36
+            j_sei = -phase_param.D_sol * phase_param.c_sol * self.param.F / L_sei
 
         elif SEI_option.startswith("ec reaction limited"):
             # we have a linear system for j and c
@@ -168,13 +160,9 @@
             variables.update({name: c_ec, f"X-averaged {name}": c_ec_av})
 
         # All SEI growth mechanisms assumed to have Arrhenius dependence
-<<<<<<< HEAD
-        arrhenius = pybamm.exp(phase_param.E_sei / param.R * (1 / param.T_ref - 1 / T))
-=======
         Arrhenius = pybamm.exp(
             phase_param.E_sei / self.param.R * (1 / self.param.T_ref - 1 / T)
         )
->>>>>>> 7ea74f36
 
         j_sei = arrhenius * j_sei
 
@@ -223,16 +211,7 @@
         # reaction
         # V_bar / a converts from SEI moles to SEI thickness
         # V_bar * j_sei / (F * z_sei) is the rate of SEI thickness change
-<<<<<<< HEAD
-        dLdt_SEI = phase_param.V_bar_sei * j_sei / (param.F * phase_param.z_sei)
-=======
-        dLdt_SEI_inner = (
-            phase_param.V_bar_inner * j_inner / (self.param.F * phase_param.z_sei)
-        )
-        dLdt_SEI_outer = (
-            phase_param.V_bar_outer * j_outer / (self.param.F * phase_param.z_sei)
-        )
->>>>>>> 7ea74f36
+        dLdt_SEI = phase_param.V_bar_sei * j_sei / (self.param.F * phase_param.z_sei)
 
         # we have to add the spreading rate to account for cracking
         self.rhs = {L_sei: -dLdt_SEI + spreading}
