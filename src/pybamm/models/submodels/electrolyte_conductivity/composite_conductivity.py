--- conflicted
+++ resolved
@@ -50,37 +50,15 @@
         T_av_s = pybamm.PrimaryBroadcast(T_av, "separator")
         T_av_p = pybamm.PrimaryBroadcast(T_av, "positive electrode")
 
-<<<<<<< HEAD
-        param = self.param
-        RT_F_av_s = param.R * T_av_s / param.F
-        RT_F_av_p = param.R * T_av_p / param.F
-
-        L_n = param.n.L
-        L_p = param.p.L
-        L_x = param.L_x
-        x_s = pybamm.standard_spatial_vars.x_s
-        x_p = pybamm.standard_spatial_vars.x_p
-        x_p_edge = pybamm.standard_spatial_vars.x_p_edge
-=======
-        RT_F_av = self.param.R * T_av / self.param.F
         RT_F_av_s = self.param.R * T_av_s / self.param.F
         RT_F_av_p = self.param.R * T_av_p / self.param.F
 
         L_n = self.param.n.L
-        L_s = self.param.s.L
         L_p = self.param.p.L
         L_x = self.param.L_x
         x_s = pybamm.standard_spatial_vars.x_s
         x_p = pybamm.standard_spatial_vars.x_p
-
-        # bulk conductivities
-        kappa_s_av = self.param.kappa_e(c_e_av, T_av) * tor_s_av
-        kappa_p_av = self.param.kappa_e(c_e_av, T_av) * tor_p_av
-
-        chi_av = self.param.chi(c_e_av, T_av)
-        chi_av_s = pybamm.PrimaryBroadcast(chi_av, "separator")
-        chi_av_p = pybamm.PrimaryBroadcast(chi_av, "positive electrode")
->>>>>>> fb81f216
+        x_p_edge = pybamm.standard_spatial_vars.x_p_edge
 
         # electrolyte current
         if self.options.electrode_types["negative"] == "planar":
@@ -90,8 +68,7 @@
             x_n = pybamm.standard_spatial_vars.x_n
             x_n_edge = pybamm.standard_spatial_vars.x_n_edge
             T_av_n = pybamm.PrimaryBroadcast(T_av, "negative electrode")
-<<<<<<< HEAD
-            RT_F_av_n = param.R * T_av_n / param.F
+            RT_F_av_n = self.param.R * T_av_n / self.param.F
             # i_e_n = i_boundary_cc * x_n / L_n
             i_e_n_edge = i_boundary_cc * x_n_edge / L_n
         # i_e_s = pybamm.PrimaryBroadcast(i_boundary_cc, "separator")
@@ -99,15 +76,6 @@
         # i_e_p = i_boundary_cc * (L_x - x_p) / L_p
         i_e_p_edge = i_boundary_cc * (L_x - x_p_edge) / L_p
         i_e = pybamm.concatenation(i_e_n_edge, i_e_s_edge, i_e_p_edge)
-=======
-            RT_F_av_n = self.param.R * T_av_n / self.param.F
-            kappa_n_av = self.param.kappa_e(c_e_av, T_av) * tor_n_av
-            i_e_n = i_boundary_cc * x_n / L_n
-        i_e_s = pybamm.PrimaryBroadcast(i_boundary_cc, "separator")
-        i_e_p = i_boundary_cc * (L_x - x_p) / L_p
-        i_e = pybamm.concatenation(i_e_n, i_e_s, i_e_p)
-
->>>>>>> fb81f216
         phi_e_dict = {}
 
         # electrolyte potential
@@ -120,14 +88,14 @@
             # evaluate on node
 
             eta_c_n = -RT_F_av_n * pybamm.IndefiniteIntegral(
-                param.chi(c_e_n, T_av_n)
+                self.param.chi(c_e_n, T_av_n)
                 * self._derivative_macinnes_function(c_e_n)
                 * pybamm.grad(c_e_n),
                 x_n,
             )
 
             delta_phi_e_n = pybamm.IndefiniteIntegral(
-                i_e_n_edge / (param.kappa_e(c_e_n, T_av_n) * tor_n), x_n
+                i_e_n_edge / (self.param.kappa_e(c_e_n, T_av_n) * tor_n), x_n
             )
             phi_e_const = (
                 -delta_phi_n_av
@@ -140,13 +108,13 @@
             phi_e_dict["negative electrode"] = phi_e_n
 
         eta_c_s = -RT_F_av_s * pybamm.IndefiniteIntegral(
-            param.chi(c_e_s, T_av_s)
+            self.param.chi(c_e_s, T_av_s)
             * self._derivative_macinnes_function(c_e_s)
             * pybamm.grad(c_e_s),
             x_s,
         )
         delta_phi_e_s = pybamm.IndefiniteIntegral(
-            i_e_s_edge / (param.kappa_e(c_e_s, T_av_s) * tor_s), x_s
+            i_e_s_edge / (self.param.kappa_e(c_e_s, T_av_s) * tor_s), x_s
         )
 
         phi_e_s = (
@@ -157,13 +125,13 @@
         )
 
         eta_c_p = -RT_F_av_p * pybamm.IndefiniteIntegral(
-            param.chi(c_e_p, T_av_p)
+            self.param.chi(c_e_p, T_av_p)
             * self._derivative_macinnes_function(c_e_p)
             * pybamm.grad(c_e_p),
             x_p,
         )
         delta_phi_e_p = pybamm.IndefiniteIntegral(
-            i_e_p_edge / (param.kappa_e(c_e_p, T_av_p) * tor_p), x_p
+            i_e_p_edge / (self.param.kappa_e(c_e_p, T_av_p) * tor_p), x_p
         )
 
         phi_e_p = (
